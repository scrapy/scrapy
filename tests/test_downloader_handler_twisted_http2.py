"""Tests for scrapy.core.downloader.handlers.http2.H2DownloadHandler."""

from __future__ import annotations

import json
from typing import TYPE_CHECKING, Any
from unittest import mock

import pytest
from testfixtures import LogCapture
from twisted.internet import defer, error
from twisted.web.error import SchemeNotSupported
from twisted.web.http import H2_ENABLED

from scrapy.http import Request
from scrapy.utils.defer import deferred_f_from_coro_f, maybe_deferred_to_future
from scrapy.utils.misc import build_from_crawler
from scrapy.utils.test import get_crawler
from tests.test_downloader_handlers_http_base import (
    TestHttpProxyBase,
    TestHttps11Base,
    TestHttpsCustomCiphersBase,
    TestHttpsInvalidDNSIdBase,
    TestHttpsInvalidDNSPatternBase,
    TestHttpsWrongHostnameBase,
    TestHttpWithCrawlerBase,
)

if TYPE_CHECKING:
    from scrapy.core.downloader.handlers import DownloadHandlerProtocol
    from tests.mockserver.http import MockServer
    from tests.mockserver.proxy_echo import ProxyEchoMockServer

pytestmark = pytest.mark.skipif(
    not H2_ENABLED, reason="HTTP/2 support in Twisted is not enabled"
)


class H2DownloadHandlerMixin:
    @property
    def download_handler_cls(self) -> type[DownloadHandlerProtocol]:
        # the import can fail when H2_ENABLED is False
        from scrapy.core.downloader.handlers.http2 import (  # noqa: PLC0415
            H2DownloadHandler,
        )

        return H2DownloadHandler


class TestHttps2(H2DownloadHandlerMixin, TestHttps11Base):
    HTTP2_DATALOSS_SKIP_REASON = "Content-Length mismatch raises InvalidBodyLengthError"

    @deferred_f_from_coro_f
    async def test_protocol(self, mockserver: MockServer) -> None:
        request = Request(
            mockserver.url("/host", is_secure=self.is_secure), method="GET"
        )
        async with self.get_dh() as download_handler:
            response = await download_handler.download_request(request)
        assert response.protocol == "h2"

    @deferred_f_from_coro_f
    async def test_download_with_maxsize_very_large_file(
        self, mockserver: MockServer
    ) -> None:
        from twisted.internet import reactor

        crawler = get_crawler(settings_dict={"DOWNLOAD_MAXSIZE": 1_500})
        download_handler = build_from_crawler(self.download_handler_cls, crawler)

        with mock.patch("scrapy.core.http2.stream.logger") as logger:
            request = Request(
                mockserver.url("/largechunkedfile", is_secure=self.is_secure)
            )

            def check(logger: mock.Mock) -> None:
                logger.error.assert_called_once_with(mock.ANY)

<<<<<<< HEAD
            async with self.get_dh({"DOWNLOAD_MAXSIZE": 1500}) as download_handler:
                with pytest.raises((defer.CancelledError, error.ConnectionAborted)):
                    await download_handler.download_request(request)
=======
            with pytest.raises((defer.CancelledError, error.ConnectionAborted)):
                await download_request(download_handler, request, Spider("foo"))
>>>>>>> 11073c86

            # As the error message is logged in the dataReceived callback, we
            # have to give a bit of time to the reactor to process the queue
            # after closing the connection.
            d: defer.Deferred[mock.Mock] = defer.Deferred()
            d.addCallback(check)
            reactor.callLater(0.1, d.callback, logger)
            await maybe_deferred_to_future(d)

    @deferred_f_from_coro_f
    async def test_unsupported_scheme(self) -> None:
        request = Request("ftp://unsupported.scheme")
        async with self.get_dh() as download_handler:
            with pytest.raises(SchemeNotSupported):
                await download_handler.download_request(request)

    def test_download_cause_data_loss(self) -> None:  # type: ignore[override]
        pytest.skip(self.HTTP2_DATALOSS_SKIP_REASON)

    def test_download_allow_data_loss(self) -> None:  # type: ignore[override]
        pytest.skip(self.HTTP2_DATALOSS_SKIP_REASON)

    def test_download_allow_data_loss_via_setting(self) -> None:  # type: ignore[override]
        pytest.skip(self.HTTP2_DATALOSS_SKIP_REASON)

    @deferred_f_from_coro_f
    async def test_concurrent_requests_same_domain(
        self, mockserver: MockServer
    ) -> None:
        request1 = Request(mockserver.url("/text", is_secure=self.is_secure))
        request2 = Request(
            mockserver.url("/echo", is_secure=self.is_secure), method="POST"
        )
        async with self.get_dh() as download_handler:
            response1 = await download_handler.download_request(request1)
            assert response1.body == b"Works"
            response2 = await download_handler.download_request(request2)
            assert response2.headers["Content-Length"] == b"79"

    @pytest.mark.xfail(reason="https://github.com/python-hyper/h2/issues/1247")
    @deferred_f_from_coro_f
    async def test_connect_request(self, mockserver: MockServer) -> None:
        request = Request(
            mockserver.url("/file", is_secure=self.is_secure), method="CONNECT"
        )
        async with self.get_dh() as download_handler:
            response = await download_handler.download_request(request)
        assert response.body == b""

    @deferred_f_from_coro_f
    async def test_custom_content_length_good(self, mockserver: MockServer) -> None:
        request = Request(mockserver.url("/contentlength", is_secure=self.is_secure))
        custom_content_length = str(len(request.body))
        request.headers["Content-Length"] = custom_content_length
        async with self.get_dh() as download_handler:
            response = await download_handler.download_request(request)
        assert response.text == custom_content_length

    @deferred_f_from_coro_f
    async def test_custom_content_length_bad(self, mockserver: MockServer) -> None:
        request = Request(mockserver.url("/contentlength", is_secure=self.is_secure))
        actual_content_length = str(len(request.body))
        bad_content_length = str(len(request.body) + 1)
        request.headers["Content-Length"] = bad_content_length
        async with self.get_dh() as download_handler:
            with LogCapture() as log:
                response = await download_handler.download_request(request)
        assert response.text == actual_content_length
        log.check_present(
            (
                "scrapy.core.http2.stream",
                "WARNING",
                f"Ignoring bad Content-Length header "
                f"{bad_content_length!r} of request {request}, sending "
                f"{actual_content_length!r} instead",
            )
        )

    @deferred_f_from_coro_f
    async def test_duplicate_header(self, mockserver: MockServer) -> None:
        request = Request(mockserver.url("/echo", is_secure=self.is_secure))
        header, value1, value2 = "Custom-Header", "foo", "bar"
        request.headers.appendlist(header, value1)
        request.headers.appendlist(header, value2)
        async with self.get_dh() as download_handler:
            response = await download_handler.download_request(request)
        assert json.loads(response.text)["headers"][header] == [value1, value2]


class TestHttps2WrongHostname(H2DownloadHandlerMixin, TestHttpsWrongHostnameBase):
    pass


class TestHttps2InvalidDNSId(H2DownloadHandlerMixin, TestHttpsInvalidDNSIdBase):
    pass


class TestHttps2InvalidDNSPattern(
    H2DownloadHandlerMixin, TestHttpsInvalidDNSPatternBase
):
    pass


class TestHttps2CustomCiphers(H2DownloadHandlerMixin, TestHttpsCustomCiphersBase):
    pass


class TestHttp2WithCrawler(TestHttpWithCrawlerBase):
    """HTTP 2.0 test case with MockServer"""

    @property
    def settings_dict(self) -> dict[str, Any] | None:
        return {
            "DOWNLOAD_HANDLERS": {
                "https": "scrapy.core.downloader.handlers.http2.H2DownloadHandler"
            }
        }

    is_secure = True


class TestHttps2Proxy(H2DownloadHandlerMixin, TestHttpProxyBase):
    is_secure = True
    expected_http_proxy_request_body = b"/"

    @deferred_f_from_coro_f
    async def test_download_with_proxy_https_timeout(
        self, proxy_mockserver: ProxyEchoMockServer
    ) -> None:
        with pytest.raises(NotImplementedError):
            await maybe_deferred_to_future(
                super().test_download_with_proxy_https_timeout(proxy_mockserver)
            )

    @deferred_f_from_coro_f
    async def test_download_with_proxy_without_http_scheme(
        self, proxy_mockserver: ProxyEchoMockServer
    ) -> None:
        with pytest.raises(SchemeNotSupported):
            await maybe_deferred_to_future(
                super().test_download_with_proxy_without_http_scheme(proxy_mockserver)
            )<|MERGE_RESOLUTION|>--- conflicted
+++ resolved
@@ -14,8 +14,6 @@
 
 from scrapy.http import Request
 from scrapy.utils.defer import deferred_f_from_coro_f, maybe_deferred_to_future
-from scrapy.utils.misc import build_from_crawler
-from scrapy.utils.test import get_crawler
 from tests.test_downloader_handlers_http_base import (
     TestHttpProxyBase,
     TestHttps11Base,
@@ -65,9 +63,6 @@
     ) -> None:
         from twisted.internet import reactor
 
-        crawler = get_crawler(settings_dict={"DOWNLOAD_MAXSIZE": 1_500})
-        download_handler = build_from_crawler(self.download_handler_cls, crawler)
-
         with mock.patch("scrapy.core.http2.stream.logger") as logger:
             request = Request(
                 mockserver.url("/largechunkedfile", is_secure=self.is_secure)
@@ -76,14 +71,9 @@
             def check(logger: mock.Mock) -> None:
                 logger.error.assert_called_once_with(mock.ANY)
 
-<<<<<<< HEAD
-            async with self.get_dh({"DOWNLOAD_MAXSIZE": 1500}) as download_handler:
+            async with self.get_dh({"DOWNLOAD_MAXSIZE": 1_500}) as download_handler:
                 with pytest.raises((defer.CancelledError, error.ConnectionAborted)):
                     await download_handler.download_request(request)
-=======
-            with pytest.raises((defer.CancelledError, error.ConnectionAborted)):
-                await download_request(download_handler, request, Spider("foo"))
->>>>>>> 11073c86
 
             # As the error message is logged in the dataReceived callback, we
             # have to give a bit of time to the reactor to process the queue
