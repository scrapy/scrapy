"""Tests for scrapy.core.downloader.handlers.http2.H2DownloadHandler."""

from __future__ import annotations

import json
from typing import TYPE_CHECKING, Any
from unittest import mock

import pytest
from pytest_twisted import async_yield_fixture
from testfixtures import LogCapture
from twisted.internet import defer, error
from twisted.web import server
from twisted.web.error import SchemeNotSupported
from twisted.web.http import H2_ENABLED

from scrapy.http import Request
from scrapy.spiders import Spider
<<<<<<< HEAD
from scrapy.utils.defer import (
    deferred_f_from_coro_f,
    maybe_deferred_to_future,
)
=======
from scrapy.utils.defer import deferred_f_from_coro_f, maybe_deferred_to_future
from scrapy.utils.misc import build_from_crawler
from scrapy.utils.test import get_crawler
>>>>>>> 4279f283
from tests.mockserver import ssl_context_factory
from tests.test_downloader_handlers_http_base import (
    TestHttpMockServerBase,
    TestHttpProxyBase,
    TestHttps11Base,
    TestHttpsCustomCiphersBase,
    TestHttpsInvalidDNSIdBase,
    TestHttpsInvalidDNSPatternBase,
    TestHttpsWrongHostnameBase,
    UriResource,
    download_request,
)

if TYPE_CHECKING:
    from collections.abc import AsyncGenerator

    from scrapy.core.downloader.handlers import DownloadHandlerProtocol


pytestmark = pytest.mark.skipif(
    not H2_ENABLED, reason="HTTP/2 support in Twisted is not enabled"
)


class H2DownloadHandlerMixin:
    @property
    def download_handler_cls(self) -> type[DownloadHandlerProtocol]:
        # the import can fail when H2_ENABLED is False
        from scrapy.core.downloader.handlers.http2 import (  # noqa: PLC0415
            H2DownloadHandler,
        )

        return H2DownloadHandler


class TestHttps2(H2DownloadHandlerMixin, TestHttps11Base):
    HTTP2_DATALOSS_SKIP_REASON = "Content-Length mismatch raises InvalidBodyLengthError"

    @deferred_f_from_coro_f
    async def test_protocol(
        self, server_port: int, download_handler: DownloadHandlerProtocol
    ) -> None:
        request = Request(self.getURL(server_port, "host"), method="GET")
        response = await download_request(download_handler, request)
        assert response.protocol == "h2"

    @deferred_f_from_coro_f
    async def test_download_with_maxsize_very_large_file(
        self, server_port: int, download_handler: DownloadHandlerProtocol
    ) -> None:
        from twisted.internet import reactor

        with mock.patch("scrapy.core.http2.stream.logger") as logger:
            request = Request(self.getURL(server_port, "largechunkedfile"))

            def check(logger):
                logger.error.assert_called_once_with(mock.ANY)

            with pytest.raises((defer.CancelledError, error.ConnectionAborted)):
                await download_request(
                    download_handler, request, Spider("foo", download_maxsize=1500)
                )

            # As the error message is logged in the dataReceived callback, we
            # have to give a bit of time to the reactor to process the queue
            # after closing the connection.
            d = defer.Deferred()
            d.addCallback(check)
            reactor.callLater(0.1, d.callback, logger)
            await maybe_deferred_to_future(d)

    @deferred_f_from_coro_f
    async def test_unsupported_scheme(
        self, download_handler: DownloadHandlerProtocol
    ) -> None:
        request = Request("ftp://unsupported.scheme")
        with pytest.raises(SchemeNotSupported):
            await download_request(download_handler, request)

    def test_download_cause_data_loss(self) -> None:
        pytest.skip(self.HTTP2_DATALOSS_SKIP_REASON)

    def test_download_allow_data_loss(self) -> None:
        pytest.skip(self.HTTP2_DATALOSS_SKIP_REASON)

    def test_download_allow_data_loss_via_setting(self) -> None:
        pytest.skip(self.HTTP2_DATALOSS_SKIP_REASON)

    @deferred_f_from_coro_f
    async def test_concurrent_requests_same_domain(
        self, server_port: int, download_handler: DownloadHandlerProtocol
    ) -> None:
        request1 = Request(self.getURL(server_port, "file"))
        response1 = await download_request(download_handler, request1)
        assert response1.body == b"0123456789"

        request2 = Request(self.getURL(server_port, "echo"), method="POST")
        response2 = await download_request(download_handler, request2)
        assert response2.headers["Content-Length"] == b"79"

    @pytest.mark.xfail(reason="https://github.com/python-hyper/h2/issues/1247")
    @deferred_f_from_coro_f
    async def test_connect_request(
        self, server_port: int, download_handler: DownloadHandlerProtocol
    ) -> None:
        request = Request(self.getURL(server_port, "file"), method="CONNECT")
        response = await download_request(download_handler, request)
        assert response.body == b""

    @deferred_f_from_coro_f
    async def test_custom_content_length_good(
        self, server_port: int, download_handler: DownloadHandlerProtocol
    ) -> None:
        request = Request(self.getURL(server_port, "contentlength"))
        custom_content_length = str(len(request.body))
        request.headers["Content-Length"] = custom_content_length
        response = await download_request(download_handler, request)
        assert response.text == custom_content_length

    @deferred_f_from_coro_f
    async def test_custom_content_length_bad(
        self, server_port: int, download_handler: DownloadHandlerProtocol
    ) -> None:
        request = Request(self.getURL(server_port, "contentlength"))
        actual_content_length = str(len(request.body))
        bad_content_length = str(len(request.body) + 1)
        request.headers["Content-Length"] = bad_content_length
        with LogCapture() as log:
            response = await download_request(download_handler, request)
        assert response.text == actual_content_length
        log.check_present(
            (
                "scrapy.core.http2.stream",
                "WARNING",
                f"Ignoring bad Content-Length header "
                f"{bad_content_length!r} of request {request}, sending "
                f"{actual_content_length!r} instead",
            )
        )

    @deferred_f_from_coro_f
    async def test_duplicate_header(
        self, server_port: int, download_handler: DownloadHandlerProtocol
    ) -> None:
        request = Request(self.getURL(server_port, "echo"))
        header, value1, value2 = "Custom-Header", "foo", "bar"
        request.headers.appendlist(header, value1)
        request.headers.appendlist(header, value2)
        response = await download_request(download_handler, request)
        assert json.loads(response.text)["headers"][header] == [value1, value2]


class TestHttps2WrongHostname(H2DownloadHandlerMixin, TestHttpsWrongHostnameBase):
    pass


class TestHttps2InvalidDNSId(H2DownloadHandlerMixin, TestHttpsInvalidDNSIdBase):
    pass


class TestHttps2InvalidDNSPattern(
    H2DownloadHandlerMixin, TestHttpsInvalidDNSPatternBase
):
    pass


class TestHttps2CustomCiphers(H2DownloadHandlerMixin, TestHttpsCustomCiphersBase):
    pass


class TestHttp2MockServer(TestHttpMockServerBase):
    """HTTP 2.0 test case with MockServer"""

    @property
    def settings_dict(self) -> dict[str, Any] | None:
        return {
            "DOWNLOAD_HANDLERS": {
                "https": "scrapy.core.downloader.handlers.http2.H2DownloadHandler"
            }
        }

    is_secure = True


class TestHttps2Proxy(H2DownloadHandlerMixin, TestHttpProxyBase):
    # only used for HTTPS tests
    keyfile = "keys/localhost.key"
    certfile = "keys/localhost.crt"
    scheme = "https"
    expected_http_proxy_request_body = b"/"

    @async_yield_fixture
    async def server_port(self) -> AsyncGenerator[int]:
        from twisted.internet import reactor

        site = server.Site(UriResource(), timeout=None)
        port = reactor.listenSSL(
            0,
            site,
            ssl_context_factory(self.keyfile, self.certfile),
            interface=self.host,
        )

        yield port.getHost().port

        await port.stopListening()

    @deferred_f_from_coro_f
    async def test_download_with_proxy_https_timeout(
        self, server_port: int, download_handler: DownloadHandlerProtocol
    ) -> None:
        with pytest.raises(NotImplementedError):
            await maybe_deferred_to_future(
                super().test_download_with_proxy_https_timeout(
                    server_port, download_handler
                )
            )<|MERGE_RESOLUTION|>--- conflicted
+++ resolved
@@ -16,16 +16,7 @@
 
 from scrapy.http import Request
 from scrapy.spiders import Spider
-<<<<<<< HEAD
-from scrapy.utils.defer import (
-    deferred_f_from_coro_f,
-    maybe_deferred_to_future,
-)
-=======
 from scrapy.utils.defer import deferred_f_from_coro_f, maybe_deferred_to_future
-from scrapy.utils.misc import build_from_crawler
-from scrapy.utils.test import get_crawler
->>>>>>> 4279f283
 from tests.mockserver import ssl_context_factory
 from tests.test_downloader_handlers_http_base import (
     TestHttpMockServerBase,
