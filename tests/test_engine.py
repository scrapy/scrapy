"""
Scrapy engine tests

This starts a testing web server (using twisted.server.Site) and then crawls it
with the Scrapy crawler.

To view the testing web server in a browser you can start it by running this
module with the ``runserver`` argument::

    python test_engine.py runserver
"""

import os
import re
import sys
from collections import defaultdict
from urllib.parse import urlparse

<<<<<<< HEAD
from itemadapter import ItemAdapter
from pydispatch import dispatcher
from twisted.internet import defer, reactor
from twisted.trial import unittest
from twisted.web import server, static, util
=======
from twisted.internet import reactor, defer
from twisted.trial import unittest
from twisted.web import server, static, util
from pydispatch import dispatcher
>>>>>>> 892467cb

from scrapy import signals
from scrapy.core.engine import ExecutionEngine
from scrapy.http import Request
from scrapy.item import Item, Field
from scrapy.linkextractors import LinkExtractor
from scrapy.spiders import Spider
from scrapy.utils.signal import disconnect_all
from scrapy.utils.test import get_crawler

<<<<<<< HEAD
from tests import tests_datadir
=======
from tests import tests_datadir, get_testdata
>>>>>>> 892467cb


class TestItem(Item):
    name = Field()
    url = Field()
    price = Field()


class TestSpider(Spider):
    name = "scrapytest.org"
    allowed_domains = ["scrapytest.org", "localhost"]

    itemurl_re = re.compile(r"item\d+.html")
    name_re = re.compile(r"<h1>(.*?)</h1>", re.M)
    price_re = re.compile(r">Price: \$(.*?)<", re.M)

    item_cls = TestItem

    def parse(self, response):
        xlink = LinkExtractor()
        itemre = re.compile(self.itemurl_re)
        for link in xlink.extract_links(response):
            if itemre.search(link.url):
                yield Request(url=link.url, callback=self.parse_item)

    def parse_item(self, response):
        item = self.item_cls()
        m = self.name_re.search(response.text)
        if m:
            item['name'] = m.group(1)
        item['url'] = response.url
        m = self.price_re.search(response.text)
        if m:
            item['price'] = m.group(1)
        return item


class TestDupeFilterSpider(TestSpider):
    def start_requests(self):
        return (Request(url) for url in self.start_urls)  # no dont_filter=True


class DictItemsSpider(TestSpider):
    item_cls = dict


try:
    from dataclasses import make_dataclass
except ImportError:
    DataClassItemsSpider = None
else:
    TestDataClass = make_dataclass("TestDataClass", [("name", str), ("url", str), ("price", int)])

    class DataClassItemsSpider(DictItemsSpider):
        def parse_item(self, response):
            item = super().parse_item(response)
            return TestDataClass(
                name=item.get('name'),
                url=item.get('url'),
                price=item.get('price'),
            )


class ItemZeroDivisionErrorSpider(TestSpider):
    custom_settings = {
        "ITEM_PIPELINES": {
            "tests.pipelines.ProcessWithZeroDivisionErrorPipiline": 300,
        }
    }


def start_test_site(debug=False):
    root_dir = os.path.join(tests_datadir, "test_site")
    r = static.File(root_dir)
    r.putChild(b"redirect", util.Redirect(b"/redirected"))
    r.putChild(b"redirected", static.Data(b"Redirected here", "text/plain"))
    numbers = [str(x).encode("utf8") for x in range(2**14)]
    r.putChild(b"numbers", static.Data(b"".join(numbers), "text/plain"))

    port = reactor.listenTCP(0, server.Site(r), interface="127.0.0.1")
    if debug:
        print("Test server running at http://localhost:%d/ - hit Ctrl-C to finish."
              % port.getHost().port)
    return port


class CrawlerRun:
    """A class to run the crawler and keep track of events occurred"""

    def __init__(self, spider_class):
        self.spider = None
        self.respplug = []
        self.reqplug = []
        self.reqdropped = []
        self.reqreached = []
        self.itemerror = []
        self.itemresp = []
        self.bytes = defaultdict(lambda: list())
        self.signals_caught = {}
        self.spider_class = spider_class

    def run(self):
        self.port = start_test_site()
        self.portno = self.port.getHost().port

        start_urls = [
            self.geturl("/"),
            self.geturl("/redirect"),
            self.geturl("/redirect"),  # duplicate
            self.geturl("/numbers"),
        ]

        for name, signal in vars(signals).items():
            if not name.startswith('_'):
                dispatcher.connect(self.record_signal, signal)

        self.crawler = get_crawler(self.spider_class)
        self.crawler.signals.connect(self.item_scraped, signals.item_scraped)
        self.crawler.signals.connect(self.item_error, signals.item_error)
        self.crawler.signals.connect(self.bytes_received, signals.bytes_received)
        self.crawler.signals.connect(self.request_scheduled, signals.request_scheduled)
        self.crawler.signals.connect(self.request_dropped, signals.request_dropped)
        self.crawler.signals.connect(self.request_reached, signals.request_reached_downloader)
        self.crawler.signals.connect(self.response_downloaded, signals.response_downloaded)
        self.crawler.crawl(start_urls=start_urls)
        self.spider = self.crawler.spider

        self.deferred = defer.Deferred()
        dispatcher.connect(self.stop, signals.engine_stopped)
        return self.deferred

    def stop(self):
        self.port.stopListening()
        for name, signal in vars(signals).items():
            if not name.startswith('_'):
                disconnect_all(signal)
        self.deferred.callback(None)

    def geturl(self, path):
        return "http://localhost:%s%s" % (self.portno, path)

    def getpath(self, url):
        u = urlparse(url)
        return u.path

    def item_error(self, item, response, spider, failure):
        self.itemerror.append((item, response, spider, failure))

    def item_scraped(self, item, spider, response):
        self.itemresp.append((item, response))

    def bytes_received(self, data, request, spider):
        self.bytes[request].append(data)

    def request_scheduled(self, request, spider):
        self.reqplug.append((request, spider))

    def request_reached(self, request, spider):
        self.reqreached.append((request, spider))

    def request_dropped(self, request, spider):
        self.reqdropped.append((request, spider))

    def response_downloaded(self, response, spider):
        self.respplug.append((response, spider))

    def record_signal(self, *args, **kwargs):
        """Record a signal and its parameters"""
        signalargs = kwargs.copy()
        sig = signalargs.pop('signal')
        signalargs.pop('sender', None)
        self.signals_caught[sig] = signalargs


class EngineTest(unittest.TestCase):

    @defer.inlineCallbacks
    def test_crawler(self):

        for spider in (TestSpider, DictItemsSpider, DataClassItemsSpider):
            if spider is None:
                continue
            self.run = CrawlerRun(spider)
            yield self.run.run()
            self._assert_visited_urls()
            self._assert_scheduled_requests(urls_to_visit=9)
            self._assert_downloaded_responses()
            self._assert_scraped_items()
            self._assert_signals_caught()
            self._assert_bytes_received()

    @defer.inlineCallbacks
    def test_crawler_dupefilter(self):
        self.run = CrawlerRun(TestDupeFilterSpider)
        yield self.run.run()
        self._assert_scheduled_requests(urls_to_visit=8)
        self._assert_dropped_requests()

    @defer.inlineCallbacks
    def test_crawler_itemerror(self):
        self.run = CrawlerRun(ItemZeroDivisionErrorSpider)
        yield self.run.run()
        self._assert_items_error()

    def _assert_visited_urls(self):
        must_be_visited = ["/", "/redirect", "/redirected",
                           "/item1.html", "/item2.html", "/item999.html"]
        urls_visited = set([rp[0].url for rp in self.run.respplug])
        urls_expected = set([self.run.geturl(p) for p in must_be_visited])
        assert urls_expected <= urls_visited, "URLs not visited: %s" % list(urls_expected - urls_visited)

    def _assert_scheduled_requests(self, urls_to_visit=None):
        self.assertEqual(urls_to_visit, len(self.run.reqplug))

        paths_expected = ['/item999.html', '/item2.html', '/item1.html']

        urls_requested = set([rq[0].url for rq in self.run.reqplug])
        urls_expected = set([self.run.geturl(p) for p in paths_expected])
        assert urls_expected <= urls_requested
        scheduled_requests_count = len(self.run.reqplug)
        dropped_requests_count = len(self.run.reqdropped)
        responses_count = len(self.run.respplug)
        self.assertEqual(scheduled_requests_count,
                         dropped_requests_count + responses_count)
        self.assertEqual(len(self.run.reqreached),
                         responses_count)

    def _assert_dropped_requests(self):
        self.assertEqual(len(self.run.reqdropped), 1)

    def _assert_downloaded_responses(self):
        # response tests
        self.assertEqual(9, len(self.run.respplug))
        self.assertEqual(9, len(self.run.reqreached))

        for response, _ in self.run.respplug:
            if self.run.getpath(response.url) == '/item999.html':
                self.assertEqual(404, response.status)
            if self.run.getpath(response.url) == '/redirect':
                self.assertEqual(302, response.status)

    def _assert_items_error(self):
        self.assertEqual(2, len(self.run.itemerror))
        for item, response, spider, failure in self.run.itemerror:
            self.assertEqual(failure.value.__class__, ZeroDivisionError)
            self.assertEqual(spider, self.run.spider)

            self.assertEqual(item['url'], response.url)
            if 'item1.html' in item['url']:
                self.assertEqual('Item 1 name', item['name'])
                self.assertEqual('100', item['price'])
            if 'item2.html' in item['url']:
                self.assertEqual('Item 2 name', item['name'])
                self.assertEqual('200', item['price'])

    def _assert_scraped_items(self):
        self.assertEqual(2, len(self.run.itemresp))
        for item, response in self.run.itemresp:
            item = ItemAdapter(item)
            self.assertEqual(item['url'], response.url)
            if 'item1.html' in item['url']:
                self.assertEqual('Item 1 name', item['name'])
                self.assertEqual('100', item['price'])
            if 'item2.html' in item['url']:
                self.assertEqual('Item 2 name', item['name'])
                self.assertEqual('200', item['price'])

    def _assert_bytes_received(self):
        self.assertEqual(9, len(self.run.bytes))
        for request, data in self.run.bytes.items():
            joined_data = b"".join(data)
            if self.run.getpath(request.url) == "/":
                self.assertEqual(joined_data, get_testdata("test_site", "index.html"))
            elif self.run.getpath(request.url) == "/item1.html":
                self.assertEqual(joined_data, get_testdata("test_site", "item1.html"))
            elif self.run.getpath(request.url) == "/item2.html":
                self.assertEqual(joined_data, get_testdata("test_site", "item2.html"))
            elif self.run.getpath(request.url) == "/redirected":
                self.assertEqual(joined_data, b"Redirected here")
            elif self.run.getpath(request.url) == '/redirect':
                self.assertEqual(
                    joined_data,
                    b"\n<html>\n"
                    b"    <head>\n"
                    b"        <meta http-equiv=\"refresh\" content=\"0;URL=/redirected\">\n"
                    b"    </head>\n"
                    b"    <body bgcolor=\"#FFFFFF\" text=\"#000000\">\n"
                    b"    <a href=\"/redirected\">click here</a>\n"
                    b"    </body>\n"
                    b"</html>\n"
                )
            elif self.run.getpath(request.url) == "/tem999.html":
                self.assertEqual(
                    joined_data,
                    b"\n<html>\n"
                    b"  <head><title>404 - No Such Resource</title></head>\n"
                    b"  <body>\n"
                    b"    <h1>No Such Resource</h1>\n"
                    b"    <p>File not found.</p>\n"
                    b"  </body>\n"
                    b"</html>\n"
                )
            elif self.run.getpath(request.url) == "/numbers":
                # signal was fired multiple times
                self.assertTrue(len(data) > 1)
                # bytes were received in order
                numbers = [str(x).encode("utf8") for x in range(2**14)]
                self.assertEqual(joined_data, b"".join(numbers))

    def _assert_signals_caught(self):
        assert signals.engine_started in self.run.signals_caught
        assert signals.engine_stopped in self.run.signals_caught
        assert signals.spider_opened in self.run.signals_caught
        assert signals.spider_idle in self.run.signals_caught
        assert signals.spider_closed in self.run.signals_caught

        self.assertEqual({'spider': self.run.spider},
                         self.run.signals_caught[signals.spider_opened])
        self.assertEqual({'spider': self.run.spider},
                         self.run.signals_caught[signals.spider_idle])
        self.assertEqual({'spider': self.run.spider, 'reason': 'finished'},
                         self.run.signals_caught[signals.spider_closed])

    @defer.inlineCallbacks
    def test_close_downloader(self):
        e = ExecutionEngine(get_crawler(TestSpider), lambda _: None)
        yield e.close()

    @defer.inlineCallbacks
    def test_close_spiders_downloader(self):
        e = ExecutionEngine(get_crawler(TestSpider), lambda _: None)
        yield e.open_spider(TestSpider(), [])
        self.assertEqual(len(e.open_spiders), 1)
        yield e.close()
        self.assertEqual(len(e.open_spiders), 0)

    @defer.inlineCallbacks
    def test_close_engine_spiders_downloader(self):
        e = ExecutionEngine(get_crawler(TestSpider), lambda _: None)
        yield e.open_spider(TestSpider(), [])
        e.start()
        self.assertTrue(e.running)
        yield e.close()
        self.assertFalse(e.running)
        self.assertEqual(len(e.open_spiders), 0)


if __name__ == "__main__":
    if len(sys.argv) > 1 and sys.argv[1] == 'runserver':
        start_test_site(debug=True)
        reactor.run()<|MERGE_RESOLUTION|>--- conflicted
+++ resolved
@@ -16,18 +16,11 @@
 from collections import defaultdict
 from urllib.parse import urlparse
 
-<<<<<<< HEAD
 from itemadapter import ItemAdapter
 from pydispatch import dispatcher
 from twisted.internet import defer, reactor
 from twisted.trial import unittest
 from twisted.web import server, static, util
-=======
-from twisted.internet import reactor, defer
-from twisted.trial import unittest
-from twisted.web import server, static, util
-from pydispatch import dispatcher
->>>>>>> 892467cb
 
 from scrapy import signals
 from scrapy.core.engine import ExecutionEngine
@@ -38,11 +31,7 @@
 from scrapy.utils.signal import disconnect_all
 from scrapy.utils.test import get_crawler
 
-<<<<<<< HEAD
-from tests import tests_datadir
-=======
-from tests import tests_datadir, get_testdata
->>>>>>> 892467cb
+from tests import get_testdata, tests_datadir
 
 
 class TestItem(Item):
