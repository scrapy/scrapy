--- conflicted
+++ resolved
@@ -17,12 +17,8 @@
 from dataclasses import dataclass
 from logging import DEBUG
 from pathlib import Path
-<<<<<<< HEAD
 from threading import Timer
 from unittest.mock import Mock, call
-=======
-from unittest.mock import Mock
->>>>>>> 8d82e7bd
 from urllib.parse import urlparse
 
 import attr
