--- conflicted
+++ resolved
@@ -25,11 +25,6 @@
 from pydispatch import dispatcher
 from testfixtures import LogCapture
 from twisted.internet import defer
-<<<<<<< HEAD
-from twisted.web import server, static, util
-=======
-from twisted.internet.defer import inlineCallbacks
->>>>>>> 552f2fb9
 
 from scrapy import signals
 from scrapy.core.engine import ExecutionEngine, _Slot
@@ -43,13 +38,9 @@
 from scrapy.utils.defer import deferred_f_from_coro_f, maybe_deferred_to_future
 from scrapy.utils.signal import disconnect_all
 from scrapy.utils.test import get_crawler
-<<<<<<< HEAD
-from tests import get_testdata, tests_datadir
-from tests.utils.decorators import inlineCallbacks
-=======
 from tests import get_testdata
 from tests.mockserver.http import MockServer
->>>>>>> 552f2fb9
+from tests.utils.decorators import inlineCallbacks
 
 
 class MyItem(Item):
