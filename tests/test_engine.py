--- conflicted
+++ resolved
@@ -27,31 +27,22 @@
 from scrapy.linkextractors import LinkExtractor
 from scrapy.signals import request_scheduled
 from scrapy.spiders import Spider
-<<<<<<< HEAD
-from scrapy.utils.defer import maybe_deferred_to_future
-=======
 from scrapy.utils.defer import (
     _schedule_coro,
-    deferred_f_from_coro_f,
     deferred_from_coro,
     maybe_deferred_to_future,
 )
->>>>>>> a0b766f9
 from scrapy.utils.signal import disconnect_all
 from scrapy.utils.spider import DefaultSpider
 from scrapy.utils.test import get_crawler
 from tests import get_testdata
-<<<<<<< HEAD
-from tests.mockserver.http import MockServer
 from tests.utils.decorators import deferred_f_from_coro_f, inlineCallbacks
-=======
 
 if TYPE_CHECKING:
     from scrapy.core.scheduler import Scheduler
     from scrapy.crawler import Crawler
     from scrapy.statscollectors import MemoryStatsCollector
     from tests.mockserver.http import MockServer
->>>>>>> a0b766f9
 
 
 class MyItem(Item):
@@ -513,9 +504,6 @@
         assert "AssertionError" not in stderr_str, stderr_str
 
 
-<<<<<<< HEAD
-@pytest.mark.requires_reactor  # needs a reactor or an event loop for Downloader._slot_gc_loop
-=======
 class TestEngineDownloadAsync:
     """Test cases for ExecutionEngine.download_async()."""
 
@@ -608,7 +596,7 @@
         return await maybe_deferred_to_future(engine.download(request))
 
 
->>>>>>> a0b766f9
+@pytest.mark.requires_reactor  # needs a reactor or an event loop for Downloader._slot_gc_loop
 def test_request_scheduled_signal(caplog):
     class TestScheduler(BaseScheduler):
         def __init__(self):
