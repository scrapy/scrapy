--- conflicted
+++ resolved
@@ -16,12 +16,7 @@
 from collections import defaultdict
 from dataclasses import dataclass
 from logging import DEBUG
-<<<<<<< HEAD
-from pathlib import Path
 from unittest.mock import Mock, call
-=======
-from unittest.mock import Mock
->>>>>>> 552f2fb9
 from urllib.parse import urlparse
 
 import attr
@@ -41,11 +36,7 @@
 from scrapy.linkextractors import LinkExtractor
 from scrapy.signals import request_scheduled
 from scrapy.spiders import Spider
-<<<<<<< HEAD
-from scrapy.utils.defer import deferred_f_from_coro_f
-=======
 from scrapy.utils.defer import deferred_f_from_coro_f, maybe_deferred_to_future
->>>>>>> 552f2fb9
 from scrapy.utils.signal import disconnect_all
 from scrapy.utils.test import get_crawler
 from tests import get_testdata
