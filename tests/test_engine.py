--- conflicted
+++ resolved
@@ -30,10 +30,6 @@
 
 from scrapy import signals
 from scrapy.core.engine import ExecutionEngine, _Slot
-<<<<<<< HEAD
-=======
-from scrapy.core.scheduler import BaseScheduler
->>>>>>> 036f3e56
 from scrapy.exceptions import CloseSpider, IgnoreRequest
 from scrapy.http import Request
 from scrapy.item import Field, Item
@@ -489,37 +485,23 @@
     crawler = get_crawler(MySpider)
     engine = ExecutionEngine(crawler, lambda _: None)
     engine.downloader._slot_gc_loop.stop()
-<<<<<<< HEAD
     scheduler = MemoryScheduler()
-=======
-    scheduler = TestScheduler()
->>>>>>> 036f3e56
 
     async def start():
         return
         yield
 
     engine._start = start()
-<<<<<<< HEAD
     engine.scheduler = scheduler
     engine._slot = _Slot(False, Mock())
-=======
-    engine._slot = _Slot(False, Mock(), scheduler)
->>>>>>> 036f3e56
     crawler.signals.connect(signal_handler, request_scheduled)
     keep_request = Request("https://keep.example")
     engine._schedule_request(keep_request)
     drop_request = Request("https://drop.example")
     caplog.set_level(DEBUG)
-<<<<<<< HEAD
-    engine._schedule_request(drop_request, spider)
+    engine._schedule_request(drop_request)
     assert list(scheduler.queue) == [keep_request], (
         f"{list(scheduler.queue)!r} != [{keep_request!r}]"
-=======
-    engine._schedule_request(drop_request)
-    assert scheduler.enqueued == [keep_request], (
-        f"{scheduler.enqueued!r} != [{keep_request!r}]"
->>>>>>> 036f3e56
     )
     crawler.signals.disconnect(signal_handler, request_scheduled)
 
