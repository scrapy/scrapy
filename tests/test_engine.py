from __future__ import annotations

import asyncio
import re
import subprocess
import sys
from collections import defaultdict
from dataclasses import dataclass
from logging import DEBUG
from typing import TYPE_CHECKING, cast
from unittest.mock import Mock, call
from urllib.parse import urlparse

import attr
import pytest
from itemadapter import ItemAdapter
from pydispatch import dispatcher
from testfixtures import LogCapture
from twisted.internet import defer
from twisted.internet.defer import inlineCallbacks

from scrapy import signals
from scrapy.core.engine import ExecutionEngine, _Slot
from scrapy.core.scheduler import BaseScheduler
from scrapy.exceptions import CloseSpider, IgnoreRequest
from scrapy.http import Request, Response
from scrapy.item import Field, Item
from scrapy.linkextractors import LinkExtractor
from scrapy.spiders import Spider
from scrapy.utils.defer import (
    _schedule_coro,
    deferred_f_from_coro_f,
    deferred_from_coro,
    maybe_deferred_to_future,
)
from scrapy.utils.signal import disconnect_all
from scrapy.utils.spider import DefaultSpider
from scrapy.utils.test import get_crawler
from tests import get_testdata

if TYPE_CHECKING:
    from scrapy.core.scheduler import Scheduler
    from scrapy.crawler import Crawler
    from scrapy.statscollectors import MemoryStatsCollector
    from tests.mockserver.http import MockServer


class MyItem(Item):
    name = Field()
    url = Field()
    price = Field()


@attr.s
class AttrsItem:
    name = attr.ib(default="")
    url = attr.ib(default="")
    price = attr.ib(default=0)


@dataclass
class DataClassItem:
    name: str = ""
    url: str = ""
    price: int = 0


class MySpider(Spider):
    name = "scrapytest.org"

    itemurl_re = re.compile(r"item\d+.html")
    name_re = re.compile(r"<h1>(.*?)</h1>", re.MULTILINE)
    price_re = re.compile(r">Price: \$(.*?)<", re.MULTILINE)

    item_cls: type = MyItem

    def parse(self, response):
        xlink = LinkExtractor()
        itemre = re.compile(self.itemurl_re)
        for link in xlink.extract_links(response):
            if itemre.search(link.url):
                yield Request(url=link.url, callback=self.parse_item)

    def parse_item(self, response):
        adapter = ItemAdapter(self.item_cls())
        m = self.name_re.search(response.text)
        if m:
            adapter["name"] = m.group(1)
        adapter["url"] = response.url
        m = self.price_re.search(response.text)
        if m:
            adapter["price"] = m.group(1)
        return adapter.item


class DupeFilterSpider(MySpider):
    async def start(self):
        for url in self.start_urls:
            yield Request(url)  # no dont_filter=True


class DictItemsSpider(MySpider):
    item_cls = dict


class AttrsItemsSpider(MySpider):
    item_cls = AttrsItem


class DataClassItemsSpider(MySpider):
    item_cls = DataClassItem


class ItemZeroDivisionErrorSpider(MySpider):
    custom_settings = {
        "ITEM_PIPELINES": {
            "tests.pipelines.ProcessWithZeroDivisionErrorPipeline": 300,
        }
    }


class ChangeCloseReasonSpider(MySpider):
    @classmethod
    def from_crawler(cls, crawler, *args, **kwargs):
        spider = cls(*args, **kwargs)
        spider._set_crawler(crawler)
        crawler.signals.connect(spider.spider_idle, signals.spider_idle)
        return spider

    def spider_idle(self):
        raise CloseSpider(reason="custom_reason")


class CrawlerRun:
    """A class to run the crawler and keep track of events occurred"""

    def __init__(self, spider_class):
        self.respplug = []
        self.reqplug = []
        self.reqdropped = []
        self.reqreached = []
        self.itemerror = []
        self.itemresp = []
        self.headers = {}
        self.bytes = defaultdict(list)
        self.signals_caught = {}
        self.spider_class = spider_class

    async def run(self, mockserver: MockServer) -> None:
        self.mockserver = mockserver

        start_urls = [
            self.geturl("/static/"),
            self.geturl("/redirect"),
            self.geturl("/redirect"),  # duplicate
            self.geturl("/numbers"),
        ]

        for name, signal in vars(signals).items():
            if not name.startswith("_"):
                dispatcher.connect(self.record_signal, signal)

        self.crawler = get_crawler(self.spider_class)
        self.crawler.signals.connect(self.item_scraped, signals.item_scraped)
        self.crawler.signals.connect(self.item_error, signals.item_error)
        self.crawler.signals.connect(self.headers_received, signals.headers_received)
        self.crawler.signals.connect(self.bytes_received, signals.bytes_received)
        self.crawler.signals.connect(self.request_scheduled, signals.request_scheduled)
        self.crawler.signals.connect(self.request_dropped, signals.request_dropped)
        self.crawler.signals.connect(
            self.request_reached, signals.request_reached_downloader
        )
        self.crawler.signals.connect(
            self.response_downloaded, signals.response_downloaded
        )
        self.crawler.crawl(start_urls=start_urls)

        self.deferred: defer.Deferred[None] = defer.Deferred()
        dispatcher.connect(self.stop, signals.engine_stopped)
        await maybe_deferred_to_future(self.deferred)

    async def stop(self):
        for name, signal in vars(signals).items():
            if not name.startswith("_"):
                disconnect_all(signal)
        self.deferred.callback(None)
        await self.crawler.stop_async()

    def geturl(self, path: str) -> str:
        return self.mockserver.url(path)

    def getpath(self, url):
        u = urlparse(url)
        return u.path

    def item_error(self, item, response, spider, failure):
        self.itemerror.append((item, response, spider, failure))

    def item_scraped(self, item, spider, response):
        self.itemresp.append((item, response))

    def headers_received(self, headers, body_length, request, spider):
        self.headers[request] = headers

    def bytes_received(self, data, request, spider):
        self.bytes[request].append(data)

    def request_scheduled(self, request, spider):
        self.reqplug.append((request, spider))

    def request_reached(self, request, spider):
        self.reqreached.append((request, spider))

    def request_dropped(self, request, spider):
        self.reqdropped.append((request, spider))

    def response_downloaded(self, response, spider):
        self.respplug.append((response, spider))

    def record_signal(self, *args, **kwargs):
        """Record a signal and its parameters"""
        signalargs = kwargs.copy()
        sig = signalargs.pop("signal")
        signalargs.pop("sender", None)
        self.signals_caught[sig] = signalargs


class TestEngineBase:
    @staticmethod
    def _assert_visited_urls(run: CrawlerRun) -> None:
        must_be_visited = [
            "/static/",
            "/redirect",
            "/redirected",
            "/static/item1.html",
            "/static/item2.html",
            "/static/item999.html",
        ]
        urls_visited = {rp[0].url for rp in run.respplug}
        urls_expected = {run.geturl(p) for p in must_be_visited}
        assert urls_expected <= urls_visited, (
            f"URLs not visited: {list(urls_expected - urls_visited)}"
        )

    @staticmethod
    def _assert_scheduled_requests(run: CrawlerRun, count: int) -> None:
        assert len(run.reqplug) == count

        paths_expected = [
            "/static/item999.html",
            "/static/item2.html",
            "/static/item1.html",
        ]

        urls_requested = {rq[0].url for rq in run.reqplug}
        urls_expected = {run.geturl(p) for p in paths_expected}
        assert urls_expected <= urls_requested
        scheduled_requests_count = len(run.reqplug)
        dropped_requests_count = len(run.reqdropped)
        responses_count = len(run.respplug)
        assert scheduled_requests_count == dropped_requests_count + responses_count
        assert len(run.reqreached) == responses_count

    @staticmethod
    def _assert_dropped_requests(run: CrawlerRun) -> None:
        assert len(run.reqdropped) == 1

    @staticmethod
    def _assert_downloaded_responses(run: CrawlerRun, count: int) -> None:
        # response tests
        assert len(run.respplug) == count
        assert len(run.reqreached) == count

        for response, _ in run.respplug:
            if run.getpath(response.url) == "/static/item999.html":
                assert response.status == 404
            if run.getpath(response.url) == "/redirect":
                assert response.status == 302

    @staticmethod
    def _assert_items_error(run: CrawlerRun) -> None:
        assert len(run.itemerror) == 2
        for item, response, spider, failure in run.itemerror:
            assert failure.value.__class__ is ZeroDivisionError
            assert spider == run.crawler.spider

            assert item["url"] == response.url
            if "item1.html" in item["url"]:
                assert item["name"] == "Item 1 name"
                assert item["price"] == "100"
            if "item2.html" in item["url"]:
                assert item["name"] == "Item 2 name"
                assert item["price"] == "200"

    @staticmethod
    def _assert_scraped_items(run: CrawlerRun) -> None:
        assert len(run.itemresp) == 2
        for item, response in run.itemresp:
            item = ItemAdapter(item)
            assert item["url"] == response.url
            if "item1.html" in item["url"]:
                assert item["name"] == "Item 1 name"
                assert item["price"] == "100"
            if "item2.html" in item["url"]:
                assert item["name"] == "Item 2 name"
                assert item["price"] == "200"

    @staticmethod
    def _assert_headers_received(run: CrawlerRun) -> None:
        for headers in run.headers.values():
            assert b"Server" in headers
            assert b"TwistedWeb" in headers[b"Server"]
            assert b"Date" in headers
            assert b"Content-Type" in headers

    @staticmethod
    def _assert_bytes_received(run: CrawlerRun) -> None:
        assert len(run.bytes) == 9
        for request, data in run.bytes.items():
            joined_data = b"".join(data)
            if run.getpath(request.url) == "/static/":
                assert joined_data == get_testdata("test_site", "index.html")
            elif run.getpath(request.url) == "/static/item1.html":
                assert joined_data == get_testdata("test_site", "item1.html")
            elif run.getpath(request.url) == "/static/item2.html":
                assert joined_data == get_testdata("test_site", "item2.html")
            elif run.getpath(request.url) == "/redirected":
                assert joined_data == b"Redirected here"
            elif run.getpath(request.url) == "/redirect":
                assert (
                    joined_data == b"\n<html>\n"
                    b"    <head>\n"
                    b'        <meta http-equiv="refresh" content="0;URL=/redirected">\n'
                    b"    </head>\n"
                    b'    <body bgcolor="#FFFFFF" text="#000000">\n'
                    b'    <a href="/redirected">click here</a>\n'
                    b"    </body>\n"
                    b"</html>\n"
                )
            elif run.getpath(request.url) == "/static/item999.html":
                assert (
                    joined_data == b"\n<html>\n"
                    b"  <head><title>404 - No Such Resource</title></head>\n"
                    b"  <body>\n"
                    b"    <h1>No Such Resource</h1>\n"
                    b"    <p>File not found.</p>\n"
                    b"  </body>\n"
                    b"</html>\n"
                )
            elif run.getpath(request.url) == "/numbers":
                # signal was fired multiple times
                assert len(data) > 1
                # bytes were received in order
                numbers = [str(x).encode("utf8") for x in range(2**18)]
                assert joined_data == b"".join(numbers)

    @staticmethod
    def _assert_signals_caught(run: CrawlerRun) -> None:
        assert signals.engine_started in run.signals_caught
        assert signals.engine_stopped in run.signals_caught
        assert signals.spider_opened in run.signals_caught
        assert signals.spider_idle in run.signals_caught
        assert signals.spider_closed in run.signals_caught
        assert signals.headers_received in run.signals_caught

        assert {"spider": run.crawler.spider} == run.signals_caught[
            signals.spider_opened
        ]
        assert {"spider": run.crawler.spider} == run.signals_caught[signals.spider_idle]
        assert {
            "spider": run.crawler.spider,
            "reason": "finished",
        } == run.signals_caught[signals.spider_closed]


class TestEngine(TestEngineBase):
    @deferred_f_from_coro_f
    async def test_crawler(self, mockserver: MockServer) -> None:
        for spider in (
            MySpider,
            DictItemsSpider,
            AttrsItemsSpider,
            DataClassItemsSpider,
        ):
            run = CrawlerRun(spider)
            await run.run(mockserver)
            self._assert_visited_urls(run)
            self._assert_scheduled_requests(run, count=9)
            self._assert_downloaded_responses(run, count=9)
            self._assert_scraped_items(run)
            self._assert_signals_caught(run)
            self._assert_bytes_received(run)

    @deferred_f_from_coro_f
    async def test_crawler_dupefilter(self, mockserver: MockServer) -> None:
        run = CrawlerRun(DupeFilterSpider)
        await run.run(mockserver)
        self._assert_scheduled_requests(run, count=8)
        self._assert_dropped_requests(run)

    @deferred_f_from_coro_f
    async def test_crawler_itemerror(self, mockserver: MockServer) -> None:
        run = CrawlerRun(ItemZeroDivisionErrorSpider)
        await run.run(mockserver)
        self._assert_items_error(run)

    @deferred_f_from_coro_f
    async def test_crawler_change_close_reason_on_idle(
        self, mockserver: MockServer
    ) -> None:
        run = CrawlerRun(ChangeCloseReasonSpider)
        await run.run(mockserver)
        assert {
            "spider": run.crawler.spider,
            "reason": "custom_reason",
        } == run.signals_caught[signals.spider_closed]

    @deferred_f_from_coro_f
    async def test_close_downloader(self):
        e = ExecutionEngine(get_crawler(MySpider), lambda _: None)
        await e.close_async()

    def test_close_without_downloader(self):
        class CustomException(Exception):
            pass

        class BadDownloader:
            def __init__(self, crawler):
                raise CustomException

        with pytest.raises(CustomException):
            ExecutionEngine(
                get_crawler(MySpider, {"DOWNLOADER": BadDownloader}), lambda _: None
            )

    @inlineCallbacks
    def test_start_already_running_exception(self):
<<<<<<< HEAD
        crawler = get_crawler(MySpider)
        e = ExecutionEngine(crawler, lambda _: None)
        crawler.engine = e
        yield e.open_spider(MySpider())
        e.start()
=======
        crawler = get_crawler(DefaultSpider)
        crawler.spider = crawler._create_spider()
        e = ExecutionEngine(crawler, lambda _: None)
        yield deferred_from_coro(e.open_spider_async())
        _schedule_coro(e.start_async())
>>>>>>> 9bfa58e3
        with pytest.raises(RuntimeError, match="Engine already running"):
            yield deferred_from_coro(e.start_async())
        yield deferred_from_coro(e.stop_async())

    @pytest.mark.only_asyncio
    @deferred_f_from_coro_f
    async def test_start_already_running_exception_asyncio(self):
        crawler = get_crawler(DefaultSpider)
        crawler.spider = crawler._create_spider()
        e = ExecutionEngine(crawler, lambda _: None)
        await e.open_spider_async()
        with pytest.raises(RuntimeError, match="Engine already running"):
            await asyncio.gather(e.start_async(), e.start_async())
        await e.stop_async()

    @inlineCallbacks
    def test_start_request_processing_exception(self):
        class BadRequestFingerprinter:
            def fingerprint(self, request):
                raise ValueError  # to make Scheduler.enqueue_request() fail

        class SimpleSpider(Spider):
            name = "simple"

            async def start(self):
                yield Request("data:,")

        crawler = get_crawler(
            SimpleSpider, {"REQUEST_FINGERPRINTER_CLASS": BadRequestFingerprinter}
        )
        with LogCapture() as log:
            yield crawler.crawl()
        assert "Error while processing requests from start()" in str(log)
        assert "Spider closed (shutdown)" in str(log)

    def test_short_timeout(self):
        args = (
            sys.executable,
            "-m",
            "scrapy.cmdline",
            "fetch",
            "-s",
            "CLOSESPIDER_TIMEOUT=0.001",
            "-s",
            "LOG_LEVEL=DEBUG",
            "http://toscrape.com",
        )
        p = subprocess.Popen(
            args,
            stdout=subprocess.DEVNULL,
            stderr=subprocess.PIPE,
        )

        try:
            _, stderr = p.communicate(timeout=15)
        except subprocess.TimeoutExpired:
            p.kill()
            p.communicate()
            pytest.fail("Command took too much time to complete")

        stderr_str = stderr.decode("utf-8")
        assert "AttributeError" not in stderr_str, stderr_str
        assert "AssertionError" not in stderr_str, stderr_str


class TestEngineDownloadAsync:
    """Test cases for ExecutionEngine.download_async()."""

    @pytest.fixture
    def engine(self) -> ExecutionEngine:
        crawler = get_crawler(MySpider)
        engine = ExecutionEngine(crawler, lambda _: None)
        engine.downloader.close()
        engine.downloader = Mock()
        engine._slot = Mock()
        engine._slot.inprogress = set()
        return engine

    @staticmethod
    async def _download(engine: ExecutionEngine, request: Request) -> Response:
        return await engine.download_async(request)

    @deferred_f_from_coro_f
    async def test_download_async_success(self, engine):
        """Test basic successful async download of a request."""
        request = Request("http://example.com")
        response = Response("http://example.com", body=b"test body")
        engine.spider = Mock()
        engine.downloader.fetch.return_value = defer.succeed(response)
        engine._slot.add_request = Mock()
        engine._slot.remove_request = Mock()

        result = await self._download(engine, request)
        assert result == response
        engine._slot.add_request.assert_called_once_with(request)
        engine._slot.remove_request.assert_called_once_with(request)
        engine.downloader.fetch.assert_called_once_with(request)

    @deferred_f_from_coro_f
    async def test_download_async_redirect(self, engine):
        """Test async download with a redirect request."""
        original_request = Request("http://example.com")
        redirect_request = Request("http://example.com/redirect")
        final_response = Response("http://example.com/redirect", body=b"redirected")

        # First call returns redirect request, second call returns final response
        engine.downloader.fetch.side_effect = [
            defer.succeed(redirect_request),
            defer.succeed(final_response),
        ]
        engine.spider = Mock()
        engine._slot.add_request = Mock()
        engine._slot.remove_request = Mock()

        result = await self._download(engine, original_request)
        assert result == final_response
        assert engine.downloader.fetch.call_count == 2
        engine._slot.add_request.assert_has_calls(
            [call(original_request), call(redirect_request)]
        )
        engine._slot.remove_request.assert_has_calls(
            [call(original_request), call(redirect_request)]
        )

    @deferred_f_from_coro_f
    async def test_download_async_no_spider(self, engine):
        """Test async download attempt when no spider is available."""
        request = Request("http://example.com")
        engine.spider = None
        with pytest.raises(RuntimeError, match="No open spider to crawl:"):
            await self._download(engine, request)

    @deferred_f_from_coro_f
    async def test_download_async_failure(self, engine):
        """Test async download when the downloader raises an exception."""
        request = Request("http://example.com")
        error = RuntimeError("Download failed")
        engine.spider = Mock()
        engine.downloader.fetch.return_value = defer.fail(error)
        engine._slot.add_request = Mock()
        engine._slot.remove_request = Mock()

        with pytest.raises(RuntimeError, match="Download failed"):
            await self._download(engine, request)
        engine._slot.add_request.assert_called_once_with(request)
        engine._slot.remove_request.assert_called_once_with(request)


@pytest.mark.filterwarnings("ignore::scrapy.exceptions.ScrapyDeprecationWarning")
class TestEngineDownload(TestEngineDownloadAsync):
    """Test cases for ExecutionEngine.download()."""

    @staticmethod
    async def _download(engine: ExecutionEngine, request: Request) -> Response:
        return await maybe_deferred_to_future(engine.download(request))


def test_request_scheduled_signal(caplog):
    class TestScheduler(BaseScheduler):
        def __init__(self):
            self.enqueued = []

        def enqueue_request(self, request: Request) -> bool:
            self.enqueued.append(request)
            return True

    def signal_handler(request: Request, spider: Spider) -> None:
        if "drop" in request.url:
            raise IgnoreRequest

    crawler = get_crawler(MySpider)
    engine = ExecutionEngine(crawler, lambda _: None)
    engine.downloader._slot_gc_loop.stop()
    scheduler = TestScheduler()

    async def start():
        return
        yield

    engine._start = start()
    engine._slot = _Slot(False, Mock(), scheduler)
    crawler.signals.connect(signal_handler, signals.request_scheduled)
    keep_request = Request("https://keep.example")
    engine._schedule_request(keep_request)
    drop_request = Request("https://drop.example")
    caplog.set_level(DEBUG)
    engine._schedule_request(drop_request)
    assert scheduler.enqueued == [keep_request], (
        f"{scheduler.enqueued!r} != [{keep_request!r}]"
    )
    crawler.signals.disconnect(signal_handler, signals.request_scheduled)


class TestEngineCloseSpider:
    """Tests for exception handling coverage during close_spider_async()."""

    @pytest.fixture
    def crawler(self) -> Crawler:
        crawler = get_crawler(DefaultSpider)
        crawler.spider = crawler._create_spider()
        return crawler

    @deferred_f_from_coro_f
    async def test_no_slot(self, crawler: Crawler) -> None:
        engine = ExecutionEngine(crawler, lambda _: None)
        await engine.open_spider_async()
        slot = engine._slot
        engine._slot = None
        with pytest.raises(RuntimeError, match="Engine slot not assigned"):
            await engine.close_spider_async()
        # close it correctly
        engine._slot = slot
        await engine.close_spider_async()

    @deferred_f_from_coro_f
    async def test_no_spider(self, crawler: Crawler) -> None:
        engine = ExecutionEngine(crawler, lambda _: None)
        with pytest.raises(RuntimeError, match="Spider not opened"):
            await engine.close_spider_async()
        engine.downloader.close()  # cleanup

    @deferred_f_from_coro_f
    async def test_exception_slot(
        self, crawler: Crawler, caplog: pytest.LogCaptureFixture
    ) -> None:
        engine = ExecutionEngine(crawler, lambda _: None)
        await engine.open_spider_async()
        assert engine._slot
        del engine._slot.heartbeat
        await engine.close_spider_async()
        assert "Slot close failure" in caplog.text

    @deferred_f_from_coro_f
    async def test_exception_downloader(
        self, crawler: Crawler, caplog: pytest.LogCaptureFixture
    ) -> None:
        engine = ExecutionEngine(crawler, lambda _: None)
        await engine.open_spider_async()
        del engine.downloader.slots
        await engine.close_spider_async()
        assert "Downloader close failure" in caplog.text

    @deferred_f_from_coro_f
    async def test_exception_scraper(
        self, crawler: Crawler, caplog: pytest.LogCaptureFixture
    ) -> None:
        engine = ExecutionEngine(crawler, lambda _: None)
        await engine.open_spider_async()
        engine.scraper.slot = None
        await engine.close_spider_async()
        assert "Scraper close failure" in caplog.text

    @deferred_f_from_coro_f
    async def test_exception_scheduler(
        self, crawler: Crawler, caplog: pytest.LogCaptureFixture
    ) -> None:
        engine = ExecutionEngine(crawler, lambda _: None)
        await engine.open_spider_async()
        assert engine._slot
        del cast("Scheduler", engine._slot.scheduler).dqs
        await engine.close_spider_async()
        assert "Scheduler close failure" in caplog.text

    @deferred_f_from_coro_f
    async def test_exception_signal(
        self, crawler: Crawler, caplog: pytest.LogCaptureFixture
    ) -> None:
        engine = ExecutionEngine(crawler, lambda _: None)
        await engine.open_spider_async()
        signal_manager = engine.signals
        del engine.signals
        await engine.close_spider_async()
        assert "Error while sending spider_close signal" in caplog.text
        # send the spider_closed signal to close various components
        await signal_manager.send_catch_log_async(
            signal=signals.spider_closed,
            spider=engine.spider,
            reason="cancelled",
        )

    @deferred_f_from_coro_f
    async def test_exception_stats(
        self, crawler: Crawler, caplog: pytest.LogCaptureFixture
    ) -> None:
        engine = ExecutionEngine(crawler, lambda _: None)
        await engine.open_spider_async()
        del cast("MemoryStatsCollector", crawler.stats).spider_stats
        await engine.close_spider_async()
        assert "Stats close failure" in caplog.text

    @deferred_f_from_coro_f
    async def test_exception_callback(
        self, crawler: Crawler, caplog: pytest.LogCaptureFixture
    ) -> None:
        engine = ExecutionEngine(crawler, lambda _: defer.fail(ValueError()))
        await engine.open_spider_async()
        await engine.close_spider_async()
        assert "Error running spider_closed_callback" in caplog.text

    @deferred_f_from_coro_f
    async def test_exception_async_callback(
        self, crawler: Crawler, caplog: pytest.LogCaptureFixture
    ) -> None:
        async def cb(_):
            raise ValueError

        engine = ExecutionEngine(crawler, cb)
        await engine.open_spider_async()
        await engine.close_spider_async()
        assert "Error running spider_closed_callback" in caplog.text<|MERGE_RESOLUTION|>--- conflicted
+++ resolved
@@ -435,19 +435,12 @@
 
     @inlineCallbacks
     def test_start_already_running_exception(self):
-<<<<<<< HEAD
-        crawler = get_crawler(MySpider)
-        e = ExecutionEngine(crawler, lambda _: None)
-        crawler.engine = e
-        yield e.open_spider(MySpider())
-        e.start()
-=======
         crawler = get_crawler(DefaultSpider)
         crawler.spider = crawler._create_spider()
         e = ExecutionEngine(crawler, lambda _: None)
+        crawler.engine = e
         yield deferred_from_coro(e.open_spider_async())
         _schedule_coro(e.start_async())
->>>>>>> 9bfa58e3
         with pytest.raises(RuntimeError, match="Engine already running"):
             yield deferred_from_coro(e.start_async())
         yield deferred_from_coro(e.stop_async())
@@ -458,6 +451,7 @@
         crawler = get_crawler(DefaultSpider)
         crawler.spider = crawler._create_spider()
         e = ExecutionEngine(crawler, lambda _: None)
+        crawler.engine = e
         await e.open_spider_async()
         with pytest.raises(RuntimeError, match="Engine already running"):
             await asyncio.gather(e.start_async(), e.start_async())
