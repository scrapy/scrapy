import sys
import os
import shutil
import warnings

from zope.interface.verify import verifyObject
from twisted.trial import unittest


# ugly hack to avoid cyclic imports of scrapy.spiders when running this test
# alone
import scrapy
import tempfile
from scrapy.interfaces import ISpiderLoader
from scrapy.spiderloader import SpiderLoader
from scrapy.settings import Settings
from scrapy.http import Request
from scrapy.crawler import CrawlerRunner

module_dir = os.path.dirname(os.path.abspath(__file__))


class SpiderLoaderTest(unittest.TestCase):

    def setUp(self):
        orig_spiders_dir = os.path.join(module_dir, 'test_spiders')
        self.tmpdir = tempfile.mkdtemp()
        self.spiders_dir = os.path.join(self.tmpdir, 'test_spiders_xxx')
        shutil.copytree(orig_spiders_dir, self.spiders_dir)
        sys.path.append(self.tmpdir)
        settings = Settings({'SPIDER_MODULES': ['test_spiders_xxx']})
        self.spider_loader = SpiderLoader.from_settings(settings)

    def tearDown(self):
        del self.spider_loader
        del sys.modules['test_spiders_xxx']
        sys.path.remove(self.tmpdir)

    def test_interface(self):
        verifyObject(ISpiderLoader, self.spider_loader)

    def test_list(self):
<<<<<<< HEAD
        self.assertEqual(set(self.spider_loader.list()),
            {'spider1', 'spider2', 'spider3', 'spider4'})
=======
        self.assertEqual(
            set(self.spider_loader.list()),
            set(['spider1', 'spider2', 'spider3', 'spider4']))
>>>>>>> 3d58e5e3

    def test_load(self):
        spider1 = self.spider_loader.load("spider1")
        self.assertEqual(spider1.__name__, 'Spider1')

    def test_find_by_request(self):
        self.assertEqual(
            self.spider_loader.find_by_request(Request('http://scrapy1.org/test')),
            ['spider1'])
        self.assertEqual(
            self.spider_loader.find_by_request(Request('http://scrapy2.org/test')),
            ['spider2'])
<<<<<<< HEAD
        self.assertEqual(set(self.spider_loader.find_by_request(Request('http://scrapy3.org/test'))),
            {'spider1', 'spider2'})
        self.assertEqual(self.spider_loader.find_by_request(Request('http://scrapy999.org/test')),
=======
        self.assertEqual(
            set(self.spider_loader.find_by_request(Request('http://scrapy3.org/test'))),
            set(['spider1', 'spider2']))
        self.assertEqual(
            self.spider_loader.find_by_request(Request('http://scrapy999.org/test')),
>>>>>>> 3d58e5e3
            [])
        self.assertEqual(
            self.spider_loader.find_by_request(Request('http://spider3.com')),
            [])
        self.assertEqual(
            self.spider_loader.find_by_request(Request('http://spider3.com/onlythis')),
            ['spider3'])

    def test_load_spider_module(self):
        module = 'tests.test_spiderloader.test_spiders.spider1'
        settings = Settings({'SPIDER_MODULES': [module]})
        self.spider_loader = SpiderLoader.from_settings(settings)
        assert len(self.spider_loader._spiders) == 1

    def test_load_spider_module_multiple(self):
        prefix = 'tests.test_spiderloader.test_spiders.'
        module = ','.join(prefix + s for s in ('spider1', 'spider2'))
        settings = Settings({'SPIDER_MODULES': module})
        self.spider_loader = SpiderLoader.from_settings(settings)
        assert len(self.spider_loader._spiders) == 2

    def test_load_base_spider(self):
        module = 'tests.test_spiderloader.test_spiders.spider0'
        settings = Settings({'SPIDER_MODULES': [module]})
        self.spider_loader = SpiderLoader.from_settings(settings)
        assert len(self.spider_loader._spiders) == 0

    def test_crawler_runner_loading(self):
        module = 'tests.test_spiderloader.test_spiders.spider1'
        runner = CrawlerRunner({'SPIDER_MODULES': [module]})

        self.assertRaisesRegex(KeyError, 'Spider not found',
                               runner.create_crawler, 'spider2')

        crawler = runner.create_crawler('spider1')
        self.assertTrue(issubclass(crawler.spidercls, scrapy.Spider))
        self.assertEqual(crawler.spidercls.name, 'spider1')

    def test_bad_spider_modules_exception(self):

        module = 'tests.test_spiderloader.test_spiders.doesnotexist'
        settings = Settings({'SPIDER_MODULES': [module]})
        self.assertRaises(ImportError, SpiderLoader.from_settings, settings)

    def test_bad_spider_modules_warning(self):

        with warnings.catch_warnings(record=True) as w:
            module = 'tests.test_spiderloader.test_spiders.doesnotexist'
            settings = Settings({'SPIDER_MODULES': [module],
                                 'SPIDER_LOADER_WARN_ONLY': True})
            spider_loader = SpiderLoader.from_settings(settings)
            self.assertIn("Could not load spiders from module", str(w[0].message))

            spiders = spider_loader.list()
            self.assertEqual(spiders, [])


class DuplicateSpiderNameLoaderTest(unittest.TestCase):

    def setUp(self):
        orig_spiders_dir = os.path.join(module_dir, 'test_spiders')
        self.tmpdir = self.mktemp()
        os.mkdir(self.tmpdir)
        self.spiders_dir = os.path.join(self.tmpdir, 'test_spiders_xxx')
        shutil.copytree(orig_spiders_dir, self.spiders_dir)
        sys.path.append(self.tmpdir)
        self.settings = Settings({'SPIDER_MODULES': ['test_spiders_xxx']})

    def tearDown(self):
        del sys.modules['test_spiders_xxx']
        sys.path.remove(self.tmpdir)

    def test_dupename_warning(self):
        # copy 1 spider module so as to have duplicate spider name
        shutil.copyfile(os.path.join(self.tmpdir, 'test_spiders_xxx/spider3.py'),
                        os.path.join(self.tmpdir, 'test_spiders_xxx/spider3dupe.py'))

        with warnings.catch_warnings(record=True) as w:
            spider_loader = SpiderLoader.from_settings(self.settings)

            self.assertEqual(len(w), 1)
            msg = str(w[0].message)
            self.assertIn("several spiders with the same name", msg)
            self.assertIn("'spider3'", msg)
            self.assertTrue(msg.count("'spider3'") == 2)

            self.assertNotIn("'spider1'", msg)
            self.assertNotIn("'spider2'", msg)
            self.assertNotIn("'spider4'", msg)

            spiders = set(spider_loader.list())
            self.assertEqual(spiders, {'spider1', 'spider2', 'spider3', 'spider4'})

    def test_multiple_dupename_warning(self):
        # copy 2 spider modules so as to have duplicate spider name
        # This should issue 2 warning, 1 for each duplicate spider name
        shutil.copyfile(os.path.join(self.tmpdir, 'test_spiders_xxx/spider1.py'),
                        os.path.join(self.tmpdir, 'test_spiders_xxx/spider1dupe.py'))
        shutil.copyfile(os.path.join(self.tmpdir, 'test_spiders_xxx/spider2.py'),
                        os.path.join(self.tmpdir, 'test_spiders_xxx/spider2dupe.py'))

        with warnings.catch_warnings(record=True) as w:
            spider_loader = SpiderLoader.from_settings(self.settings)

            self.assertEqual(len(w), 1)
            msg = str(w[0].message)
            self.assertIn("several spiders with the same name", msg)
            self.assertIn("'spider1'", msg)
            self.assertTrue(msg.count("'spider1'") == 2)

            self.assertIn("'spider2'", msg)
            self.assertTrue(msg.count("'spider2'") == 2)

            self.assertNotIn("'spider3'", msg)
            self.assertNotIn("'spider4'", msg)

            spiders = set(spider_loader.list())
            self.assertEqual(spiders, {'spider1', 'spider2', 'spider3', 'spider4'})<|MERGE_RESOLUTION|>--- conflicted
+++ resolved
@@ -40,14 +40,9 @@
         verifyObject(ISpiderLoader, self.spider_loader)
 
     def test_list(self):
-<<<<<<< HEAD
-        self.assertEqual(set(self.spider_loader.list()),
-            {'spider1', 'spider2', 'spider3', 'spider4'})
-=======
         self.assertEqual(
             set(self.spider_loader.list()),
-            set(['spider1', 'spider2', 'spider3', 'spider4']))
->>>>>>> 3d58e5e3
+            {'spider1', 'spider2', 'spider3', 'spider4'})
 
     def test_load(self):
         spider1 = self.spider_loader.load("spider1")
@@ -60,17 +55,11 @@
         self.assertEqual(
             self.spider_loader.find_by_request(Request('http://scrapy2.org/test')),
             ['spider2'])
-<<<<<<< HEAD
-        self.assertEqual(set(self.spider_loader.find_by_request(Request('http://scrapy3.org/test'))),
-            {'spider1', 'spider2'})
-        self.assertEqual(self.spider_loader.find_by_request(Request('http://scrapy999.org/test')),
-=======
         self.assertEqual(
             set(self.spider_loader.find_by_request(Request('http://scrapy3.org/test'))),
-            set(['spider1', 'spider2']))
+            {'spider1', 'spider2'})
         self.assertEqual(
             self.spider_loader.find_by_request(Request('http://scrapy999.org/test')),
->>>>>>> 3d58e5e3
             [])
         self.assertEqual(
             self.spider_loader.find_by_request(Request('http://spider3.com')),
