import shutil
import sys
import tempfile
import warnings
<<<<<<< HEAD
from tempfile import mkdtemp
=======
from pathlib import Path
>>>>>>> ba8993ec

from twisted.trial import unittest
from zope.interface.verify import verifyObject

# ugly hack to avoid cyclic imports of scrapy.spiders when running this test
# alone
import scrapy
from scrapy.crawler import CrawlerRunner
from scrapy.http import Request
from scrapy.interfaces import ISpiderLoader
from scrapy.settings import Settings
from scrapy.spiderloader import SpiderLoader

module_dir = Path(__file__).resolve().parent


def _copytree(source: Path, target: Path):
    try:
        shutil.copytree(source, target)
    except shutil.Error:
        pass


class SpiderLoaderTest(unittest.TestCase):
    def setUp(self):
        orig_spiders_dir = module_dir / "test_spiders"
        self.tmpdir = Path(tempfile.mkdtemp())
        self.spiders_dir = self.tmpdir / "test_spiders_xxx"
        _copytree(orig_spiders_dir, self.spiders_dir)
        sys.path.append(str(self.tmpdir))
        settings = Settings({"SPIDER_MODULES": ["test_spiders_xxx"]})
        self.spider_loader = SpiderLoader.from_settings(settings)

    def tearDown(self):
        del self.spider_loader
        del sys.modules["test_spiders_xxx"]
        sys.path.remove(str(self.tmpdir))

    def test_interface(self):
        verifyObject(ISpiderLoader, self.spider_loader)

    def test_list(self):
        self.assertEqual(
            set(self.spider_loader.list()), {"spider1", "spider2", "spider3", "spider4"}
        )

    def test_load(self):
        spider1 = self.spider_loader.load("spider1")
        self.assertEqual(spider1.__name__, "Spider1")

    def test_find_by_request(self):
        self.assertEqual(
            self.spider_loader.find_by_request(Request("http://scrapy1.org/test")),
            ["spider1"],
        )
        self.assertEqual(
            self.spider_loader.find_by_request(Request("http://scrapy2.org/test")),
            ["spider2"],
        )
        self.assertEqual(
            set(self.spider_loader.find_by_request(Request("http://scrapy3.org/test"))),
            {"spider1", "spider2"},
        )
        self.assertEqual(
            self.spider_loader.find_by_request(Request("http://scrapy999.org/test")), []
        )
        self.assertEqual(
            self.spider_loader.find_by_request(Request("http://spider3.com")), []
        )
        self.assertEqual(
            self.spider_loader.find_by_request(Request("http://spider3.com/onlythis")),
            ["spider3"],
        )

    def test_load_spider_module(self):
        module = "tests.test_spiderloader.test_spiders.spider1"
        settings = Settings({"SPIDER_MODULES": [module]})
        self.spider_loader = SpiderLoader.from_settings(settings)
        assert len(self.spider_loader._spiders) == 1

    def test_load_spider_module_multiple(self):
        prefix = "tests.test_spiderloader.test_spiders."
        module = ",".join(prefix + s for s in ("spider1", "spider2"))
        settings = Settings({"SPIDER_MODULES": module})
        self.spider_loader = SpiderLoader.from_settings(settings)
        assert len(self.spider_loader._spiders) == 2

    def test_load_base_spider(self):
        module = "tests.test_spiderloader.test_spiders.spider0"
        settings = Settings({"SPIDER_MODULES": [module]})
        self.spider_loader = SpiderLoader.from_settings(settings)
        assert len(self.spider_loader._spiders) == 0

    def test_crawler_runner_loading(self):
        module = "tests.test_spiderloader.test_spiders.spider1"
        runner = CrawlerRunner(
            {
                "SPIDER_MODULES": [module],
                "REQUEST_FINGERPRINTER_IMPLEMENTATION": "2.7",
            }
        )

        self.assertRaisesRegex(
            KeyError, "Spider not found", runner.create_crawler, "spider2"
        )

        crawler = runner.create_crawler("spider1")
        self.assertTrue(issubclass(crawler.spidercls, scrapy.Spider))
        self.assertEqual(crawler.spidercls.name, "spider1")

    def test_bad_spider_modules_exception(self):
        module = "tests.test_spiderloader.test_spiders.doesnotexist"
        settings = Settings({"SPIDER_MODULES": [module]})
        self.assertRaises(ImportError, SpiderLoader.from_settings, settings)

    def test_bad_spider_modules_warning(self):
        with warnings.catch_warnings(record=True) as w:
            module = "tests.test_spiderloader.test_spiders.doesnotexist"
            settings = Settings(
                {"SPIDER_MODULES": [module], "SPIDER_LOADER_WARN_ONLY": True}
            )
            spider_loader = SpiderLoader.from_settings(settings)
            if str(w[0].message).startswith("_SixMetaPathImporter"):
                # needed on 3.10 because of https://github.com/benjaminp/six/issues/349,
                # at least until all six versions we can import (including botocore.vendored.six)
                # are updated to 1.16.0+
                w.pop(0)
            self.assertIn("Could not load spiders from module", str(w[0].message))

            spiders = spider_loader.list()
            self.assertEqual(spiders, [])


class DuplicateSpiderNameLoaderTest(unittest.TestCase):
    def setUp(self):
<<<<<<< HEAD
        orig_spiders_dir = os.path.join(module_dir, 'test_spiders')
        self.tmpdir = mkdtemp()
        self.spiders_dir = os.path.join(self.tmpdir, 'test_spiders_xxx')
=======
        orig_spiders_dir = module_dir / "test_spiders"
        self.tmpdir = Path(self.mktemp())
        self.tmpdir.mkdir()
        self.spiders_dir = self.tmpdir / "test_spiders_xxx"
>>>>>>> ba8993ec
        _copytree(orig_spiders_dir, self.spiders_dir)
        sys.path.append(str(self.tmpdir))
        self.settings = Settings({"SPIDER_MODULES": ["test_spiders_xxx"]})

    def tearDown(self):
        del sys.modules["test_spiders_xxx"]
        sys.path.remove(str(self.tmpdir))

    def test_dupename_warning(self):
        # copy 1 spider module so as to have duplicate spider name
        shutil.copyfile(
            self.tmpdir / "test_spiders_xxx" / "spider3.py",
            self.tmpdir / "test_spiders_xxx" / "spider3dupe.py",
        )

        with warnings.catch_warnings(record=True) as w:
            spider_loader = SpiderLoader.from_settings(self.settings)

            self.assertEqual(len(w), 1)
            msg = str(w[0].message)
            self.assertIn("several spiders with the same name", msg)
            self.assertIn("'spider3'", msg)
            self.assertTrue(msg.count("'spider3'") == 2)

            self.assertNotIn("'spider1'", msg)
            self.assertNotIn("'spider2'", msg)
            self.assertNotIn("'spider4'", msg)

            spiders = set(spider_loader.list())
            self.assertEqual(spiders, {"spider1", "spider2", "spider3", "spider4"})

    def test_multiple_dupename_warning(self):
        # copy 2 spider modules so as to have duplicate spider name
        # This should issue 2 warning, 1 for each duplicate spider name
        shutil.copyfile(
            self.tmpdir / "test_spiders_xxx" / "spider1.py",
            self.tmpdir / "test_spiders_xxx" / "spider1dupe.py",
        )
        shutil.copyfile(
            self.tmpdir / "test_spiders_xxx" / "spider2.py",
            self.tmpdir / "test_spiders_xxx" / "spider2dupe.py",
        )

        with warnings.catch_warnings(record=True) as w:
            spider_loader = SpiderLoader.from_settings(self.settings)

            self.assertEqual(len(w), 1)
            msg = str(w[0].message)
            self.assertIn("several spiders with the same name", msg)
            self.assertIn("'spider1'", msg)
            self.assertTrue(msg.count("'spider1'") == 2)

            self.assertIn("'spider2'", msg)
            self.assertTrue(msg.count("'spider2'") == 2)

            self.assertNotIn("'spider3'", msg)
            self.assertNotIn("'spider4'", msg)

            spiders = set(spider_loader.list())
            self.assertEqual(spiders, {"spider1", "spider2", "spider3", "spider4"})<|MERGE_RESOLUTION|>--- conflicted
+++ resolved
@@ -2,11 +2,8 @@
 import sys
 import tempfile
 import warnings
-<<<<<<< HEAD
+from pathlib import Path
 from tempfile import mkdtemp
-=======
-from pathlib import Path
->>>>>>> ba8993ec
 
 from twisted.trial import unittest
 from zope.interface.verify import verifyObject
@@ -142,16 +139,9 @@
 
 class DuplicateSpiderNameLoaderTest(unittest.TestCase):
     def setUp(self):
-<<<<<<< HEAD
-        orig_spiders_dir = os.path.join(module_dir, 'test_spiders')
-        self.tmpdir = mkdtemp()
-        self.spiders_dir = os.path.join(self.tmpdir, 'test_spiders_xxx')
-=======
         orig_spiders_dir = module_dir / "test_spiders"
-        self.tmpdir = Path(self.mktemp())
-        self.tmpdir.mkdir()
+        self.tmpdir = Path(mkdtemp())
         self.spiders_dir = self.tmpdir / "test_spiders_xxx"
->>>>>>> ba8993ec
         _copytree(orig_spiders_dir, self.spiders_dir)
         sys.path.append(str(self.tmpdir))
         self.settings = Settings({"SPIDER_MODULES": ["test_spiders_xxx"]})
