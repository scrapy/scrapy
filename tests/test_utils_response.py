import unittest
import warnings
from pathlib import Path
from urllib.parse import urlparse

<<<<<<< HEAD
import pytest

from scrapy.http import HtmlResponse, Response, TextResponse, XmlResponse
from scrapy.http.headers import Headers
from scrapy.responsetypes import ResponseTypes
from scrapy.utils.misc import load_object
=======
from scrapy.exceptions import ScrapyDeprecationWarning
from scrapy.http import Response, TextResponse, HtmlResponse
>>>>>>> deaf1fb6
from scrapy.utils.python import to_bytes
from scrapy.utils.response import (
    get_meta_refresh,
    get_response_class,
    open_in_browser,
    response_httprepr,
    response_status_message,
)


__doctests__ = ['scrapy.utils.response']


# Scenarios that work the same with the previously-used, deprecated
# scrapy.responsetypes.responsetypes.from_args
PRE_XTRACTMIME_SCENARIOS = (
    # Even if the body is binary, if the Content-Type says it is text, we
    # interpret it as text, as long as the Content-Type is not one of the 4
    # affected by the Apache bug.
    #
    # https://mimesniff.spec.whatwg.org/#interpreting-the-resource-metadata
    (
        {
            'body': b'\x00\x01\xff',
            'headers': Headers({'Content-Type': ['text/json']}),
        },
        TextResponse,
    ),
    *(
        pytest.param(
            {
                'body': b'\x00\x01\xff',
                'headers': Headers({'Content-Type': [content_type]}),
            },
            TextResponse,
            marks=pytest.mark.xfail(
                strict=True,
                reason="https://github.com/scrapy/xtractmime/issues/13",
            ),
        )
        for content_type in (
            'text/plain; charset=Iso-8859-1',
            'text/plain; charset=utf-8',
            'text/plain; charset=windows-1252',
        )
    ),

    # JavaScript MIME types should trigger a TextResponse.
    #
    # https://mimesniff.spec.whatwg.org/#javascript-mime-type
    *(
        (
            {'headers': Headers({'Content-Type': [content_type]})},
            TextResponse,
        )
        for content_type in (
            'application/javascript',
            'application/x-javascript',
            'text/ecmascript',
            'text/javascript',
            'text/javascript1.0',
            'text/javascript1.1',
            'text/javascript1.2',
            'text/javascript1.3',
            'text/javascript1.4',
            'text/javascript1.5',
            'text/jscript',
            'text/livescript',
            'text/x-ecmascript',
            'text/x-javascript',
        )
    ),

    # JSON MIME types should trigger a TextResponse.
    #
    # https://mimesniff.spec.whatwg.org/#json-mime-type
    *(
        (
            {'headers': Headers({'Content-Type': [content_type]})},
            TextResponse,
        )
        for content_type in (
            'application/json',
            'text/json',
        )
    ),

    # Compressed content should be of type Response until uncompressed.
    *(
        (
            {
                'headers': Headers(
                    {
                        'Content-Encoding': ['zip'],
                        'Content-Type': [content_type],
                    }
                )
            },
            Response,
        )
        for content_type in (
            'text/html',
            'text/xml',
            'text/plain',
        )
    ),

    *(
        (
            {
                'headers': Headers(
                    {'Content-Type': [mime_type]}
                ),
            },
            load_object(class_path),
        )
        for mime_type, class_path in ResponseTypes.CLASSES.items()
    ),
    (
        {
            'url': 'http://www.example.com/data.csv',
        },
        TextResponse,
    ),
    (
        {
            'url': 'http://www.example.com/item/',
            'headers': Headers({'Content-Type': ['text/html; charset=utf-8']}),
        },
        HtmlResponse,
    ),
    (
        {
            'url': 'http://www.example.com/page/',
            'headers': Headers(
                {
                    'Content-Disposition': [
                        'attachment; filename="data.xml.gz"',
                    ]
                }
            ),
            'body': b'\x01\x02',
        },
        Response,
    ),
    (
        {'body': b'Some plain\0 text data with\0 tabs and null bytes\0'},
        TextResponse,
    ),
    (
        {
            'body': b'\x03\x02\xdf\xdd\x23',
            'headers': Headers({'Content-Encoding': 'UTF-8'}),
        },
        Response,
    ),
    (
        {
            'body': b'\x00\x01\xff',
            'url': '://www.example.com/item/',
            'headers': Headers({'Content-Type': ['text/plain']}),
        },
        TextResponse,
    ),
    ({'url': 'http://www.example.com/item/file.html'}, HtmlResponse),
    ({'body': b'<html><head><title>Hello</title></head>'}, HtmlResponse),
    ({'body': b'<?xml version="1.0" encoding="utf-8"'}, XmlResponse),
    (
        {'body': b'Some plain text data\1\2 with tabs and\n null bytes\0'},
        Response,
    ),
    # https://codersblock.com/blog/the-smallest-valid-html5-page/
    ({'body': b'<!DOCTYPE html>\n<title>.</title>'}, HtmlResponse),
    (
        {
            'body': b'\x01\x02',
            'headers': Headers({'Content-Type': ['application/pdf']}),
        },
        Response,
    ),
    (
        {'headers': Headers({'Content-Type': ['application/x-json']})},
        TextResponse,
    ),
    (
        {'headers': Headers({'Content-Type': ['application/x-javascript']})},
        TextResponse,
    ),
    (
        {
            'headers': Headers(
                {'Content-Type': ['application/json-amazonui-streaming']}
            )
        },
        TextResponse,
    ),
    (
        {
            'headers': Headers(
                {'Content-Disposition': ['attachment; filename="data.xml.gz"']}
            ),
            'url': 'http://www.example.com/page/',
        },
        Response,
    ),
    ({'headers': Headers({'Content-Type': ['application/pdf']})}, Response),
    (
        {
            'url': 'http://www.example.com/page/file.html',
            'headers': Headers({'Content-Type': 'application/octet-stream'}),
        },
        HtmlResponse,
    ),
    (
        {
            'url': 'http://www.example.com/item/file.xml',
            'headers': Headers({'Content-Type': 'application/octet-stream'}),
        },
        XmlResponse,
    ),
    (
        {
            'url': 'http://www.example.com/item/file.html',
            'headers': Headers({'Content-Type': 'application/octet-stream'}),
        },
        HtmlResponse,
    ),
    ({'url': 'http://www.example.com/item/file.pdf'}, Response),
    ({'filename': 'file.pdf'}, Response),
    (
        {
            'body': b'<!DOCTYPE html>\n<title>.</title>',
            'url': 'http://www.example.com',
        },
        HtmlResponse,
    ),
)

# Scenarios that work differently with the previously-used, deprecated
# scrapy.responsetypes.responsetypes.from_args
POST_XTRACTMIME_SCENARIOS = (
    # A known Apache bug may cause a server to send files with Content-Type set
    # to "text/plain", "text/plain; charset=ISO-8859-1",
    # "text/plain; charset=iso-8859-1", or "text/plain; charset=UTF-8",
    # regardless of the actual file content.
    #
    # They should be treated as binary if their content is binary, and as
    # text/plain otherwise.
    #
    # https://mimesniff.spec.whatwg.org/#interpreting-the-resource-metadata
    *(
        (
            {
                'body': b'\x00\x01\xff',
                'headers': Headers({'Content-Type': [content_type]}),
            },
            Response,
        )
        for content_type in (
            'text/plain',
            'text/plain; charset=ISO-8859-1',
            'text/plain; charset=iso-8859-1',
            'text/plain; charset=UTF-8',
        )
    ),

    # If the body is empty, it contains no binary data bytes, hence body-based
    # MIME type detection must interpret the result as text.
    #
    # https://mimesniff.spec.whatwg.org/#identifying-a-resource-with-an-unknown-mime-type
    ({}, TextResponse),
    ({'url': '/tmp/temp^'}, TextResponse),

    # Body-based PDF detection
    #
    # https://mimesniff.spec.whatwg.org/#identifying-a-resource-with-an-unknown-mime-type
    ({'body': b'%PDF-1.4'}, Response),

    # JavaScript MIME types should trigger a TextResponse.
    #
    # https://mimesniff.spec.whatwg.org/#javascript-mime-type
    *(
        (
            {'headers': Headers({'Content-Type': [content_type]})},
            TextResponse,
        )
        for content_type in (
            'application/ecmascript',
            'application/x-ecmascript',
        )
    ),

    # JSON MIME types should trigger a TextResponse.
    #
    # https://mimesniff.spec.whatwg.org/#json-mime-type
    *(
        (
            {'headers': Headers({'Content-Type': [content_type]})},
            TextResponse,
        )
        for content_type in (
            'application/foo+json',
            'application/ld+json',
        )
    ),


    # Compressed content should be of type Response until uncompressed.
    #
    # When it comes to compression, we trust the encoding from the following
    # sources, in the following order:
    #
    # 1,  Content-Encoding HTTP header
    #
    # 2.  File extension of the file name of the Content-Disposition HTTP
    #     header.
    #
    # 3.  File extension of the file name if the resource comes through a
    #     file-based protocol (FTP, local file system).
    #(
        #{
            #'url': 'file.html',
            #'body': b'<!DOCTYPE html>\n<title>.</title>',
            #'headers': Headers(
                #{
                    #'Content-Disposition': [
                        #'attachment; filename="file.html"'
                    #],
                    #'Content-Encoding': ['zip'],
                    #'Content-Type': ['text/html'],
                #}
            #),
        #},
        #Response,
    #),
    #(
        #{
            #'url': 'file.html',
            #'body': b'<!DOCTYPE html>\n<title>.</title>',
            #'headers': Headers(
                #{
                    #'Content-Disposition': [
                        #'attachment; filename="file.html.zip"'
                    #],
                    #'Content-Type': ['text/html'],
                #}
            #),
        #},
        #Response,
    #),
    #(
        #{
            #'url': 'file.html.zip',
            #'body': b'<!DOCTYPE html>\n<title>.</title>',
        #},
        #Response,
    #),

    # HTTP headers take priority over local file extensions.
    #(
        #{
            #'url': 'file.html.zip',
            #'body': b'<!DOCTYPE html>\n<title>.</title>',
            #'headers': Headers(
                #{
                    #'Content-Type': ['text/html'],
                #}
            #),
        #},
        #HtmlResponse,
    #),

    (
        {
            'body': b'Some plain text',
            'headers': Headers({'Content-Type': 'application/octet-stream'}),
        },
        Response,
    ),
    ({'body': b'\x0c\x1b'}, TextResponse),
    ({'body': b'this is not <html>'}, TextResponse),
    ({'body': b'this is not <?xml'}, TextResponse),
    (
        {
            'url': 'http://www.example.com/item/file.xml',
            'headers': Headers(
                {
                    'Content-Disposition': [
                        'attachment; filename="data.xml.gz"'
                    ],
                    'Content-Type': 'application/octet-stream',
                }
            ),
        },
        Response,
    ),
)


@pytest.mark.parametrize(
    'kwargs,response_class',
    (
        *PRE_XTRACTMIME_SCENARIOS,
        *POST_XTRACTMIME_SCENARIOS,
    ),
)
def test_get_response_class_http(kwargs, response_class):
    kwargs = dict(kwargs)
    if 'headers' in kwargs:
        kwargs['http_headers'] = kwargs.pop('headers')
    if 'filename' in kwargs:
        assert 'url' not in kwargs
        kwargs['url'] = kwargs.pop('filename')
    assert get_response_class(**kwargs) == response_class


class ResponseUtilsTest(unittest.TestCase):
    dummy_response = TextResponse(url='http://example.org/', body=b'dummy_response')

    def test_response_httprepr(self):
        with warnings.catch_warnings():
            warnings.simplefilter("ignore", ScrapyDeprecationWarning)

            r1 = Response("http://www.example.com")
            self.assertEqual(response_httprepr(r1), b'HTTP/1.1 200 OK\r\n\r\n')

            r1 = Response("http://www.example.com", status=404,
                          headers={"Content-type": "text/html"}, body=b"Some body")
            self.assertEqual(response_httprepr(r1),
                             b'HTTP/1.1 404 Not Found\r\nContent-Type: text/html\r\n\r\nSome body')

            r1 = Response("http://www.example.com", status=6666,
                          headers={"Content-type": "text/html"}, body=b"Some body")
            self.assertEqual(response_httprepr(r1),
                             b'HTTP/1.1 6666 \r\nContent-Type: text/html\r\n\r\nSome body')

    def test_open_in_browser(self):
        url = "http:///www.example.com/some/page.html"
        body = b"<html> <head> <title>test page</title> </head> <body>test body</body> </html>"

        def browser_open(burl):
            path = urlparse(burl).path
            if not path or not Path(path).exists():
                path = burl.replace('file://', '')
            bbody = Path(path).read_bytes()
            self.assertIn(b'<base href="' + to_bytes(url) + b'">', bbody)
            return True
        response = HtmlResponse(url, body=body)
        assert open_in_browser(response, _openfunc=browser_open), "Browser not called"

        resp = Response(url, body=body)
        self.assertRaises(TypeError, open_in_browser, resp, debug=True)

    def test_get_meta_refresh(self):
        r1 = HtmlResponse("http://www.example.com", body=b"""
        <html>
        <head><title>Dummy</title><meta http-equiv="refresh" content="5;url=http://example.org/newpage" /></head>
        <body>blahablsdfsal&amp;</body>
        </html>""")
        r2 = HtmlResponse("http://www.example.com", body=b"""
        <html>
        <head><title>Dummy</title><noScript>
        <meta http-equiv="refresh" content="5;url=http://example.org/newpage" /></head>
        </noSCRIPT>
        <body>blahablsdfsal&amp;</body>
        </html>""")
        r3 = HtmlResponse("http://www.example.com", body=b"""
    <noscript><meta http-equiv="REFRESH" content="0;url=http://www.example.com/newpage</noscript>
    <script type="text/javascript">
    if(!checkCookies()){
        document.write('<meta http-equiv="REFRESH" content="0;url=http://www.example.com/newpage">');
    }
    </script>
        """)
        self.assertEqual(get_meta_refresh(r1), (5.0, 'http://example.org/newpage'))
        self.assertEqual(get_meta_refresh(r2), (None, None))
        self.assertEqual(get_meta_refresh(r3), (None, None))

    def test_response_status_message(self):
        self.assertEqual(response_status_message(200), '200 OK')
        self.assertEqual(response_status_message(404), '404 Not Found')
        self.assertEqual(response_status_message(573), "573 Unknown Status")

    def test_inject_base_url(self):
        url = "http://www.example.com"

        def check_base_url(burl):
            path = urlparse(burl).path
            if not path or not Path(path).exists():
                path = burl.replace('file://', '')
            bbody = Path(path).read_bytes()
            self.assertEqual(bbody.count(b'<base href="' + to_bytes(url) + b'">'), 1)
            return True

        r1 = HtmlResponse(url, body=b"""
        <html>
            <head><title>Dummy</title></head>
            <body><p>Hello world.</p></body>
        </html>""")
        r2 = HtmlResponse(url, body=b"""
        <html>
            <head id="foo"><title>Dummy</title></head>
            <body>Hello world.</body>
        </html>""")
        r3 = HtmlResponse(url, body=b"""
        <html>
            <head><title>Dummy</title></head>
            <body>
                <header>Hello header</header>
                <p>Hello world.</p>
            </body>
        </html>""")
        r4 = HtmlResponse(url, body=b"""
        <html>
            <!-- <head>Dummy comment</head> -->
            <head><title>Dummy</title></head>
            <body><p>Hello world.</p></body>
        </html>""")
        r5 = HtmlResponse(url, body=b"""
        <html>
            <!--[if IE]>
            <head><title>IE head</title></head>
            <![endif]-->
            <!--[if !IE]>-->
            <head><title>Standard head</title></head>
            <!--<![endif]-->
            <body><p>Hello world.</p></body>
        </html>""")

        assert open_in_browser(r1, _openfunc=check_base_url), "Inject base url"
        assert open_in_browser(r2, _openfunc=check_base_url), "Inject base url with argumented head"
        assert open_in_browser(r3, _openfunc=check_base_url), "Inject unique base url with misleading tag"
        assert open_in_browser(r4, _openfunc=check_base_url), "Inject unique base url with misleading comment"
        assert open_in_browser(r5, _openfunc=check_base_url), "Inject unique base url with conditional comment"<|MERGE_RESOLUTION|>--- conflicted
+++ resolved
@@ -3,17 +3,13 @@
 from pathlib import Path
 from urllib.parse import urlparse
 
-<<<<<<< HEAD
 import pytest
 
+from scrapy.exceptions import ScrapyDeprecationWarning
 from scrapy.http import HtmlResponse, Response, TextResponse, XmlResponse
 from scrapy.http.headers import Headers
 from scrapy.responsetypes import ResponseTypes
 from scrapy.utils.misc import load_object
-=======
-from scrapy.exceptions import ScrapyDeprecationWarning
-from scrapy.http import Response, TextResponse, HtmlResponse
->>>>>>> deaf1fb6
 from scrapy.utils.python import to_bytes
 from scrapy.utils.response import (
     get_meta_refresh,
