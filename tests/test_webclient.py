"""
from twisted.internet import defer
Tests borrowed from the twisted.web.client tests.
"""
import shutil
<<<<<<< HEAD
import sys
from pkg_resources import parse_version
from tempfile import mkdtemp
=======
from pathlib import Path
>>>>>>> ba8993ec

import OpenSSL.SSL
from twisted.internet import defer, reactor
from twisted.trial import unittest
from twisted.web import resource, server, static, util

try:
    from twisted.internet.testing import StringTransport
except ImportError:
    # deprecated in Twisted 19.7.0
    # (remove once we bump our requirement past that version)
    from twisted.test.proto_helpers import StringTransport

from twisted.internet.defer import inlineCallbacks
from twisted.protocols.policies import WrappingFactory

from scrapy.core.downloader import webclient as client
from scrapy.core.downloader.contextfactory import ScrapyClientContextFactory
from scrapy.http import Headers, Request
from scrapy.settings import Settings
from scrapy.utils.misc import build_from_settings
from scrapy.utils.python import to_bytes, to_unicode
from tests.mockserver import (
    BrokenDownloadResource,
    ErrorResource,
    ForeverTakingResource,
    HostHeaderResource,
    NoLengthResource,
    PayloadResource,
    ssl_context_factory,
)


def getPage(url, contextFactory=None, response_transform=None, *args, **kwargs):
    """Adapted version of twisted.web.client.getPage"""

    def _clientfactory(url, *args, **kwargs):
        url = to_unicode(url)
        timeout = kwargs.pop("timeout", 0)
        f = client.ScrapyHTTPClientFactory(
            Request(url, *args, **kwargs), timeout=timeout
        )
        f.deferred.addCallback(response_transform or (lambda r: r.body))
        return f

    from twisted.web.client import _makeGetterFactory

    return _makeGetterFactory(
        to_bytes(url),
        _clientfactory,
        contextFactory=contextFactory,
        *args,
        **kwargs,
    ).deferred


class ParseUrlTestCase(unittest.TestCase):
    """Test URL parsing facility and defaults values."""

    def _parse(self, url):
        f = client.ScrapyHTTPClientFactory(Request(url))
        return (f.scheme, f.netloc, f.host, f.port, f.path)

    def testParse(self):
        lip = "127.0.0.1"
        tests = (
            (
                "http://127.0.0.1?c=v&c2=v2#fragment",
                ("http", lip, lip, 80, "/?c=v&c2=v2"),
            ),
            (
                "http://127.0.0.1/?c=v&c2=v2#fragment",
                ("http", lip, lip, 80, "/?c=v&c2=v2"),
            ),
            (
                "http://127.0.0.1/foo?c=v&c2=v2#frag",
                ("http", lip, lip, 80, "/foo?c=v&c2=v2"),
            ),
            (
                "http://127.0.0.1:100?c=v&c2=v2#fragment",
                ("http", lip + ":100", lip, 100, "/?c=v&c2=v2"),
            ),
            (
                "http://127.0.0.1:100/?c=v&c2=v2#frag",
                ("http", lip + ":100", lip, 100, "/?c=v&c2=v2"),
            ),
            (
                "http://127.0.0.1:100/foo?c=v&c2=v2#frag",
                ("http", lip + ":100", lip, 100, "/foo?c=v&c2=v2"),
            ),
            ("http://127.0.0.1", ("http", lip, lip, 80, "/")),
            ("http://127.0.0.1/", ("http", lip, lip, 80, "/")),
            ("http://127.0.0.1/foo", ("http", lip, lip, 80, "/foo")),
            ("http://127.0.0.1?param=value", ("http", lip, lip, 80, "/?param=value")),
            ("http://127.0.0.1/?param=value", ("http", lip, lip, 80, "/?param=value")),
            (
                "http://127.0.0.1:12345/foo",
                ("http", lip + ":12345", lip, 12345, "/foo"),
            ),
            ("http://spam:12345/foo", ("http", "spam:12345", "spam", 12345, "/foo")),
            (
                "http://spam.test.org/foo",
                ("http", "spam.test.org", "spam.test.org", 80, "/foo"),
            ),
            ("https://127.0.0.1/foo", ("https", lip, lip, 443, "/foo")),
            (
                "https://127.0.0.1/?param=value",
                ("https", lip, lip, 443, "/?param=value"),
            ),
            ("https://127.0.0.1:12345/", ("https", lip + ":12345", lip, 12345, "/")),
            (
                "http://scrapytest.org/foo ",
                ("http", "scrapytest.org", "scrapytest.org", 80, "/foo"),
            ),
            ("http://egg:7890 ", ("http", "egg:7890", "egg", 7890, "/")),
        )

        for url, test in tests:
            test = tuple(to_bytes(x) if not isinstance(x, int) else x for x in test)
            self.assertEqual(client._parse(url), test, url)


class ScrapyHTTPPageGetterTests(unittest.TestCase):
    def test_earlyHeaders(self):
        # basic test stolen from twisted HTTPageGetter
        factory = client.ScrapyHTTPClientFactory(
            Request(
                url="http://foo/bar",
                body="some data",
                headers={
                    "Host": "example.net",
                    "User-Agent": "fooble",
                    "Cookie": "blah blah",
                    "Content-Length": "12981",
                    "Useful": "value",
                },
            )
        )

        self._test(
            factory,
            b"GET /bar HTTP/1.0\r\n"
            b"Content-Length: 9\r\n"
            b"Useful: value\r\n"
            b"Connection: close\r\n"
            b"User-Agent: fooble\r\n"
            b"Host: example.net\r\n"
            b"Cookie: blah blah\r\n"
            b"\r\n"
            b"some data",
        )

        # test minimal sent headers
        factory = client.ScrapyHTTPClientFactory(Request("http://foo/bar"))
        self._test(factory, b"GET /bar HTTP/1.0\r\n" b"Host: foo\r\n" b"\r\n")

        # test a simple POST with body and content-type
        factory = client.ScrapyHTTPClientFactory(
            Request(
                method="POST",
                url="http://foo/bar",
                body="name=value",
                headers={"Content-Type": "application/x-www-form-urlencoded"},
            )
        )

        self._test(
            factory,
            b"POST /bar HTTP/1.0\r\n"
            b"Host: foo\r\n"
            b"Connection: close\r\n"
            b"Content-Type: application/x-www-form-urlencoded\r\n"
            b"Content-Length: 10\r\n"
            b"\r\n"
            b"name=value",
        )

        # test a POST method with no body provided
        factory = client.ScrapyHTTPClientFactory(
            Request(method="POST", url="http://foo/bar")
        )

        self._test(
            factory,
            b"POST /bar HTTP/1.0\r\n" b"Host: foo\r\n" b"Content-Length: 0\r\n" b"\r\n",
        )

        # test with single and multivalued headers
        factory = client.ScrapyHTTPClientFactory(
            Request(
                url="http://foo/bar",
                headers={
                    "X-Meta-Single": "single",
                    "X-Meta-Multivalued": ["value1", "value2"],
                },
            )
        )

        self._test(
            factory,
            b"GET /bar HTTP/1.0\r\n"
            b"Host: foo\r\n"
            b"X-Meta-Multivalued: value1\r\n"
            b"X-Meta-Multivalued: value2\r\n"
            b"X-Meta-Single: single\r\n"
            b"\r\n",
        )

        # same test with single and multivalued headers but using Headers class
        factory = client.ScrapyHTTPClientFactory(
            Request(
                url="http://foo/bar",
                headers=Headers(
                    {
                        "X-Meta-Single": "single",
                        "X-Meta-Multivalued": ["value1", "value2"],
                    }
                ),
            )
        )

        self._test(
            factory,
            b"GET /bar HTTP/1.0\r\n"
            b"Host: foo\r\n"
            b"X-Meta-Multivalued: value1\r\n"
            b"X-Meta-Multivalued: value2\r\n"
            b"X-Meta-Single: single\r\n"
            b"\r\n",
        )

    def _test(self, factory, testvalue):
        transport = StringTransport()
        protocol = client.ScrapyHTTPPageGetter()
        protocol.factory = factory
        protocol.makeConnection(transport)
        self.assertEqual(
            set(transport.value().splitlines()), set(testvalue.splitlines())
        )
        return testvalue

    def test_non_standard_line_endings(self):
        # regression test for: http://dev.scrapy.org/ticket/258
        factory = client.ScrapyHTTPClientFactory(Request(url="http://foo/bar"))
        protocol = client.ScrapyHTTPPageGetter()
        protocol.factory = factory
        protocol.headers = Headers()
        protocol.dataReceived(b"HTTP/1.0 200 OK\n")
        protocol.dataReceived(b"Hello: World\n")
        protocol.dataReceived(b"Foo: Bar\n")
        protocol.dataReceived(b"\n")
        self.assertEqual(
            protocol.headers, Headers({"Hello": ["World"], "Foo": ["Bar"]})
        )


class EncodingResource(resource.Resource):
    out_encoding = "cp1251"

    def render(self, request):
        body = to_unicode(request.content.read())
        request.setHeader(b"content-encoding", self.out_encoding)
        return body.encode(self.out_encoding)


class WebClientTestCase(unittest.TestCase):
    def _listen(self, site):
        return reactor.listenTCP(0, site, interface="127.0.0.1")

    def setUp(self):
<<<<<<< HEAD
        self.tmpname = mkdtemp()
        FilePath(self.tmpname).child("file").setContent(b"0123456789")
        r = static.File(self.tmpname)
=======
        self.tmpname = Path(self.mktemp())
        self.tmpname.mkdir()
        (self.tmpname / "file").write_bytes(b"0123456789")
        r = static.File(str(self.tmpname))
>>>>>>> ba8993ec
        r.putChild(b"redirect", util.Redirect(b"/file"))
        r.putChild(b"wait", ForeverTakingResource())
        r.putChild(b"error", ErrorResource())
        r.putChild(b"nolength", NoLengthResource())
        r.putChild(b"host", HostHeaderResource())
        r.putChild(b"payload", PayloadResource())
        r.putChild(b"broken", BrokenDownloadResource())
        r.putChild(b"encoding", EncodingResource())
        self.site = server.Site(r, timeout=None)
        self.wrapper = WrappingFactory(self.site)
        self.port = self._listen(self.wrapper)
        self.portno = self.port.getHost().port

    @inlineCallbacks
    def tearDown(self):
        yield self.port.stopListening()
        shutil.rmtree(self.tmpname)

    def getURL(self, path):
        return f"http://127.0.0.1:{self.portno}/{path}"

    def testPayload(self):
        s = "0123456789" * 10
        return getPage(self.getURL("payload"), body=s).addCallback(
            self.assertEqual, to_bytes(s)
        )

    def testHostHeader(self):
        # if we pass Host header explicitly, it should be used, otherwise
        # it should extract from url
        return defer.gatherResults(
            [
                getPage(self.getURL("host")).addCallback(
                    self.assertEqual, to_bytes(f"127.0.0.1:{self.portno}")
                ),
                getPage(
                    self.getURL("host"), headers={"Host": "www.example.com"}
                ).addCallback(self.assertEqual, to_bytes("www.example.com")),
            ]
        )

    def test_getPage(self):
        """
        L{client.getPage} returns a L{Deferred} which is called back with
        the body of the response if the default method B{GET} is used.
        """
        d = getPage(self.getURL("file"))
        d.addCallback(self.assertEqual, b"0123456789")
        return d

    def test_getPageHead(self):
        """
        L{client.getPage} returns a L{Deferred} which is called back with
        the empty string if the method is C{HEAD} and there is a successful
        response code.
        """

        def _getPage(method):
            return getPage(self.getURL("file"), method=method)

        return defer.gatherResults(
            [
                _getPage("head").addCallback(self.assertEqual, b""),
                _getPage("HEAD").addCallback(self.assertEqual, b""),
            ]
        )

    def test_timeoutNotTriggering(self):
        """
        When a non-zero timeout is passed to L{getPage} and the page is
        retrieved before the timeout period elapses, the L{Deferred} is
        called back with the contents of the page.
        """
        d = getPage(self.getURL("host"), timeout=100)
        d.addCallback(self.assertEqual, to_bytes(f"127.0.0.1:{self.portno}"))
        return d

    def test_timeoutTriggering(self):
        """
        When a non-zero timeout is passed to L{getPage} and that many
        seconds elapse before the server responds to the request. the
        L{Deferred} is errbacked with a L{error.TimeoutError}.
        """
        finished = self.assertFailure(
            getPage(self.getURL("wait"), timeout=0.000001), defer.TimeoutError
        )

        def cleanup(passthrough):
            # Clean up the server which is hanging around not doing
            # anything.
            connected = list(self.wrapper.protocols.keys())
            # There might be nothing here if the server managed to already see
            # that the connection was lost.
            if connected:
                connected[0].transport.loseConnection()
            return passthrough

        finished.addBoth(cleanup)
        return finished

    def testNotFound(self):
        return getPage(self.getURL("notsuchfile")).addCallback(self._cbNoSuchFile)

    def _cbNoSuchFile(self, pageData):
        self.assertIn(b"404 - No Such Resource", pageData)

    def testFactoryInfo(self):
        url = self.getURL("file")
        _, _, host, port, _ = client._parse(url)
        factory = client.ScrapyHTTPClientFactory(Request(url))
        reactor.connectTCP(to_unicode(host), port, factory)
        return factory.deferred.addCallback(self._cbFactoryInfo, factory)

    def _cbFactoryInfo(self, ignoredResult, factory):
        self.assertEqual(factory.status, b"200")
        self.assertTrue(factory.version.startswith(b"HTTP/"))
        self.assertEqual(factory.message, b"OK")
        self.assertEqual(factory.response_headers[b"content-length"], b"10")

    def testRedirect(self):
        return getPage(self.getURL("redirect")).addCallback(self._cbRedirect)

    def _cbRedirect(self, pageData):
        self.assertEqual(
            pageData,
            b'\n<html>\n    <head>\n        <meta http-equiv="refresh" content="0;URL=/file">\n'
            b'    </head>\n    <body bgcolor="#FFFFFF" text="#000000">\n    '
            b'<a href="/file">click here</a>\n    </body>\n</html>\n',
        )

    def test_encoding(self):
        """Test that non-standart body encoding matches
        Content-Encoding header"""
        body = b"\xd0\x81\xd1\x8e\xd0\xaf"
        dfd = getPage(
            self.getURL("encoding"), body=body, response_transform=lambda r: r
        )
        return dfd.addCallback(self._check_Encoding, body)

    def _check_Encoding(self, response, original_body):
        content_encoding = to_unicode(response.headers[b"Content-Encoding"])
        self.assertEqual(content_encoding, EncodingResource.out_encoding)
        self.assertEqual(
            response.body.decode(content_encoding), to_unicode(original_body)
        )


class WebClientSSLTestCase(unittest.TestCase):
    context_factory = None

    def _listen(self, site):
        return reactor.listenSSL(
            0,
            site,
            contextFactory=self.context_factory or ssl_context_factory(),
            interface="127.0.0.1",
        )

    def getURL(self, path):
        return f"https://127.0.0.1:{self.portno}/{path}"

    def setUp(self):
<<<<<<< HEAD
        self.tmpname = mkdtemp()
        FilePath(self.tmpname).child("file").setContent(b"0123456789")
        r = static.File(self.tmpname)
=======
        self.tmpname = Path(self.mktemp())
        self.tmpname.mkdir()
        (self.tmpname / "file").write_bytes(b"0123456789")
        r = static.File(str(self.tmpname))
>>>>>>> ba8993ec
        r.putChild(b"payload", PayloadResource())
        self.site = server.Site(r, timeout=None)
        self.wrapper = WrappingFactory(self.site)
        self.port = self._listen(self.wrapper)
        self.portno = self.port.getHost().port

    @inlineCallbacks
    def tearDown(self):
        yield self.port.stopListening()
        shutil.rmtree(self.tmpname)

    def testPayload(self):
        s = "0123456789" * 10
        return getPage(self.getURL("payload"), body=s).addCallback(
            self.assertEqual, to_bytes(s)
        )


class WebClientCustomCiphersSSLTestCase(WebClientSSLTestCase):
    # we try to use a cipher that is not enabled by default in OpenSSL
    custom_ciphers = "CAMELLIA256-SHA"
    context_factory = ssl_context_factory(cipher_string=custom_ciphers)

    def testPayload(self):
        s = "0123456789" * 10
        settings = Settings({"DOWNLOADER_CLIENT_TLS_CIPHERS": self.custom_ciphers})
        client_context_factory = build_from_settings(
            ScrapyClientContextFactory, settings
        )
        return getPage(
            self.getURL("payload"), body=s, contextFactory=client_context_factory
        ).addCallback(self.assertEqual, to_bytes(s))

    def testPayloadDisabledCipher(self):
        s = "0123456789" * 10
        settings = Settings(
            {"DOWNLOADER_CLIENT_TLS_CIPHERS": "ECDHE-RSA-AES256-GCM-SHA384"}
        )
        client_context_factory = build_from_settings(
            ScrapyClientContextFactory, settings
        )
        d = getPage(
            self.getURL("payload"), body=s, contextFactory=client_context_factory
        )
        return self.assertFailure(d, OpenSSL.SSL.Error)<|MERGE_RESOLUTION|>--- conflicted
+++ resolved
@@ -3,13 +3,8 @@
 Tests borrowed from the twisted.web.client tests.
 """
 import shutil
-<<<<<<< HEAD
-import sys
-from pkg_resources import parse_version
+from pathlib import Path
 from tempfile import mkdtemp
-=======
-from pathlib import Path
->>>>>>> ba8993ec
 
 import OpenSSL.SSL
 from twisted.internet import defer, reactor
@@ -280,16 +275,9 @@
         return reactor.listenTCP(0, site, interface="127.0.0.1")
 
     def setUp(self):
-<<<<<<< HEAD
-        self.tmpname = mkdtemp()
-        FilePath(self.tmpname).child("file").setContent(b"0123456789")
-        r = static.File(self.tmpname)
-=======
-        self.tmpname = Path(self.mktemp())
-        self.tmpname.mkdir()
+        self.tmpname = Path(mkdtemp())
         (self.tmpname / "file").write_bytes(b"0123456789")
         r = static.File(str(self.tmpname))
->>>>>>> ba8993ec
         r.putChild(b"redirect", util.Redirect(b"/file"))
         r.putChild(b"wait", ForeverTakingResource())
         r.putChild(b"error", ErrorResource())
@@ -452,16 +440,9 @@
         return f"https://127.0.0.1:{self.portno}/{path}"
 
     def setUp(self):
-<<<<<<< HEAD
-        self.tmpname = mkdtemp()
-        FilePath(self.tmpname).child("file").setContent(b"0123456789")
-        r = static.File(self.tmpname)
-=======
-        self.tmpname = Path(self.mktemp())
-        self.tmpname.mkdir()
+        self.tmpname = Path(mkdtemp())
         (self.tmpname / "file").write_bytes(b"0123456789")
         r = static.File(str(self.tmpname))
->>>>>>> ba8993ec
         r.putChild(b"payload", PayloadResource())
         self.site = server.Site(r, timeout=None)
         self.wrapper = WrappingFactory(self.site)
