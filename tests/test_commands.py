import inspect
import json
import optparse
import os
import platform
import subprocess
import sys
import tempfile
from contextlib import contextmanager
from itertools import chain
from os.path import exists, join, abspath
from pathlib import Path
from shutil import rmtree, copytree
<<<<<<< HEAD
from sys import platform
=======
from stat import S_IWRITE as ANYONE_WRITE_PERMISSION
>>>>>>> 9a74a71c
from tempfile import mkdtemp
from threading import Timer
from unittest import skipIf

from twisted.trial import unittest

import scrapy
from scrapy.commands import ScrapyCommand
from scrapy.commands.startproject import IGNORE
from scrapy.settings import Settings
from scrapy.utils.python import to_unicode
from scrapy.utils.test import get_testenv

from tests.test_crawler import ExceptionSpider, NoRequestsSpider


class CommandSettings(unittest.TestCase):

    def setUp(self):
        self.command = ScrapyCommand()
        self.command.settings = Settings()
        self.parser = optparse.OptionParser(
            formatter=optparse.TitledHelpFormatter(),
            conflict_handler='resolve',
        )
        self.command.add_options(self.parser)

    def test_settings_json_string(self):
        feeds_json = '{"data.json": {"format": "json"}, "data.xml": {"format": "xml"}}'
        opts, args = self.parser.parse_args(args=['-s', 'FEEDS={}'.format(feeds_json), 'spider.py'])
        self.command.process_options(args, opts)
        self.assertIsInstance(self.command.settings['FEEDS'], scrapy.settings.BaseSettings)
        self.assertEqual(dict(self.command.settings['FEEDS']), json.loads(feeds_json))


class ProjectTest(unittest.TestCase):
    project_name = 'testproject'

    def setUp(self):
        self.temp_path = mkdtemp()
        self.cwd = self.temp_path
        self.proj_path = join(self.temp_path, self.project_name)
        self.proj_mod_path = join(self.proj_path, self.project_name)
        self.env = get_testenv()

    def tearDown(self):
        rmtree(self.temp_path)

    def call(self, *new_args, **kwargs):
        with tempfile.TemporaryFile() as out:
            args = (sys.executable, '-m', 'scrapy.cmdline') + new_args
            return subprocess.call(args, stdout=out, stderr=out, cwd=self.cwd,
                                   env=self.env, **kwargs)

    def proc(self, *new_args, **popen_kwargs):
        args = (sys.executable, '-m', 'scrapy.cmdline') + new_args
        p = subprocess.Popen(args, cwd=self.cwd, env=self.env,
                             stdout=subprocess.PIPE, stderr=subprocess.PIPE,
                             **popen_kwargs)

        def kill_proc():
            p.kill()
            assert False, 'Command took too much time to complete'

        timer = Timer(15, kill_proc)
        try:
            timer.start()
            stdout, stderr = p.communicate()
        finally:
            timer.cancel()

        return p, to_unicode(stdout), to_unicode(stderr)


class StartprojectTest(ProjectTest):

    def test_startproject(self):
        self.assertEqual(0, self.call('startproject', self.project_name))

        assert exists(join(self.proj_path, 'scrapy.cfg'))
        assert exists(join(self.proj_path, 'testproject'))
        assert exists(join(self.proj_mod_path, '__init__.py'))
        assert exists(join(self.proj_mod_path, 'items.py'))
        assert exists(join(self.proj_mod_path, 'pipelines.py'))
        assert exists(join(self.proj_mod_path, 'settings.py'))
        assert exists(join(self.proj_mod_path, 'spiders', '__init__.py'))

        self.assertEqual(1, self.call('startproject', self.project_name))
        self.assertEqual(1, self.call('startproject', 'wrong---project---name'))
        self.assertEqual(1, self.call('startproject', 'sys'))

    def test_startproject_with_project_dir(self):
        project_dir = mkdtemp()
        self.assertEqual(0, self.call('startproject', self.project_name, project_dir))

        assert exists(join(abspath(project_dir), 'scrapy.cfg'))
        assert exists(join(abspath(project_dir), 'testproject'))
        assert exists(join(join(abspath(project_dir), self.project_name), '__init__.py'))
        assert exists(join(join(abspath(project_dir), self.project_name), 'items.py'))
        assert exists(join(join(abspath(project_dir), self.project_name), 'pipelines.py'))
        assert exists(join(join(abspath(project_dir), self.project_name), 'settings.py'))
        assert exists(join(join(abspath(project_dir), self.project_name), 'spiders', '__init__.py'))

        self.assertEqual(0, self.call('startproject', self.project_name, project_dir + '2'))

        self.assertEqual(1, self.call('startproject', self.project_name, project_dir))
        self.assertEqual(1, self.call('startproject', self.project_name + '2', project_dir))
        self.assertEqual(1, self.call('startproject', 'wrong---project---name'))
        self.assertEqual(1, self.call('startproject', 'sys'))
        self.assertEqual(2, self.call('startproject'))
        self.assertEqual(2, self.call('startproject', self.project_name, project_dir, 'another_params'))


def get_permissions_dict(path, renamings=None, ignore=None):
    renamings = renamings or tuple()
    permissions_dict = {
        '.': os.stat(path).st_mode,
    }
    for root, dirs, files in os.walk(path):
        nodes = list(chain(dirs, files))
        if ignore:
            ignored_names = ignore(root, nodes)
            nodes = [node for node in nodes if node not in ignored_names]
        for node in nodes:
            absolute_path = os.path.join(root, node)
            relative_path = os.path.relpath(absolute_path, path)
            for search_string, replacement in renamings:
                relative_path = relative_path.replace(
                    search_string,
                    replacement
                )
            permissions = os.stat(absolute_path).st_mode
            permissions_dict[relative_path] = permissions
    return permissions_dict


class StartprojectTemplatesTest(ProjectTest):

    def setUp(self):
        super(StartprojectTemplatesTest, self).setUp()
        self.tmpl = join(self.temp_path, 'templates')
        self.tmpl_proj = join(self.tmpl, 'project')

    def test_startproject_template_override(self):
        copytree(join(scrapy.__path__[0], 'templates'), self.tmpl)
        with open(join(self.tmpl_proj, 'root_template'), 'w'):
            pass
        assert exists(join(self.tmpl_proj, 'root_template'))

        args = ['--set', 'TEMPLATES_DIR=%s' % self.tmpl]
        p, out, err = self.proc('startproject', self.project_name, *args)
        self.assertIn("New Scrapy project '%s', using template directory"
                      % self.project_name, out)
        self.assertIn(self.tmpl_proj, out)
        assert exists(join(self.proj_path, 'root_template'))

    def test_startproject_permissions_from_writable(self):
        """Check that generated files have the right permissions when the
        template folder has the same permissions as in the project, i.e.
        everything is writable."""
        scrapy_path = scrapy.__path__[0]
        project_template = os.path.join(scrapy_path, 'templates', 'project')
        project_name = 'startproject1'
        renamings = (
            ('module', project_name),
            ('.tmpl', ''),
        )
        expected_permissions = get_permissions_dict(
            project_template,
            renamings,
            IGNORE,
        )

        destination = mkdtemp()
        process = subprocess.Popen(
            (
                sys.executable,
                '-m',
                'scrapy.cmdline',
                'startproject',
                project_name,
            ),
            cwd=destination,
            env=self.env,
        )
        process.wait()

        project_dir = os.path.join(destination, project_name)
        actual_permissions = get_permissions_dict(project_dir)

        self.assertEqual(actual_permissions, expected_permissions)

    def test_startproject_permissions_from_read_only(self):
        """Check that generated files have the right permissions when the
        template folder has been made read-only, which is something that some
        systems do.

        See https://github.com/scrapy/scrapy/pull/4604
        """
        scrapy_path = scrapy.__path__[0]
        templates_dir = os.path.join(scrapy_path, 'templates')
        project_template = os.path.join(templates_dir, 'project')
        project_name = 'startproject2'
        renamings = (
            ('module', project_name),
            ('.tmpl', ''),
        )
        expected_permissions = get_permissions_dict(
            project_template,
            renamings,
            IGNORE,
        )

        def _make_read_only(path):
            current_permissions = os.stat(path).st_mode
            os.chmod(path, current_permissions & ~ANYONE_WRITE_PERMISSION)

        read_only_templates_dir = str(Path(mkdtemp()) / 'templates')
        copytree(templates_dir, read_only_templates_dir)

        for root, dirs, files in os.walk(read_only_templates_dir):
            for node in chain(dirs, files):
                _make_read_only(os.path.join(root, node))

        destination = mkdtemp()
        process = subprocess.Popen(
            (
                sys.executable,
                '-m',
                'scrapy.cmdline',
                'startproject',
                project_name,
                '--set',
                'TEMPLATES_DIR={}'.format(read_only_templates_dir),
            ),
            cwd=destination,
            env=self.env,
        )
        process.wait()

        project_dir = os.path.join(destination, project_name)
        actual_permissions = get_permissions_dict(project_dir)

        self.assertEqual(actual_permissions, expected_permissions)

    def test_startproject_permissions_unchanged_in_destination(self):
        """Check that pre-existing folders and files in the destination folder
        do not see their permissions modified."""
        scrapy_path = scrapy.__path__[0]
        project_template = os.path.join(scrapy_path, 'templates', 'project')
        project_name = 'startproject3'
        renamings = (
            ('module', project_name),
            ('.tmpl', ''),
        )
        expected_permissions = get_permissions_dict(
            project_template,
            renamings,
            IGNORE,
        )

        destination = mkdtemp()
        project_dir = os.path.join(destination, project_name)

        existing_nodes = {
            oct(permissions)[2:] + extension: permissions
            for extension in ('', '.d')
            for permissions in (
                0o444, 0o555, 0o644, 0o666, 0o755, 0o777,
            )
        }
        os.mkdir(project_dir)
        project_dir_path = Path(project_dir)
        for node, permissions in existing_nodes.items():
            path = project_dir_path / node
            if node.endswith('.d'):
                path.mkdir(mode=permissions)
            else:
                path.touch(mode=permissions)
            expected_permissions[node] = path.stat().st_mode

        process = subprocess.Popen(
            (
                sys.executable,
                '-m',
                'scrapy.cmdline',
                'startproject',
                project_name,
                '.',
            ),
            cwd=project_dir,
            env=self.env,
        )
        process.wait()

        actual_permissions = get_permissions_dict(project_dir)

        self.assertEqual(actual_permissions, expected_permissions)


class CommandTest(ProjectTest):

    def setUp(self):
        super(CommandTest, self).setUp()
        self.call('startproject', self.project_name)
        self.cwd = join(self.temp_path, self.project_name)
        self.env['SCRAPY_SETTINGS_MODULE'] = '%s.settings' % self.project_name


class GenspiderCommandTest(CommandTest):

    def test_arguments(self):
        # only pass one argument. spider script shouldn't be created
        self.assertEqual(2, self.call('genspider', 'test_name'))
        assert not exists(join(self.proj_mod_path, 'spiders', 'test_name.py'))
        # pass two arguments <name> <domain>. spider script should be created
        self.assertEqual(0, self.call('genspider', 'test_name', 'test.com'))
        assert exists(join(self.proj_mod_path, 'spiders', 'test_name.py'))

    def test_template(self, tplname='crawl'):
        args = ['--template=%s' % tplname] if tplname else []
        spname = 'test_spider'
        p, out, err = self.proc('genspider', spname, 'test.com', *args)
        self.assertIn("Created spider %r using template %r in module" % (spname, tplname), out)
        self.assertTrue(exists(join(self.proj_mod_path, 'spiders', 'test_spider.py')))
        p, out, err = self.proc('genspider', spname, 'test.com', *args)
        self.assertIn("Spider %r already exists in module" % spname, out)

    def test_template_basic(self):
        self.test_template('basic')

    def test_template_csvfeed(self):
        self.test_template('csvfeed')

    def test_template_xmlfeed(self):
        self.test_template('xmlfeed')

    def test_list(self):
        self.assertEqual(0, self.call('genspider', '--list'))

    def test_dump(self):
        self.assertEqual(0, self.call('genspider', '--dump=basic'))
        self.assertEqual(0, self.call('genspider', '-d', 'basic'))

    def test_same_name_as_project(self):
        self.assertEqual(2, self.call('genspider', self.project_name))
        assert not exists(join(self.proj_mod_path, 'spiders', '%s.py' % self.project_name))


class GenspiderStandaloneCommandTest(ProjectTest):

    def test_generate_standalone_spider(self):
        self.call('genspider', 'example', 'example.com')
        assert exists(join(self.temp_path, 'example.py'))


class MiscCommandsTest(CommandTest):

    def test_list(self):
        self.assertEqual(0, self.call('list'))


class RunSpiderCommandTest(CommandTest):

    spider_filename = 'myspider.py'

    debug_log_spider = """
import scrapy

class MySpider(scrapy.Spider):
    name = 'myspider'

    def start_requests(self):
        self.logger.debug("It Works!")
        return []
"""

    badspider = """
import scrapy

class BadSpider(scrapy.Spider):
    name = "bad"
    def start_requests(self):
        raise Exception("oops!")
        """

    @contextmanager
    def _create_file(self, content, name=None):
        tmpdir = self.mktemp()
        os.mkdir(tmpdir)
        if name:
            fname = abspath(join(tmpdir, name))
        else:
            fname = abspath(join(tmpdir, self.spider_filename))
        with open(fname, 'w') as f:
            f.write(content)
        try:
            yield fname
        finally:
            rmtree(tmpdir)

    def runspider(self, code, name=None, args=()):
        with self._create_file(code, name) as fname:
            return self.proc('runspider', fname, *args)

    def get_log(self, code, name=None, args=()):
        p, stdout, stderr = self.runspider(code, name, args=args)
        return stderr

    def test_runspider(self):
        log = self.get_log(self.debug_log_spider)
        self.assertIn("DEBUG: It Works!", log)
        self.assertIn("INFO: Spider opened", log)
        self.assertIn("INFO: Closing spider (finished)", log)
        self.assertIn("INFO: Spider closed (finished)", log)

    def test_run_fail_spider(self):
        proc, _, _ = self.runspider("import scrapy\n" + inspect.getsource(ExceptionSpider))
        ret = proc.returncode
        self.assertNotEqual(ret, 0)

    def test_run_good_spider(self):
        proc, _, _ = self.runspider("import scrapy\n" + inspect.getsource(NoRequestsSpider))
        ret = proc.returncode
        self.assertEqual(ret, 0)

    def test_runspider_log_level(self):
        log = self.get_log(self.debug_log_spider,
                           args=('-s', 'LOG_LEVEL=INFO'))
        self.assertNotIn("DEBUG: It Works!", log)
        self.assertIn("INFO: Spider opened", log)

    def test_runspider_dnscache_disabled(self):
        # see https://github.com/scrapy/scrapy/issues/2811
        # The spider below should not be able to connect to localhost:12345,
        # which is intended,
        # but this should not be because of DNS lookup error
        # assumption: localhost will resolve in all cases (true?)
        dnscache_spider = """
import scrapy

class MySpider(scrapy.Spider):
    name = 'myspider'
    start_urls = ['http://localhost:12345']

    def parse(self, response):
        return {'test': 'value'}
"""
        log = self.get_log(dnscache_spider, args=('-s', 'DNSCACHE_ENABLED=False'))
        self.assertNotIn("DNSLookupError", log)
        self.assertIn("INFO: Spider opened", log)

    def test_runspider_log_short_names(self):
        log1 = self.get_log(self.debug_log_spider,
                            args=('-s', 'LOG_SHORT_NAMES=1'))
        self.assertIn("[myspider] DEBUG: It Works!", log1)
        self.assertIn("[scrapy]", log1)
        self.assertNotIn("[scrapy.core.engine]", log1)

        log2 = self.get_log(self.debug_log_spider,
                            args=('-s', 'LOG_SHORT_NAMES=0'))
        self.assertIn("[myspider] DEBUG: It Works!", log2)
        self.assertNotIn("[scrapy]", log2)
        self.assertIn("[scrapy.core.engine]", log2)

    def test_runspider_no_spider_found(self):
        log = self.get_log("from scrapy.spiders import Spider\n")
        self.assertIn("No spider found in file", log)

    def test_runspider_file_not_found(self):
        _, _, log = self.proc('runspider', 'some_non_existent_file')
        self.assertIn("File not found: some_non_existent_file", log)

    def test_runspider_unable_to_load(self):
        log = self.get_log('', name='myspider.txt')
        self.assertIn('Unable to load', log)

    def test_start_requests_errors(self):
        log = self.get_log(self.badspider, name='badspider.py')
        self.assertIn("start_requests", log)
        self.assertIn("badspider.py", log)

    # https://twistedmatrix.com/trac/ticket/9766
    @skipIf(platform.system() == 'Windows' and sys.version_info >= (3, 8),
            "the asyncio reactor is broken on Windows when running Python ≥ 3.8")
    def test_asyncio_enabled_true(self):
        log = self.get_log(self.debug_log_spider, args=[
            '-s', 'TWISTED_REACTOR=twisted.internet.asyncioreactor.AsyncioSelectorReactor'
        ])
        self.assertIn("Using reactor: twisted.internet.asyncioreactor.AsyncioSelectorReactor", log)

    def test_asyncio_enabled_false(self):
        log = self.get_log(self.debug_log_spider, args=[])
        self.assertNotIn("Using reactor: twisted.internet.asyncioreactor.AsyncioSelectorReactor", log)


class WindowsRunSpiderCommandTest(RunSpiderCommandTest):

    spider_filename = 'myspider.pyw'

    def setUp(self):
        super(WindowsRunSpiderCommandTest, self).setUp()

    if platform != 'win32':
        def test_run_good_spider(self):
            raise unittest.SkipTest("Windows required")

        def test_runspider(self):
            raise unittest.SkipTest("Windows required")

        def test_runspider_dnscache_disabled(self):
            raise unittest.SkipTest("Windows required")

        def test_runspider_log_level(self):
            raise unittest.SkipTest("Windows required")

        def test_runspider_log_short_names(self):
            raise unittest.SkipTest("Windows required")

        def test_runspider_no_spider_found(self):
            raise unittest.SkipTest("Windows required")

    def test_runspider_unable_to_load(self):
        raise unittest.SkipTest("Already Tested in 'RunSpiderCommandTest' ")

    def test_start_requests_errors(self):
        log = self.get_log(self.badspider, name='badspider.pyw')
        self.assertIn("start_requests", log)
        self.assertIn("badspider.pyw", log)


class BenchCommandTest(CommandTest):

    def test_run(self):
        _, _, log = self.proc('bench', '-s', 'LOGSTATS_INTERVAL=0.001',
                              '-s', 'CLOSESPIDER_TIMEOUT=0.01')
        self.assertIn('INFO: Crawled', log)
        self.assertNotIn('Unhandled Error', log)<|MERGE_RESOLUTION|>--- conflicted
+++ resolved
@@ -11,11 +11,7 @@
 from os.path import exists, join, abspath
 from pathlib import Path
 from shutil import rmtree, copytree
-<<<<<<< HEAD
-from sys import platform
-=======
 from stat import S_IWRITE as ANYONE_WRITE_PERMISSION
->>>>>>> 9a74a71c
 from tempfile import mkdtemp
 from threading import Timer
 from unittest import skipIf
@@ -519,7 +515,7 @@
     def setUp(self):
         super(WindowsRunSpiderCommandTest, self).setUp()
 
-    if platform != 'win32':
+    if platform.system() != 'Windows':
         def test_run_good_spider(self):
             raise unittest.SkipTest("Windows required")
 
