import inspect
import json
import optparse
import os
import platform
import subprocess
import sys
import tempfile
from contextlib import contextmanager
from itertools import chain
from os.path import exists, join, abspath, getmtime
from pathlib import Path
from shutil import rmtree, copytree
from stat import S_IWRITE as ANYONE_WRITE_PERMISSION
from tempfile import mkdtemp
from threading import Timer
from unittest import skipIf

from pytest import mark
from twisted.trial import unittest

import scrapy
from scrapy.commands import ScrapyCommand
from scrapy.commands.startproject import IGNORE
from scrapy.settings import Settings
from scrapy.utils.python import to_unicode
from scrapy.utils.test import get_testenv

from tests.test_crawler import ExceptionSpider, NoRequestsSpider


class CommandSettings(unittest.TestCase):

    def setUp(self):
        self.command = ScrapyCommand()
        self.command.settings = Settings()
        self.parser = optparse.OptionParser(
            formatter=optparse.TitledHelpFormatter(),
            conflict_handler='resolve',
        )
        self.command.add_options(self.parser)

    def test_settings_json_string(self):
        feeds_json = '{"data.json": {"format": "json"}, "data.xml": {"format": "xml"}}'
        opts, args = self.parser.parse_args(args=['-s', 'FEEDS={}'.format(feeds_json), 'spider.py'])
        self.command.process_options(args, opts)
        self.assertIsInstance(self.command.settings['FEEDS'], scrapy.settings.BaseSettings)
        self.assertEqual(dict(self.command.settings['FEEDS']), json.loads(feeds_json))


class ProjectTest(unittest.TestCase):
    project_name = 'testproject'

    def setUp(self):
        self.temp_path = mkdtemp()
        self.cwd = self.temp_path
        self.proj_path = join(self.temp_path, self.project_name)
        self.proj_mod_path = join(self.proj_path, self.project_name)
        self.env = get_testenv()

    def tearDown(self):
        rmtree(self.temp_path)

    def call(self, *new_args, **kwargs):
        with tempfile.TemporaryFile() as out:
            args = (sys.executable, '-m', 'scrapy.cmdline') + new_args
            return subprocess.call(args, stdout=out, stderr=out, cwd=self.cwd,
                                   env=self.env, **kwargs)

    def proc(self, *new_args, **popen_kwargs):
        args = (sys.executable, '-m', 'scrapy.cmdline') + new_args
        p = subprocess.Popen(args, cwd=self.cwd, env=self.env,
                             stdout=subprocess.PIPE, stderr=subprocess.PIPE,
                             **popen_kwargs)

        def kill_proc():
            p.kill()
            p.communicate()
            assert False, 'Command took too much time to complete'

        timer = Timer(15, kill_proc)
        try:
            timer.start()
            stdout, stderr = p.communicate()
        finally:
            timer.cancel()

        return p, to_unicode(stdout), to_unicode(stderr)


class StartprojectTest(ProjectTest):

    def test_startproject(self):
        self.assertEqual(0, self.call('startproject', self.project_name))

        assert exists(join(self.proj_path, 'scrapy.cfg'))
        assert exists(join(self.proj_path, 'testproject'))
        assert exists(join(self.proj_mod_path, '__init__.py'))
        assert exists(join(self.proj_mod_path, 'items.py'))
        assert exists(join(self.proj_mod_path, 'pipelines.py'))
        assert exists(join(self.proj_mod_path, 'settings.py'))
        assert exists(join(self.proj_mod_path, 'spiders', '__init__.py'))

        self.assertEqual(1, self.call('startproject', self.project_name))
        self.assertEqual(1, self.call('startproject', 'wrong---project---name'))
        self.assertEqual(1, self.call('startproject', 'sys'))

    def test_startproject_with_project_dir(self):
        project_dir = mkdtemp()
        self.assertEqual(0, self.call('startproject', self.project_name, project_dir))

        assert exists(join(abspath(project_dir), 'scrapy.cfg'))
        assert exists(join(abspath(project_dir), 'testproject'))
        assert exists(join(join(abspath(project_dir), self.project_name), '__init__.py'))
        assert exists(join(join(abspath(project_dir), self.project_name), 'items.py'))
        assert exists(join(join(abspath(project_dir), self.project_name), 'pipelines.py'))
        assert exists(join(join(abspath(project_dir), self.project_name), 'settings.py'))
        assert exists(join(join(abspath(project_dir), self.project_name), 'spiders', '__init__.py'))

        self.assertEqual(0, self.call('startproject', self.project_name, project_dir + '2'))

        self.assertEqual(1, self.call('startproject', self.project_name, project_dir))
        self.assertEqual(1, self.call('startproject', self.project_name + '2', project_dir))
        self.assertEqual(1, self.call('startproject', 'wrong---project---name'))
        self.assertEqual(1, self.call('startproject', 'sys'))
        self.assertEqual(2, self.call('startproject'))
        self.assertEqual(2, self.call('startproject', self.project_name, project_dir, 'another_params'))


def get_permissions_dict(path, renamings=None, ignore=None):
    renamings = renamings or tuple()
    permissions_dict = {
        '.': os.stat(path).st_mode,
    }
    for root, dirs, files in os.walk(path):
        nodes = list(chain(dirs, files))
        if ignore:
            ignored_names = ignore(root, nodes)
            nodes = [node for node in nodes if node not in ignored_names]
        for node in nodes:
            absolute_path = os.path.join(root, node)
            relative_path = os.path.relpath(absolute_path, path)
            for search_string, replacement in renamings:
                relative_path = relative_path.replace(
                    search_string,
                    replacement
                )
            permissions = os.stat(absolute_path).st_mode
            permissions_dict[relative_path] = permissions
    return permissions_dict


class StartprojectTemplatesTest(ProjectTest):

    def setUp(self):
        super().setUp()
        self.tmpl = join(self.temp_path, 'templates')
        self.tmpl_proj = join(self.tmpl, 'project')

    def test_startproject_template_override(self):
        copytree(join(scrapy.__path__[0], 'templates'), self.tmpl)
        with open(join(self.tmpl_proj, 'root_template'), 'w'):
            pass
        assert exists(join(self.tmpl_proj, 'root_template'))

        args = ['--set', 'TEMPLATES_DIR=%s' % self.tmpl]
        p, out, err = self.proc('startproject', self.project_name, *args)
        self.assertIn("New Scrapy project '%s', using template directory"
                      % self.project_name, out)
        self.assertIn(self.tmpl_proj, out)
        assert exists(join(self.proj_path, 'root_template'))

    def test_startproject_permissions_from_writable(self):
        """Check that generated files have the right permissions when the
        template folder has the same permissions as in the project, i.e.
        everything is writable."""
        scrapy_path = scrapy.__path__[0]
        project_template = os.path.join(scrapy_path, 'templates', 'project')
        project_name = 'startproject1'
        renamings = (
            ('module', project_name),
            ('.tmpl', ''),
        )
        expected_permissions = get_permissions_dict(
            project_template,
            renamings,
            IGNORE,
        )

        destination = mkdtemp()
        process = subprocess.Popen(
            (
                sys.executable,
                '-m',
                'scrapy.cmdline',
                'startproject',
                project_name,
            ),
            cwd=destination,
            env=self.env,
        )
        process.wait()

        project_dir = os.path.join(destination, project_name)
        actual_permissions = get_permissions_dict(project_dir)

        self.assertEqual(actual_permissions, expected_permissions)

    def test_startproject_permissions_from_read_only(self):
        """Check that generated files have the right permissions when the
        template folder has been made read-only, which is something that some
        systems do.

        See https://github.com/scrapy/scrapy/pull/4604
        """
        scrapy_path = scrapy.__path__[0]
        templates_dir = os.path.join(scrapy_path, 'templates')
        project_template = os.path.join(templates_dir, 'project')
        project_name = 'startproject2'
        renamings = (
            ('module', project_name),
            ('.tmpl', ''),
        )
        expected_permissions = get_permissions_dict(
            project_template,
            renamings,
            IGNORE,
        )

        def _make_read_only(path):
            current_permissions = os.stat(path).st_mode
            os.chmod(path, current_permissions & ~ANYONE_WRITE_PERMISSION)

        read_only_templates_dir = str(Path(mkdtemp()) / 'templates')
        copytree(templates_dir, read_only_templates_dir)

        for root, dirs, files in os.walk(read_only_templates_dir):
            for node in chain(dirs, files):
                _make_read_only(os.path.join(root, node))

        destination = mkdtemp()
        process = subprocess.Popen(
            (
                sys.executable,
                '-m',
                'scrapy.cmdline',
                'startproject',
                project_name,
                '--set',
                'TEMPLATES_DIR={}'.format(read_only_templates_dir),
            ),
            cwd=destination,
            env=self.env,
        )
        process.wait()

        project_dir = os.path.join(destination, project_name)
        actual_permissions = get_permissions_dict(project_dir)

        self.assertEqual(actual_permissions, expected_permissions)

    def test_startproject_permissions_unchanged_in_destination(self):
        """Check that pre-existing folders and files in the destination folder
        do not see their permissions modified."""
        scrapy_path = scrapy.__path__[0]
        project_template = os.path.join(scrapy_path, 'templates', 'project')
        project_name = 'startproject3'
        renamings = (
            ('module', project_name),
            ('.tmpl', ''),
        )
        expected_permissions = get_permissions_dict(
            project_template,
            renamings,
            IGNORE,
        )

        destination = mkdtemp()
        project_dir = os.path.join(destination, project_name)

        existing_nodes = {
            oct(permissions)[2:] + extension: permissions
            for extension in ('', '.d')
            for permissions in (
                0o444, 0o555, 0o644, 0o666, 0o755, 0o777,
            )
        }
        os.mkdir(project_dir)
        project_dir_path = Path(project_dir)
        for node, permissions in existing_nodes.items():
            path = project_dir_path / node
            if node.endswith('.d'):
                path.mkdir(mode=permissions)
            else:
                path.touch(mode=permissions)
            expected_permissions[node] = path.stat().st_mode

        process = subprocess.Popen(
            (
                sys.executable,
                '-m',
                'scrapy.cmdline',
                'startproject',
                project_name,
                '.',
            ),
            cwd=project_dir,
            env=self.env,
        )
        process.wait()

        actual_permissions = get_permissions_dict(project_dir)

        self.assertEqual(actual_permissions, expected_permissions)


class CommandTest(ProjectTest):

    def setUp(self):
        super().setUp()
        self.call('startproject', self.project_name)
        self.cwd = join(self.temp_path, self.project_name)
        self.env['SCRAPY_SETTINGS_MODULE'] = '%s.settings' % self.project_name


class GenspiderCommandTest(CommandTest):

    def test_arguments(self):
        # only pass one argument. spider script shouldn't be created
        self.assertEqual(2, self.call('genspider', 'test_name'))
        assert not exists(join(self.proj_mod_path, 'spiders', 'test_name.py'))
        # pass two arguments <name> <domain>. spider script should be created
        self.assertEqual(0, self.call('genspider', 'test_name', 'test.com'))
        assert exists(join(self.proj_mod_path, 'spiders', 'test_name.py'))

    def test_template(self, tplname='crawl'):
        args = ['--template=%s' % tplname] if tplname else []
        spname = 'test_spider'
        p, out, err = self.proc('genspider', spname, 'test.com', *args)
        self.assertIn("Created spider %r using template %r in module" % (spname, tplname), out)
        self.assertTrue(exists(join(self.proj_mod_path, 'spiders', 'test_spider.py')))
        modify_time_before = getmtime(join(self.proj_mod_path, 'spiders', 'test_spider.py'))
        p, out, err = self.proc('genspider', spname, 'test.com', *args)
        self.assertIn("Spider %r already exists in module" % spname, out)
        modify_time_after = getmtime(join(self.proj_mod_path, 'spiders', 'test_spider.py'))
        self.assertEqual(modify_time_after, modify_time_before)

    def test_template_basic(self):
        self.test_template('basic')

    def test_template_csvfeed(self):
        self.test_template('csvfeed')

    def test_template_xmlfeed(self):
        self.test_template('xmlfeed')

    def test_list(self):
        self.assertEqual(0, self.call('genspider', '--list'))

    def test_dump(self):
        self.assertEqual(0, self.call('genspider', '--dump=basic'))
        self.assertEqual(0, self.call('genspider', '-d', 'basic'))

    def test_same_name_as_project(self):
        self.assertEqual(2, self.call('genspider', self.project_name))
        assert not exists(join(self.proj_mod_path, 'spiders', '%s.py' % self.project_name))

    def test_same_filename_as_existing_spider(self, force=False):
        file_name = 'example'
        file_path = join(self.proj_mod_path, 'spiders', '%s.py' % file_name)
        self.assertEqual(0, self.call('genspider', file_name, 'example.com'))
        assert exists(file_path)

        # change name of spider but not its file name
        with open(file_path, 'r+') as spider_file:
            file_data = spider_file.read()
            file_data = file_data.replace("name = \'example\'", "name = \'renamed\'")
            spider_file.seek(0)
            spider_file.write(file_data)
            spider_file.truncate()
        modify_time_before = getmtime(file_path)
        file_contents_before = file_data

        if force:
            p, out, err = self.proc('genspider', '--force', file_name, 'example.com')
            self.assertIn("Created spider %r using template \'basic\' in module" % file_name, out)
            modify_time_after = getmtime(file_path)
            self.assertNotEqual(modify_time_after, modify_time_before)
            file_contents_after = open(file_path, 'r').read()
            self.assertNotEqual(file_contents_after, file_contents_before)
        else:
            p, out, err = self.proc('genspider', file_name, 'example.com')
            self.assertIn("%s already exists" % (file_path), out)
            modify_time_after = getmtime(file_path)
            self.assertEqual(modify_time_after, modify_time_before)
            file_contents_after = open(file_path, 'r').read()
            self.assertEqual(file_contents_after, file_contents_before)

    def test_same_filename_as_existing_spider_force(self):
        self.test_same_filename_as_existing_spider(force=True)


class GenspiderStandaloneCommandTest(ProjectTest):

    def test_generate_standalone_spider(self):
        self.call('genspider', 'example', 'example.com')
        assert exists(join(self.temp_path, 'example.py'))

    def test_same_name_as_existing_file(self, force=False):
        file_name = 'example'
        file_path = join(self.temp_path, file_name + '.py')
        p, out, err = self.proc('genspider', file_name, 'example.com')
        self.assertIn("Created spider %r using template \'basic\' " % file_name, out)
        assert exists(file_path)
        modify_time_before = getmtime(file_path)
        file_contents_before = open(file_path, 'r').read()

        if force:
            # use different template to ensure contents were changed
            p, out, err = self.proc('genspider', '--force', '-t', 'crawl', file_name, 'example.com')
            self.assertIn("Created spider %r using template \'crawl\' " % file_name, out)
            modify_time_after = getmtime(file_path)
            self.assertNotEqual(modify_time_after, modify_time_before)
            file_contents_after = open(file_path, 'r').read()
            self.assertNotEqual(file_contents_after, file_contents_before)
        else:
            p, out, err = self.proc('genspider', file_name, 'example.com')
            self.assertIn("%s already exists" % join(self.temp_path, file_name + ".py"), out)
            modify_time_after = getmtime(file_path)
            self.assertEqual(modify_time_after, modify_time_before)
            file_contents_after = open(file_path, 'r').read()
            self.assertEqual(file_contents_after, file_contents_before)

    def test_same_name_as_existing_file_force(self):
        self.test_same_name_as_existing_file(force=True)


class MiscCommandsTest(CommandTest):

    def test_list(self):
        self.assertEqual(0, self.call('list'))


class RunSpiderCommandTest(CommandTest):

    debug_log_spider = """
import scrapy

class MySpider(scrapy.Spider):
    name = 'myspider'

    def start_requests(self):
        self.logger.debug("It Works!")
        return []
"""

    @contextmanager
    def _create_file(self, content, name):
        tmpdir = self.mktemp()
        os.mkdir(tmpdir)
        fname = abspath(join(tmpdir, name))
        with open(fname, 'w') as f:
            f.write(content)
        try:
            yield fname
        finally:
            rmtree(tmpdir)

    def runspider(self, code, name='myspider.py', args=()):
        with self._create_file(code, name) as fname:
            return self.proc('runspider', fname, *args)

    def get_log(self, code, name='myspider.py', args=()):
        p, stdout, stderr = self.runspider(code, name=name, args=args)
        return stderr

    def test_runspider(self):
        log = self.get_log(self.debug_log_spider)
        self.assertIn("DEBUG: It Works!", log)
        self.assertIn("INFO: Spider opened", log)
        self.assertIn("INFO: Closing spider (finished)", log)
        self.assertIn("INFO: Spider closed (finished)", log)

    def test_run_fail_spider(self):
        proc, _, _ = self.runspider("import scrapy\n" + inspect.getsource(ExceptionSpider))
        ret = proc.returncode
        self.assertNotEqual(ret, 0)

    def test_run_good_spider(self):
        proc, _, _ = self.runspider("import scrapy\n" + inspect.getsource(NoRequestsSpider))
        ret = proc.returncode
        self.assertEqual(ret, 0)

    def test_runspider_log_level(self):
        log = self.get_log(self.debug_log_spider,
                           args=('-s', 'LOG_LEVEL=INFO'))
        self.assertNotIn("DEBUG: It Works!", log)
        self.assertIn("INFO: Spider opened", log)

    def test_runspider_dnscache_disabled(self):
        # see https://github.com/scrapy/scrapy/issues/2811
        # The spider below should not be able to connect to localhost:12345,
        # which is intended,
        # but this should not be because of DNS lookup error
        # assumption: localhost will resolve in all cases (true?)
        log = self.get_log("""
import scrapy

class MySpider(scrapy.Spider):
    name = 'myspider'
    start_urls = ['http://localhost:12345']

    def parse(self, response):
        return {'test': 'value'}
""",
                           args=('-s', 'DNSCACHE_ENABLED=False'))
        print(log)
        self.assertNotIn("DNSLookupError", log)
        self.assertIn("INFO: Spider opened", log)

    def test_runspider_log_short_names(self):
        log1 = self.get_log(self.debug_log_spider,
                            args=('-s', 'LOG_SHORT_NAMES=1'))
        print(log1)
        self.assertIn("[myspider] DEBUG: It Works!", log1)
        self.assertIn("[scrapy]", log1)
        self.assertNotIn("[scrapy.core.engine]", log1)

        log2 = self.get_log(self.debug_log_spider,
                            args=('-s', 'LOG_SHORT_NAMES=0'))
        print(log2)
        self.assertIn("[myspider] DEBUG: It Works!", log2)
        self.assertNotIn("[scrapy]", log2)
        self.assertIn("[scrapy.core.engine]", log2)

    def test_runspider_no_spider_found(self):
        log = self.get_log("from scrapy.spiders import Spider\n")
        self.assertIn("No spider found in file", log)

    def test_runspider_file_not_found(self):
        _, _, log = self.proc('runspider', 'some_non_existent_file')
        self.assertIn("File not found: some_non_existent_file", log)

    def test_runspider_unable_to_load(self):
        log = self.get_log('', name='myspider.txt')
        self.assertIn('Unable to load', log)

    def test_start_requests_errors(self):
        log = self.get_log("""
import scrapy

class BadSpider(scrapy.Spider):
    name = "bad"
    def start_requests(self):
        raise Exception("oops!")
        """, name="badspider.py")
        print(log)
        self.assertIn("start_requests", log)
        self.assertIn("badspider.py", log)

    # https://twistedmatrix.com/trac/ticket/9766
    @skipIf(platform.system() == 'Windows' and sys.version_info >= (3, 8),
            "the asyncio reactor is broken on Windows when running Python ≥ 3.8")
    def test_asyncio_enabled_true(self):
        log = self.get_log(self.debug_log_spider, args=[
            '-s', 'TWISTED_REACTOR=twisted.internet.asyncioreactor.AsyncioSelectorReactor'
        ])
        self.assertIn("Using reactor: twisted.internet.asyncioreactor.AsyncioSelectorReactor", log)

    def test_asyncio_enabled_false(self):
        log = self.get_log(self.debug_log_spider, args=[])
        self.assertNotIn("Using reactor: twisted.internet.asyncioreactor.AsyncioSelectorReactor", log)

<<<<<<< HEAD
    @mark.skipif(sys.implementation.name == 'pypy', reason='uvloop does not support pypy properly')
    @mark.skipif(platform.system() == 'Windows', reason='uvloop does not support Windows')
    def test_custom_asyncio_loop_enabled_true(self):
        log = self.get_log(self.debug_log_spider, args=[
            '-s',
            'TWISTED_REACTOR=twisted.internet.asyncioreactor.AsyncioSelectorReactor',
            '-s',
            'ASYNCIO_EVENT_LOOP=uvloop.Loop',
        ])
        self.assertIn("Using asyncio event loop: uvloop.Loop", log)

    def test_custom_asyncio_loop_enabled_false(self):
        log = self.get_log(self.debug_log_spider, args=[
            '-s', 'TWISTED_REACTOR=twisted.internet.asyncioreactor.AsyncioSelectorReactor'
        ])
        import asyncio
        loop = asyncio.new_event_loop()
        self.assertIn("Using asyncio event loop: %s.%s" % (loop.__module__, loop.__class__.__name__), log)
=======
    def test_output(self):
        spider_code = """
import scrapy

class MySpider(scrapy.Spider):
    name = 'myspider'

    def start_requests(self):
        self.logger.debug('FEEDS: {}'.format(self.settings.getdict('FEEDS')))
        return []
"""
        args = ['-o', 'example.json']
        log = self.get_log(spider_code, args=args)
        self.assertIn("[myspider] DEBUG: FEEDS: {'example.json': {'format': 'json'}}", log)

    def test_overwrite_output(self):
        spider_code = """
import json
import scrapy

class MySpider(scrapy.Spider):
    name = 'myspider'

    def start_requests(self):
        self.logger.debug(
            'FEEDS: {}'.format(
                json.dumps(self.settings.getdict('FEEDS'), sort_keys=True)
            )
        )
        return []
"""
        args = ['-O', 'example.json']
        log = self.get_log(spider_code, args=args)
        self.assertIn('[myspider] DEBUG: FEEDS: {"example.json": {"format": "json", "overwrite": true}}', log)

    def test_output_and_overwrite_output(self):
        spider_code = """
import scrapy

class MySpider(scrapy.Spider):
    name = 'myspider'

    def start_requests(self):
        return []
"""
        args = ['-o', 'example1.json', '-O', 'example2.json']
        log = self.get_log(spider_code, args=args)
        self.assertIn("error: Please use only one of -o/--output and -O/--overwrite-output", log)
>>>>>>> e70975f0


class BenchCommandTest(CommandTest):

    def test_run(self):
        _, _, log = self.proc('bench', '-s', 'LOGSTATS_INTERVAL=0.001',
                              '-s', 'CLOSESPIDER_TIMEOUT=0.01')
        self.assertIn('INFO: Crawled', log)
        self.assertNotIn('Unhandled Error', log)


class CrawlCommandTest(CommandTest):

    def crawl(self, code, args=()):
        fname = abspath(join(self.proj_mod_path, 'spiders', 'myspider.py'))
        with open(fname, 'w') as f:
            f.write(code)
        return self.proc('crawl', 'myspider', *args)

    def get_log(self, code, args=()):
        _, _, stderr = self.crawl(code, args=args)
        return stderr

    def test_no_output(self):
        spider_code = """
import scrapy

class MySpider(scrapy.Spider):
    name = 'myspider'

    def start_requests(self):
        self.logger.debug('It works!')
        return []
"""
        log = self.get_log(spider_code)
        self.assertIn("[myspider] DEBUG: It works!", log)

    def test_output(self):
        spider_code = """
import scrapy

class MySpider(scrapy.Spider):
    name = 'myspider'

    def start_requests(self):
        self.logger.debug('FEEDS: {}'.format(self.settings.getdict('FEEDS')))
        return []
"""
        args = ['-o', 'example.json']
        log = self.get_log(spider_code, args=args)
        self.assertIn("[myspider] DEBUG: FEEDS: {'example.json': {'format': 'json'}}", log)

    def test_overwrite_output(self):
        spider_code = """
import json
import scrapy

class MySpider(scrapy.Spider):
    name = 'myspider'

    def start_requests(self):
        self.logger.debug(
            'FEEDS: {}'.format(
                json.dumps(self.settings.getdict('FEEDS'), sort_keys=True)
            )
        )
        return []
"""
        args = ['-O', 'example.json']
        log = self.get_log(spider_code, args=args)
        self.assertIn('[myspider] DEBUG: FEEDS: {"example.json": {"format": "json", "overwrite": true}}', log)

    def test_output_and_overwrite_output(self):
        spider_code = """
import scrapy

class MySpider(scrapy.Spider):
    name = 'myspider'

    def start_requests(self):
        return []
"""
        args = ['-o', 'example1.json', '-O', 'example2.json']
        log = self.get_log(spider_code, args=args)
        self.assertIn("error: Please use only one of -o/--output and -O/--overwrite-output", log)<|MERGE_RESOLUTION|>--- conflicted
+++ resolved
@@ -571,7 +571,6 @@
         log = self.get_log(self.debug_log_spider, args=[])
         self.assertNotIn("Using reactor: twisted.internet.asyncioreactor.AsyncioSelectorReactor", log)
 
-<<<<<<< HEAD
     @mark.skipif(sys.implementation.name == 'pypy', reason='uvloop does not support pypy properly')
     @mark.skipif(platform.system() == 'Windows', reason='uvloop does not support Windows')
     def test_custom_asyncio_loop_enabled_true(self):
@@ -590,7 +589,7 @@
         import asyncio
         loop = asyncio.new_event_loop()
         self.assertIn("Using asyncio event loop: %s.%s" % (loop.__module__, loop.__class__.__name__), log)
-=======
+
     def test_output(self):
         spider_code = """
 import scrapy
@@ -639,7 +638,6 @@
         args = ['-o', 'example1.json', '-O', 'example2.json']
         log = self.get_log(spider_code, args=args)
         self.assertIn("error: Please use only one of -o/--output and -O/--overwrite-output", log)
->>>>>>> e70975f0
 
 
 class BenchCommandTest(CommandTest):
