--- conflicted
+++ resolved
@@ -9,18 +9,15 @@
 import subprocess
 import sys
 from contextlib import contextmanager
+from io import StringIO
 from itertools import chain
 from pathlib import Path
 from shutil import copytree, rmtree
 from stat import S_IWRITE as ANYONE_WRITE_PERMISSION
 from tempfile import TemporaryFile, mkdtemp
 from threading import Timer
-<<<<<<< HEAD
-from io import StringIO
-=======
 from typing import TYPE_CHECKING
-from unittest import skipIf
->>>>>>> b6d69e38
+from unittest import mock, skipIf
 
 from pytest import mark
 from twisted.trial import unittest
@@ -31,14 +28,6 @@
 from scrapy.settings import Settings
 from scrapy.utils.python import to_unicode
 from scrapy.utils.test import get_testenv
-<<<<<<< HEAD
-from scrapy.utils.testsite import SiteTest
-from scrapy.utils.testproc import ProcessTest
-from scrapy.settings import Settings
-from tests.test_crawler import ExceptionSpider, NoRequestsSpider
-
-from tests import mock
-=======
 from tests.test_crawler import ExceptionSpider, NoRequestsSpider
 
 if TYPE_CHECKING:
@@ -82,7 +71,6 @@
                 "Global Options\n--------------\n"
             ),
         )
->>>>>>> b6d69e38
 
 
 class ProjectTest(unittest.TestCase):
@@ -676,12 +664,12 @@
 Unknown command: abc
 """
         params = [
-            ('list', 0, na_msg),
-            ('abc', 0, not_found_msg),
-            ('abc', 1, not_found_msg),
+            ("list", 0, na_msg),
+            ("abc", 0, not_found_msg),
+            ("abc", 1, not_found_msg),
         ]
         for cmdname, inproject, message in params:
-            with mock.patch('sys.stdout', new=StringIO()) as out:
+            with mock.patch("sys.stdout", new=StringIO()) as out:
                 _print_unknown_command_msg(Settings(), cmdname, inproject)
                 self.assertEqual(out.getvalue().strip(), message.strip())
 
