import inspect
import json
import argparse
import os
import platform
import re
import subprocess
import sys
import tempfile
from contextlib import contextmanager
from itertools import chain
from pathlib import Path
from shutil import rmtree, copytree
from stat import S_IWRITE as ANYONE_WRITE_PERMISSION
from tempfile import mkdtemp
from threading import Timer
from typing import Dict, Generator, Optional, Union
from unittest import skipIf

from pytest import mark
from twisted import version as twisted_version
from twisted.python.versions import Version
from twisted.trial import unittest

import scrapy
from scrapy.commands import view, ScrapyCommand, ScrapyHelpFormatter
from scrapy.commands.startproject import IGNORE
from scrapy.settings import Settings
from scrapy.utils.python import to_unicode
from scrapy.utils.test import get_testenv

from tests.test_crawler import ExceptionSpider, NoRequestsSpider


class CommandSettings(unittest.TestCase):
    def setUp(self):
        self.command = ScrapyCommand()
        self.command.settings = Settings()
        self.parser = argparse.ArgumentParser(
            formatter_class=ScrapyHelpFormatter, conflict_handler="resolve"
        )
        self.command.add_options(self.parser)

    def test_settings_json_string(self):
        feeds_json = '{"data.json": {"format": "json"}, "data.xml": {"format": "xml"}}'
        opts, args = self.parser.parse_known_args(
            args=["-s", f"FEEDS={feeds_json}", "spider.py"]
        )
        self.command.process_options(args, opts)
        self.assertIsInstance(
            self.command.settings["FEEDS"], scrapy.settings.BaseSettings
        )
        self.assertEqual(dict(self.command.settings["FEEDS"]), json.loads(feeds_json))

    def test_help_formatter(self):
        formatter = ScrapyHelpFormatter(prog="scrapy")
        part_strings = [
            "usage: scrapy genspider [options] <name> <domain>\n\n",
            "\n",
            "optional arguments:\n",
            "\n",
            "Global Options:\n",
        ]
        self.assertEqual(
            formatter._join_parts(part_strings),
            (
                "Usage\n=====\n  scrapy genspider [options] <name> <domain>\n\n\n"
                "Optional Arguments\n==================\n\n"
                "Global Options\n--------------\n"
            ),
        )


class ProjectTest(unittest.TestCase):
    project_name = "testproject"

    def setUp(self):
        self.temp_path = mkdtemp()
        self.cwd = self.temp_path
        self.proj_path = Path(self.temp_path, self.project_name)
        self.proj_mod_path = self.proj_path / self.project_name
        self.env = get_testenv()

    def tearDown(self):
        rmtree(self.temp_path)

    def call(self, *new_args, **kwargs):
        with tempfile.TemporaryFile() as out:
            args = (sys.executable, "-m", "scrapy.cmdline") + new_args
            return subprocess.call(
                args, stdout=out, stderr=out, cwd=self.cwd, env=self.env, **kwargs
            )

    def proc(self, *new_args, **popen_kwargs):
        args = (sys.executable, "-m", "scrapy.cmdline") + new_args
        p = subprocess.Popen(
            args,
            cwd=popen_kwargs.pop("cwd", self.cwd),
            env=self.env,
            stdout=subprocess.PIPE,
            stderr=subprocess.PIPE,
            **popen_kwargs,
        )

        def kill_proc():
            p.kill()
            p.communicate()
            assert False, "Command took too much time to complete"

        timer = Timer(15, kill_proc)
        try:
            timer.start()
            stdout, stderr = p.communicate()
        finally:
            timer.cancel()

        return p, to_unicode(stdout), to_unicode(stderr)

    def find_in_file(
        self, filename: Union[str, os.PathLike], regex
    ) -> Optional[re.Match]:
        """Find first pattern occurrence in file"""
        pattern = re.compile(regex)
        with Path(filename).open("r", encoding="utf-8") as f:
            for line in f:
                match = pattern.search(line)
                if match is not None:
                    return match
        return None


class StartprojectTest(ProjectTest):
    def test_startproject(self):
        p, out, err = self.proc("startproject", self.project_name)
        print(out)
        print(err, file=sys.stderr)
        self.assertEqual(p.returncode, 0)

        assert Path(self.proj_path, "scrapy.cfg").exists()
        assert Path(self.proj_path, "testproject").exists()
        assert Path(self.proj_mod_path, "__init__.py").exists()
        assert Path(self.proj_mod_path, "items.py").exists()
        assert Path(self.proj_mod_path, "pipelines.py").exists()
        assert Path(self.proj_mod_path, "settings.py").exists()
        assert Path(self.proj_mod_path, "spiders", "__init__.py").exists()

        self.assertEqual(1, self.call("startproject", self.project_name))
        self.assertEqual(1, self.call("startproject", "wrong---project---name"))
        self.assertEqual(1, self.call("startproject", "sys"))

    def test_startproject_with_project_dir(self):
        project_dir = mkdtemp()
        self.assertEqual(0, self.call("startproject", self.project_name, project_dir))

        assert Path(project_dir, "scrapy.cfg").exists()
        assert Path(project_dir, "testproject").exists()
        assert Path(project_dir, self.project_name, "__init__.py").exists()
        assert Path(project_dir, self.project_name, "items.py").exists()
        assert Path(project_dir, self.project_name, "pipelines.py").exists()
        assert Path(project_dir, self.project_name, "settings.py").exists()
        assert Path(project_dir, self.project_name, "spiders", "__init__.py").exists()

        self.assertEqual(
            0, self.call("startproject", self.project_name, project_dir + "2")
        )

        self.assertEqual(1, self.call("startproject", self.project_name, project_dir))
        self.assertEqual(
            1, self.call("startproject", self.project_name + "2", project_dir)
        )
        self.assertEqual(1, self.call("startproject", "wrong---project---name"))
        self.assertEqual(1, self.call("startproject", "sys"))
        self.assertEqual(2, self.call("startproject"))
        self.assertEqual(
            2,
            self.call("startproject", self.project_name, project_dir, "another_params"),
        )

    def test_existing_project_dir(self):
        project_dir = mkdtemp()
        project_name = self.project_name + "_existing"
        project_path = Path(project_dir, project_name)
        project_path.mkdir()

        p, out, err = self.proc("startproject", project_name, cwd=project_dir)
        print(out)
        print(err, file=sys.stderr)
        self.assertEqual(p.returncode, 0)

        assert Path(project_path, "scrapy.cfg").exists()
        assert Path(project_path, project_name).exists()
        assert Path(project_path, project_name, "__init__.py").exists()
        assert Path(project_path, project_name, "items.py").exists()
        assert Path(project_path, project_name, "pipelines.py").exists()
        assert Path(project_path, project_name, "settings.py").exists()
        assert Path(project_path, project_name, "spiders", "__init__.py").exists()


def get_permissions_dict(
    path: Union[str, os.PathLike], renamings=None, ignore=None
) -> Dict[str, str]:
    def get_permissions(path: Path) -> str:
        return oct(path.stat().st_mode)

    path_obj = Path(path)

    renamings = renamings or tuple()
    permissions_dict = {
        ".": get_permissions(path_obj),
    }
    for root, dirs, files in os.walk(path_obj):
        nodes = list(chain(dirs, files))
        if ignore:
            ignored_names = ignore(root, nodes)
            nodes = [node for node in nodes if node not in ignored_names]
        for node in nodes:
            absolute_path = Path(root, node)
            relative_path = str(absolute_path.relative_to(path))
            for search_string, replacement in renamings:
                relative_path = relative_path.replace(search_string, replacement)
            permissions = get_permissions(absolute_path)
            permissions_dict[relative_path] = permissions
    return permissions_dict


class StartprojectTemplatesTest(ProjectTest):

    maxDiff = None

    def setUp(self):
        super().setUp()
        self.tmpl = str(Path(self.temp_path, "templates"))
        self.tmpl_proj = str(Path(self.tmpl, "project"))

    def test_startproject_template_override(self):
        copytree(Path(scrapy.__path__[0], "templates"), self.tmpl)
        Path(self.tmpl_proj, "root_template").write_bytes(b"")
        assert Path(self.tmpl_proj, "root_template").exists()

        args = ["--set", f"TEMPLATES_DIR={self.tmpl}"]
        p, out, err = self.proc("startproject", self.project_name, *args)
        self.assertIn(
            f"New Scrapy project '{self.project_name}', " "using template directory",
            out,
        )
        self.assertIn(self.tmpl_proj, out)
        assert Path(self.proj_path, "root_template").exists()

    def test_startproject_permissions_from_writable(self):
        """Check that generated files have the right permissions when the
        template folder has the same permissions as in the project, i.e.
        everything is writable."""
        scrapy_path = scrapy.__path__[0]
        project_template = Path(scrapy_path, "templates", "project")
        project_name = "startproject1"
        renamings = (
            ("module", project_name),
            (".tmpl", ""),
        )
        expected_permissions = get_permissions_dict(
            project_template,
            renamings,
            IGNORE,
        )

        destination = mkdtemp()
        process = subprocess.Popen(
            (
                sys.executable,
                "-m",
                "scrapy.cmdline",
                "startproject",
                project_name,
            ),
            cwd=destination,
            env=self.env,
        )
        process.wait()

        project_dir = Path(destination, project_name)
        actual_permissions = get_permissions_dict(project_dir)

        self.assertEqual(actual_permissions, expected_permissions)

    def test_startproject_permissions_from_read_only(self):
        """Check that generated files have the right permissions when the
        template folder has been made read-only, which is something that some
        systems do.

        See https://github.com/scrapy/scrapy/pull/4604
        """
        scrapy_path = scrapy.__path__[0]
        templates_dir = Path(scrapy_path, "templates")
        project_template = Path(templates_dir, "project")
        project_name = "startproject2"
        renamings = (
            ("module", project_name),
            (".tmpl", ""),
        )
        expected_permissions = get_permissions_dict(
            project_template,
            renamings,
            IGNORE,
        )

        def _make_read_only(path: Path):
            current_permissions = path.stat().st_mode
            path.chmod(current_permissions & ~ANYONE_WRITE_PERMISSION)

        read_only_templates_dir = str(Path(mkdtemp()) / "templates")
        copytree(templates_dir, read_only_templates_dir)

        for root, dirs, files in os.walk(read_only_templates_dir):
            for node in chain(dirs, files):
                _make_read_only(Path(root, node))

        destination = mkdtemp()
        process = subprocess.Popen(
            (
                sys.executable,
                "-m",
                "scrapy.cmdline",
                "startproject",
                project_name,
                "--set",
                f"TEMPLATES_DIR={read_only_templates_dir}",
            ),
            cwd=destination,
            env=self.env,
        )
        process.wait()

        project_dir = Path(destination, project_name)
        actual_permissions = get_permissions_dict(project_dir)

        self.assertEqual(actual_permissions, expected_permissions)

    def test_startproject_permissions_unchanged_in_destination(self):
        """Check that preexisting folders and files in the destination folder
        do not see their permissions modified."""
        scrapy_path = scrapy.__path__[0]
        project_template = Path(scrapy_path, "templates", "project")
        project_name = "startproject3"
        renamings = (
            ("module", project_name),
            (".tmpl", ""),
        )
        expected_permissions = get_permissions_dict(
            project_template,
            renamings,
            IGNORE,
        )

        destination = mkdtemp()
        project_dir = Path(destination, project_name)

        existing_nodes = {
            oct(permissions)[2:] + extension: permissions
            for extension in ("", ".d")
            for permissions in (
                0o444,
                0o555,
                0o644,
                0o666,
                0o755,
                0o777,
            )
        }
        project_dir.mkdir()
        for node, permissions in existing_nodes.items():
            path = project_dir / node
            if node.endswith(".d"):
                path.mkdir(mode=permissions)
            else:
                path.touch(mode=permissions)
            expected_permissions[node] = oct(path.stat().st_mode)

        process = subprocess.Popen(
            (
                sys.executable,
                "-m",
                "scrapy.cmdline",
                "startproject",
                project_name,
                ".",
            ),
            cwd=project_dir,
            env=self.env,
        )
        process.wait()

        actual_permissions = get_permissions_dict(project_dir)

        self.assertEqual(actual_permissions, expected_permissions)

    def test_startproject_permissions_umask_022(self):
        """Check that generated files have the right permissions when the
        system uses a umask value that causes new files to have different
        permissions than those from the template folder."""

        @contextmanager
        def umask(new_mask):
            cur_mask = os.umask(new_mask)
            yield
            os.umask(cur_mask)

        scrapy_path = scrapy.__path__[0]
        project_template = Path(scrapy_path, "templates", "project")
        project_name = "umaskproject"
        renamings = (
            ("module", project_name),
            (".tmpl", ""),
        )
        expected_permissions = get_permissions_dict(
            project_template,
            renamings,
            IGNORE,
        )

        with umask(0o002):
            destination = mkdtemp()
            process = subprocess.Popen(
                (
                    sys.executable,
                    "-m",
                    "scrapy.cmdline",
                    "startproject",
                    project_name,
                ),
                cwd=destination,
                env=self.env,
            )
            process.wait()

            project_dir = Path(destination, project_name)
            actual_permissions = get_permissions_dict(project_dir)

            self.assertEqual(actual_permissions, expected_permissions)


class CommandTest(ProjectTest):
    def setUp(self):
        super().setUp()
        self.call("startproject", self.project_name)
        self.cwd = Path(self.temp_path, self.project_name)
        self.env["SCRAPY_SETTINGS_MODULE"] = f"{self.project_name}.settings"


class GenspiderCommandTest(CommandTest):
    def test_arguments(self):
        # only pass one argument. spider script shouldn't be created
        self.assertEqual(2, self.call("genspider", "test_name"))
        assert not Path(self.proj_mod_path, "spiders", "test_name.py").exists()
        # pass two arguments <name> <domain>. spider script should be created
        self.assertEqual(0, self.call("genspider", "test_name", "test.com"))
        assert Path(self.proj_mod_path, "spiders", "test_name.py").exists()

    def test_template(self, tplname="crawl"):
        args = [f"--template={tplname}"] if tplname else []
        spname = "test_spider"
        spmodule = f"{self.project_name}.spiders.{spname}"
        p, out, err = self.proc("genspider", spname, "test.com", *args)
        self.assertIn(
            f"Created spider {spname!r} using template {tplname!r} in module:{os.linesep}  {spmodule}",
            out,
        )
        self.assertTrue(Path(self.proj_mod_path, "spiders", "test_spider.py").exists())
        modify_time_before = (
            Path(self.proj_mod_path, "spiders", "test_spider.py").stat().st_mtime
        )
        p, out, err = self.proc("genspider", spname, "test.com", *args)
        self.assertIn(f"Spider {spname!r} already exists in module", out)
        modify_time_after = (
            Path(self.proj_mod_path, "spiders", "test_spider.py").stat().st_mtime
        )
        self.assertEqual(modify_time_after, modify_time_before)

    def test_template_basic(self):
        self.test_template("basic")

    def test_template_csvfeed(self):
        self.test_template("csvfeed")

    def test_template_xmlfeed(self):
        self.test_template("xmlfeed")

    def test_list(self):
        self.assertEqual(0, self.call("genspider", "--list"))

    def test_dump(self):
        self.assertEqual(0, self.call("genspider", "--dump=basic"))
        self.assertEqual(0, self.call("genspider", "-d", "basic"))

    def test_same_name_as_project(self):
        self.assertEqual(2, self.call("genspider", self.project_name))
        assert not Path(
            self.proj_mod_path, "spiders", f"{self.project_name}.py"
        ).exists()

    def test_same_filename_as_existing_spider(self, force=False):
        file_name = "example"
        file_path = Path(self.proj_mod_path, "spiders", f"{file_name}.py")
        self.assertEqual(0, self.call("genspider", file_name, "example.com"))
        assert file_path.exists()

        # change name of spider but not its file name
        with file_path.open("r+", encoding="utf-8") as spider_file:
            file_data = spider_file.read()
            file_data = file_data.replace("name = 'example'", "name = 'renamed'")
            spider_file.seek(0)
            spider_file.write(file_data)
            spider_file.truncate()
        modify_time_before = file_path.stat().st_mtime
        file_contents_before = file_data

        if force:
            p, out, err = self.proc("genspider", "--force", file_name, "example.com")
            self.assertIn(
                f"Created spider {file_name!r} using template 'basic' in module", out
            )
            modify_time_after = file_path.stat().st_mtime
            self.assertNotEqual(modify_time_after, modify_time_before)
            file_contents_after = file_path.read_text(encoding="utf-8")
            self.assertNotEqual(file_contents_after, file_contents_before)
        else:
            p, out, err = self.proc("genspider", file_name, "example.com")
            self.assertIn(f"{file_path.resolve()} already exists", out)
            modify_time_after = file_path.stat().st_mtime
            self.assertEqual(modify_time_after, modify_time_before)
            file_contents_after = file_path.read_text(encoding="utf-8")
            self.assertEqual(file_contents_after, file_contents_before)

    def test_same_filename_as_existing_spider_force(self):
        self.test_same_filename_as_existing_spider(force=True)

<<<<<<< HEAD
    def test_url_domain(self, url='test.com', domain="test.com"):
        self.assertEqual(0, self.call('genspider', '--force', 'test_name', url))
        self.assertEqual(domain,
                         self.find_in_file(Path(self.proj_mod_path,
                                                'spiders', 'test_name.py'),
                                           r'allowed_domains\s*=\s*\[\'(.+)\'\]').group(1))

    def test_url_schema(self):
        self.test_url_domain('http://test.com', 'test.com')

    def test_url_path(self):
        self.test_url_domain('test.com/some/other/page', 'test.com')

    def test_url_schema_path(self):
        self.test_url_domain('https://test.com/some/other/page', 'test.com')

    def test_start_urls_schema(self, template="basic", url="test.com",
                               schema="http"):
        self.assertEqual(0, self.call('genspider', '--force', '-t',
                                      template, 'test_name', url))
        self.assertEqual(
            schema,
            self.find_in_file(
                Path(self.proj_mod_path, 'spiders', 'test_name.py'),
                r'start_urls\s*?[=]\s*?\[[\'"](\w+)://'
            ).group(1)
        )

    def test_https_url_schema_templates(self):
        self.test_start_urls_schema(template="basic", url="https://test.com",
                                    schema="https")
        self.test_start_urls_schema(template="crawl", url="https://test.com",
                                    schema="https")
        self.test_start_urls_schema(template="xmlfeed", url="https://test.com",
                                    schema="https")
        self.test_start_urls_schema(template="csvfeed", url="https://test.com",
                                    schema="https")

    def test_http_url_schema_templates(self):
        self.test_start_urls_schema(template="basic", url="http://test.com",
                                    schema="http")
        self.test_start_urls_schema(template="crawl", url="http://test.com",
                                    schema="http")
        self.test_start_urls_schema(template="xmlfeed", url="http://test.com",
                                    schema="http")
        self.test_start_urls_schema(template="csvfeed", url="http://test.com",
                                    schema="http")
=======
    def test_url(self, url="test.com", domain="test.com"):
        self.assertEqual(0, self.call("genspider", "--force", "test_name", url))
        self.assertEqual(
            domain,
            self.find_in_file(
                Path(self.proj_mod_path, "spiders", "test_name.py"),
                r"allowed_domains\s*=\s*\[\'(.+)\'\]",
            ).group(1),
        )
        self.assertEqual(
            f"http://{domain}/",
            self.find_in_file(
                Path(self.proj_mod_path, "spiders", "test_name.py"),
                r"start_urls\s*=\s*\[\'(.+)\'\]",
            ).group(1),
        )

    def test_url_schema(self):
        self.test_url("http://test.com", "test.com")

    def test_url_path(self):
        self.test_url("test.com/some/other/page", "test.com")

    def test_url_schema_path(self):
        self.test_url("https://test.com/some/other/page", "test.com")
>>>>>>> e71eab69


class GenspiderStandaloneCommandTest(ProjectTest):
    def test_generate_standalone_spider(self):
        self.call("genspider", "example", "example.com")
        assert Path(self.temp_path, "example.py").exists()

    def test_same_name_as_existing_file(self, force=False):
        file_name = "example"
        file_path = Path(self.temp_path, file_name + ".py")
        p, out, err = self.proc("genspider", file_name, "example.com")
        self.assertIn(f"Created spider {file_name!r} using template 'basic' ", out)
        assert file_path.exists()
        modify_time_before = file_path.stat().st_mtime
        file_contents_before = file_path.read_text(encoding="utf-8")

        if force:
            # use different template to ensure contents were changed
            p, out, err = self.proc(
                "genspider", "--force", "-t", "crawl", file_name, "example.com"
            )
            self.assertIn(f"Created spider {file_name!r} using template 'crawl' ", out)
            modify_time_after = file_path.stat().st_mtime
            self.assertNotEqual(modify_time_after, modify_time_before)
            file_contents_after = file_path.read_text(encoding="utf-8")
            self.assertNotEqual(file_contents_after, file_contents_before)
        else:
            p, out, err = self.proc("genspider", file_name, "example.com")
            self.assertIn(
                f"{Path(self.temp_path, file_name + '.py').resolve()} already exists",
                out,
            )
            modify_time_after = file_path.stat().st_mtime
            self.assertEqual(modify_time_after, modify_time_before)
            file_contents_after = file_path.read_text(encoding="utf-8")
            self.assertEqual(file_contents_after, file_contents_before)

    def test_same_name_as_existing_file_force(self):
        self.test_same_name_as_existing_file(force=True)


class MiscCommandsTest(CommandTest):
    def test_list(self):
        self.assertEqual(0, self.call("list"))


class RunSpiderCommandTest(CommandTest):

    spider_filename = "myspider.py"

    debug_log_spider = """
import scrapy

class MySpider(scrapy.Spider):
    name = 'myspider'

    def start_requests(self):
        self.logger.debug("It Works!")
        return []
"""

    badspider = """
import scrapy

class BadSpider(scrapy.Spider):
    name = "bad"
    def start_requests(self):
        raise Exception("oops!")
        """

    @contextmanager
    def _create_file(self, content, name=None) -> Generator[str, None, None]:
        tmpdir = Path(self.mktemp())
        tmpdir.mkdir()
        if name:
            fname = (tmpdir / name).resolve()
        else:
            fname = (tmpdir / self.spider_filename).resolve()
        fname.write_text(content, encoding="utf-8")
        try:
            yield str(fname)
        finally:
            rmtree(tmpdir)

    def runspider(self, code, name=None, args=()):
        with self._create_file(code, name) as fname:
            return self.proc("runspider", fname, *args)

    def get_log(self, code, name=None, args=()):
        p, stdout, stderr = self.runspider(code, name, args=args)
        return stderr

    def test_runspider(self):
        log = self.get_log(self.debug_log_spider)
        self.assertIn("DEBUG: It Works!", log)
        self.assertIn("INFO: Spider opened", log)
        self.assertIn("INFO: Closing spider (finished)", log)
        self.assertIn("INFO: Spider closed (finished)", log)

    def test_run_fail_spider(self):
        proc, _, _ = self.runspider(
            "import scrapy\n" + inspect.getsource(ExceptionSpider)
        )
        ret = proc.returncode
        self.assertNotEqual(ret, 0)

    def test_run_good_spider(self):
        proc, _, _ = self.runspider(
            "import scrapy\n" + inspect.getsource(NoRequestsSpider)
        )
        ret = proc.returncode
        self.assertEqual(ret, 0)

    def test_runspider_log_level(self):
        log = self.get_log(self.debug_log_spider, args=("-s", "LOG_LEVEL=INFO"))
        self.assertNotIn("DEBUG: It Works!", log)
        self.assertIn("INFO: Spider opened", log)

    def test_runspider_dnscache_disabled(self):
        # see https://github.com/scrapy/scrapy/issues/2811
        # The spider below should not be able to connect to localhost:12345,
        # which is intended,
        # but this should not be because of DNS lookup error
        # assumption: localhost will resolve in all cases (true?)
        dnscache_spider = """
import scrapy

class MySpider(scrapy.Spider):
    name = 'myspider'
    start_urls = ['http://localhost:12345']

    def parse(self, response):
        return {'test': 'value'}
"""
        log = self.get_log(dnscache_spider, args=("-s", "DNSCACHE_ENABLED=False"))
        self.assertNotIn("DNSLookupError", log)
        self.assertIn("INFO: Spider opened", log)

    def test_runspider_log_short_names(self):
        log1 = self.get_log(self.debug_log_spider, args=("-s", "LOG_SHORT_NAMES=1"))
        self.assertIn("[myspider] DEBUG: It Works!", log1)
        self.assertIn("[scrapy]", log1)
        self.assertNotIn("[scrapy.core.engine]", log1)

        log2 = self.get_log(self.debug_log_spider, args=("-s", "LOG_SHORT_NAMES=0"))
        self.assertIn("[myspider] DEBUG: It Works!", log2)
        self.assertNotIn("[scrapy]", log2)
        self.assertIn("[scrapy.core.engine]", log2)

    def test_runspider_no_spider_found(self):
        log = self.get_log("from scrapy.spiders import Spider\n")
        self.assertIn("No spider found in file", log)

    def test_runspider_file_not_found(self):
        _, _, log = self.proc("runspider", "some_non_existent_file")
        self.assertIn("File not found: some_non_existent_file", log)

    def test_runspider_unable_to_load(self):
        log = self.get_log("", name="myspider.txt")
        self.assertIn("Unable to load", log)

    def test_start_requests_errors(self):
        log = self.get_log(self.badspider, name="badspider.py")
        self.assertIn("start_requests", log)
        self.assertIn("badspider.py", log)

    def test_asyncio_enabled_true(self):
        log = self.get_log(
            self.debug_log_spider,
            args=[
                "-s",
                "TWISTED_REACTOR=twisted.internet.asyncioreactor.AsyncioSelectorReactor",
            ],
        )
        self.assertIn(
            "Using reactor: twisted.internet.asyncioreactor.AsyncioSelectorReactor", log
        )

    def test_asyncio_enabled_default(self):
        log = self.get_log(self.debug_log_spider, args=[])
        self.assertIn(
            "Using reactor: twisted.internet.asyncioreactor.AsyncioSelectorReactor", log
        )

    def test_asyncio_enabled_false(self):
        log = self.get_log(
            self.debug_log_spider,
            args=["-s", "TWISTED_REACTOR=twisted.internet.selectreactor.SelectReactor"],
        )
        self.assertIn(
            "Using reactor: twisted.internet.selectreactor.SelectReactor", log
        )
        self.assertNotIn(
            "Using reactor: twisted.internet.asyncioreactor.AsyncioSelectorReactor", log
        )

    @mark.skipif(
        sys.implementation.name == "pypy",
        reason="uvloop does not support pypy properly",
    )
    @mark.skipif(
        platform.system() == "Windows", reason="uvloop does not support Windows"
    )
    @mark.skipif(
        twisted_version == Version("twisted", 21, 2, 0),
        reason="https://twistedmatrix.com/trac/ticket/10106",
    )
    def test_custom_asyncio_loop_enabled_true(self):
        log = self.get_log(
            self.debug_log_spider,
            args=[
                "-s",
                "TWISTED_REACTOR=twisted.internet.asyncioreactor.AsyncioSelectorReactor",
                "-s",
                "ASYNCIO_EVENT_LOOP=uvloop.Loop",
            ],
        )
        self.assertIn("Using asyncio event loop: uvloop.Loop", log)

    def test_custom_asyncio_loop_enabled_false(self):
        log = self.get_log(
            self.debug_log_spider,
            args=[
                "-s",
                "TWISTED_REACTOR=twisted.internet.asyncioreactor.AsyncioSelectorReactor",
            ],
        )
        import asyncio

        if sys.platform != "win32":
            loop = asyncio.new_event_loop()
        else:
            loop = asyncio.SelectorEventLoop()
        self.assertIn(
            f"Using asyncio event loop: {loop.__module__}.{loop.__class__.__name__}",
            log,
        )

    def test_output(self):
        spider_code = """
import scrapy

class MySpider(scrapy.Spider):
    name = 'myspider'

    def start_requests(self):
        self.logger.debug('FEEDS: {}'.format(self.settings.getdict('FEEDS')))
        return []
"""
        args = ["-o", "example.json"]
        log = self.get_log(spider_code, args=args)
        self.assertIn(
            "[myspider] DEBUG: FEEDS: {'example.json': {'format': 'json'}}", log
        )

    def test_overwrite_output(self):
        spider_code = """
import json
import scrapy

class MySpider(scrapy.Spider):
    name = 'myspider'

    def start_requests(self):
        self.logger.debug(
            'FEEDS: {}'.format(
                json.dumps(self.settings.getdict('FEEDS'), sort_keys=True)
            )
        )
        return []
"""
        Path(self.cwd, "example.json").write_text("not empty", encoding="utf-8")
        args = ["-O", "example.json"]
        log = self.get_log(spider_code, args=args)
        self.assertIn(
            '[myspider] DEBUG: FEEDS: {"example.json": {"format": "json", "overwrite": true}}',
            log,
        )
        with Path(self.cwd, "example.json").open(encoding="utf-8") as f2:
            first_line = f2.readline()
        self.assertNotEqual(first_line, "not empty")

    def test_output_and_overwrite_output(self):
        spider_code = """
import scrapy

class MySpider(scrapy.Spider):
    name = 'myspider'

    def start_requests(self):
        return []
"""
        args = ["-o", "example1.json", "-O", "example2.json"]
        log = self.get_log(spider_code, args=args)
        self.assertIn(
            "error: Please use only one of -o/--output and -O/--overwrite-output", log
        )

    def test_output_stdout(self):
        spider_code = """
import scrapy

class MySpider(scrapy.Spider):
    name = 'myspider'

    def start_requests(self):
        self.logger.debug('FEEDS: {}'.format(self.settings.getdict('FEEDS')))
        return []
"""
        args = ["-o", "-:json"]
        log = self.get_log(spider_code, args=args)
        self.assertIn("[myspider] DEBUG: FEEDS: {'stdout:': {'format': 'json'}}", log)


@skipIf(platform.system() != "Windows", "Windows required for .pyw files")
class WindowsRunSpiderCommandTest(RunSpiderCommandTest):

    spider_filename = "myspider.pyw"

    def setUp(self):
        super().setUp()

    def test_start_requests_errors(self):
        log = self.get_log(self.badspider, name="badspider.pyw")
        self.assertIn("start_requests", log)
        self.assertIn("badspider.pyw", log)

    def test_run_good_spider(self):
        super().test_run_good_spider()

    def test_runspider(self):
        super().test_runspider()

    def test_runspider_dnscache_disabled(self):
        super().test_runspider_dnscache_disabled()

    def test_runspider_log_level(self):
        super().test_runspider_log_level()

    def test_runspider_log_short_names(self):
        super().test_runspider_log_short_names()

    def test_runspider_no_spider_found(self):
        super().test_runspider_no_spider_found()

    def test_output(self):
        super().test_output()

    def test_overwrite_output(self):
        super().test_overwrite_output()

    def test_runspider_unable_to_load(self):
        raise unittest.SkipTest("Already Tested in 'RunSpiderCommandTest' ")


class BenchCommandTest(CommandTest):
    def test_run(self):
        _, _, log = self.proc(
            "bench", "-s", "LOGSTATS_INTERVAL=0.001", "-s", "CLOSESPIDER_TIMEOUT=0.01"
        )
        self.assertIn("INFO: Crawled", log)
        self.assertNotIn("Unhandled Error", log)


class ViewCommandTest(CommandTest):
    def test_methods(self):
        command = view.Command()
        command.settings = Settings()
        parser = argparse.ArgumentParser(
            prog="scrapy",
            prefix_chars="-",
            formatter_class=ScrapyHelpFormatter,
            conflict_handler="resolve",
        )
        command.add_options(parser)
        self.assertEqual(command.short_desc(), "Open URL in browser, as seen by Scrapy")
        self.assertIn(
            "URL using the Scrapy downloader and show its", command.long_desc()
        )


class CrawlCommandTest(CommandTest):
    def crawl(self, code, args=()):
        Path(self.proj_mod_path, "spiders", "myspider.py").write_text(
            code, encoding="utf-8"
        )
        return self.proc("crawl", "myspider", *args)

    def get_log(self, code, args=()):
        _, _, stderr = self.crawl(code, args=args)
        return stderr

    def test_no_output(self):
        spider_code = """
import scrapy

class MySpider(scrapy.Spider):
    name = 'myspider'

    def start_requests(self):
        self.logger.debug('It works!')
        return []
"""
        log = self.get_log(spider_code)
        self.assertIn("[myspider] DEBUG: It works!", log)

    def test_output(self):
        spider_code = """
import scrapy

class MySpider(scrapy.Spider):
    name = 'myspider'

    def start_requests(self):
        self.logger.debug('FEEDS: {}'.format(self.settings.getdict('FEEDS')))
        return []
"""
        args = ["-o", "example.json"]
        log = self.get_log(spider_code, args=args)
        self.assertIn(
            "[myspider] DEBUG: FEEDS: {'example.json': {'format': 'json'}}", log
        )

    def test_overwrite_output(self):
        spider_code = """
import json
import scrapy

class MySpider(scrapy.Spider):
    name = 'myspider'

    def start_requests(self):
        self.logger.debug(
            'FEEDS: {}'.format(
                json.dumps(self.settings.getdict('FEEDS'), sort_keys=True)
            )
        )
        return []
"""
        Path(self.cwd, "example.json").write_text("not empty", encoding="utf-8")
        args = ["-O", "example.json"]
        log = self.get_log(spider_code, args=args)
        self.assertIn(
            '[myspider] DEBUG: FEEDS: {"example.json": {"format": "json", "overwrite": true}}',
            log,
        )
        with Path(self.cwd, "example.json").open(encoding="utf-8") as f2:
            first_line = f2.readline()
        self.assertNotEqual(first_line, "not empty")

    def test_output_and_overwrite_output(self):
        spider_code = """
import scrapy

class MySpider(scrapy.Spider):
    name = 'myspider'

    def start_requests(self):
        return []
"""
        args = ["-o", "example1.json", "-O", "example2.json"]
        log = self.get_log(spider_code, args=args)
        self.assertIn(
            "error: Please use only one of -o/--output and -O/--overwrite-output", log
        )


class HelpMessageTest(CommandTest):
    def setUp(self):
        super().setUp()
        self.commands = [
            "parse",
            "startproject",
            "view",
            "crawl",
            "edit",
            "list",
            "fetch",
            "settings",
            "shell",
            "runspider",
            "version",
            "genspider",
            "check",
            "bench",
        ]

    def test_help_messages(self):
        for command in self.commands:
            _, out, _ = self.proc(command, "-h")
            self.assertIn("Usage", out)<|MERGE_RESOLUTION|>--- conflicted
+++ resolved
@@ -533,55 +533,6 @@
     def test_same_filename_as_existing_spider_force(self):
         self.test_same_filename_as_existing_spider(force=True)
 
-<<<<<<< HEAD
-    def test_url_domain(self, url='test.com', domain="test.com"):
-        self.assertEqual(0, self.call('genspider', '--force', 'test_name', url))
-        self.assertEqual(domain,
-                         self.find_in_file(Path(self.proj_mod_path,
-                                                'spiders', 'test_name.py'),
-                                           r'allowed_domains\s*=\s*\[\'(.+)\'\]').group(1))
-
-    def test_url_schema(self):
-        self.test_url_domain('http://test.com', 'test.com')
-
-    def test_url_path(self):
-        self.test_url_domain('test.com/some/other/page', 'test.com')
-
-    def test_url_schema_path(self):
-        self.test_url_domain('https://test.com/some/other/page', 'test.com')
-
-    def test_start_urls_schema(self, template="basic", url="test.com",
-                               schema="http"):
-        self.assertEqual(0, self.call('genspider', '--force', '-t',
-                                      template, 'test_name', url))
-        self.assertEqual(
-            schema,
-            self.find_in_file(
-                Path(self.proj_mod_path, 'spiders', 'test_name.py'),
-                r'start_urls\s*?[=]\s*?\[[\'"](\w+)://'
-            ).group(1)
-        )
-
-    def test_https_url_schema_templates(self):
-        self.test_start_urls_schema(template="basic", url="https://test.com",
-                                    schema="https")
-        self.test_start_urls_schema(template="crawl", url="https://test.com",
-                                    schema="https")
-        self.test_start_urls_schema(template="xmlfeed", url="https://test.com",
-                                    schema="https")
-        self.test_start_urls_schema(template="csvfeed", url="https://test.com",
-                                    schema="https")
-
-    def test_http_url_schema_templates(self):
-        self.test_start_urls_schema(template="basic", url="http://test.com",
-                                    schema="http")
-        self.test_start_urls_schema(template="crawl", url="http://test.com",
-                                    schema="http")
-        self.test_start_urls_schema(template="xmlfeed", url="http://test.com",
-                                    schema="http")
-        self.test_start_urls_schema(template="csvfeed", url="http://test.com",
-                                    schema="http")
-=======
     def test_url(self, url="test.com", domain="test.com"):
         self.assertEqual(0, self.call("genspider", "--force", "test_name", url))
         self.assertEqual(
@@ -607,7 +558,6 @@
 
     def test_url_schema_path(self):
         self.test_url("https://test.com/some/other/page", "test.com")
->>>>>>> e71eab69
 
 
 class GenspiderStandaloneCommandTest(ProjectTest):
