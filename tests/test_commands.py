import inspect
import json
import optparse
import os
import platform
import subprocess
import sys
import tempfile
from contextlib import contextmanager
from itertools import chain
from os.path import exists, join, abspath, getmtime
from pathlib import Path
from shutil import rmtree, copytree
from stat import S_IWRITE as ANYONE_WRITE_PERMISSION
from tempfile import mkdtemp
from threading import Timer
from unittest import skipIf

from pytest import mark
from twisted.trial import unittest

import scrapy
from scrapy.commands import ScrapyCommand
from scrapy.commands.startproject import IGNORE
from scrapy.settings import Settings
from scrapy.utils.python import to_unicode
from scrapy.utils.test import get_testenv

from tests.test_crawler import ExceptionSpider, NoRequestsSpider


class CommandSettings(unittest.TestCase):

    def setUp(self):
        self.command = ScrapyCommand()
        self.command.settings = Settings()
        self.parser = optparse.OptionParser(
            formatter=optparse.TitledHelpFormatter(),
            conflict_handler='resolve',
        )
        self.command.add_options(self.parser)

    def test_settings_json_string(self):
        feeds_json = '{"data.json": {"format": "json"}, "data.xml": {"format": "xml"}}'
        opts, args = self.parser.parse_args(args=['-s', 'FEEDS={}'.format(feeds_json), 'spider.py'])
        self.command.process_options(args, opts)
        self.assertIsInstance(self.command.settings['FEEDS'], scrapy.settings.BaseSettings)
        self.assertEqual(dict(self.command.settings['FEEDS']), json.loads(feeds_json))


class ProjectTest(unittest.TestCase):
    project_name = 'testproject'

    def setUp(self):
        self.temp_path = mkdtemp()
        self.cwd = self.temp_path
        self.proj_path = join(self.temp_path, self.project_name)
        self.proj_mod_path = join(self.proj_path, self.project_name)
        self.env = get_testenv()

    def tearDown(self):
        rmtree(self.temp_path)

    def call(self, *new_args, **kwargs):
        with tempfile.TemporaryFile() as out:
            args = (sys.executable, '-m', 'scrapy.cmdline') + new_args
            return subprocess.call(args, stdout=out, stderr=out, cwd=self.cwd,
                                   env=self.env, **kwargs)

    def proc(self, *new_args, **popen_kwargs):
        args = (sys.executable, '-m', 'scrapy.cmdline') + new_args
        p = subprocess.Popen(args, cwd=self.cwd, env=self.env,
                             stdout=subprocess.PIPE, stderr=subprocess.PIPE,
                             **popen_kwargs)

        def kill_proc():
            p.kill()
<<<<<<< HEAD
            self.assertTrue(False, 'Command took too much time to complete')
=======
            p.communicate()
            assert False, 'Command took too much time to complete'
>>>>>>> 07b0c591

        timer = Timer(15, kill_proc)
        try:
            timer.start()
            stdout, stderr = p.communicate()
        finally:
            timer.cancel()

        return p, to_unicode(stdout), to_unicode(stderr)


class StartprojectTest(ProjectTest):

    def test_startproject(self):
        self.assertEqual(0, self.call('startproject', self.project_name))

        self.assertTrue(exists(join(self.proj_path, 'scrapy.cfg')))
        self.assertTrue(exists(join(self.proj_path, 'testproject')))
        self.assertTrue(exists(join(self.proj_mod_path, '__init__.py')))
        self.assertTrue(exists(join(self.proj_mod_path, 'items.py')))
        self.assertTrue(exists(join(self.proj_mod_path, 'pipelines.py')))
        self.assertTrue(exists(join(self.proj_mod_path, 'settings.py')))
        self.assertTrue(exists(join(self.proj_mod_path, 'spiders', '__init__.py')))

        self.assertEqual(1, self.call('startproject', self.project_name))
        self.assertEqual(1, self.call('startproject', 'wrong---project---name'))
        self.assertEqual(1, self.call('startproject', 'sys'))

    def test_startproject_with_project_dir(self):
        project_dir = mkdtemp()
        self.assertEqual(0, self.call('startproject', self.project_name, project_dir))

        self.assertTrue(exists(join(abspath(project_dir), 'scrapy.cfg')))
        self.assertTrue(exists(join(abspath(project_dir), 'testproject')))
        self.assertTrue(exists(join(join(abspath(project_dir), self.project_name), '__init__.py')))
        self.assertTrue(exists(join(join(abspath(project_dir), self.project_name), 'items.py')))
        self.assertTrue(exists(join(join(abspath(project_dir), self.project_name), 'pipelines.py')))
        self.assertTrue(exists(join(join(abspath(project_dir), self.project_name), 'settings.py')))
        self.assertTrue(exists(join(join(abspath(project_dir), self.project_name), 'spiders', '__init__.py')))

        self.assertEqual(0, self.call('startproject', self.project_name, project_dir + '2'))

        self.assertEqual(1, self.call('startproject', self.project_name, project_dir))
        self.assertEqual(1, self.call('startproject', self.project_name + '2', project_dir))
        self.assertEqual(1, self.call('startproject', 'wrong---project---name'))
        self.assertEqual(1, self.call('startproject', 'sys'))
        self.assertEqual(2, self.call('startproject'))
        self.assertEqual(2, self.call('startproject', self.project_name, project_dir, 'another_params'))


def get_permissions_dict(path, renamings=None, ignore=None):
    renamings = renamings or tuple()
    permissions_dict = {
        '.': os.stat(path).st_mode,
    }
    for root, dirs, files in os.walk(path):
        nodes = list(chain(dirs, files))
        if ignore:
            ignored_names = ignore(root, nodes)
            nodes = [node for node in nodes if node not in ignored_names]
        for node in nodes:
            absolute_path = os.path.join(root, node)
            relative_path = os.path.relpath(absolute_path, path)
            for search_string, replacement in renamings:
                relative_path = relative_path.replace(
                    search_string,
                    replacement
                )
            permissions = os.stat(absolute_path).st_mode
            permissions_dict[relative_path] = permissions
    return permissions_dict


class StartprojectTemplatesTest(ProjectTest):

    def setUp(self):
        super().setUp()
        self.tmpl = join(self.temp_path, 'templates')
        self.tmpl_proj = join(self.tmpl, 'project')

    def test_startproject_template_override(self):
        copytree(join(scrapy.__path__[0], 'templates'), self.tmpl)
        with open(join(self.tmpl_proj, 'root_template'), 'w'):
            pass
        self.assertTrue(exists(join(self.tmpl_proj, 'root_template')))

        args = ['--set', 'TEMPLATES_DIR=%s' % self.tmpl]
        p, out, err = self.proc('startproject', self.project_name, *args)
        self.assertIn("New Scrapy project '%s', using template directory"
                      % self.project_name, out)
        self.assertIn(self.tmpl_proj, out)
        self.assertTrue(exists(join(self.proj_path, 'root_template')))

    def test_startproject_permissions_from_writable(self):
        """Check that generated files have the right permissions when the
        template folder has the same permissions as in the project, i.e.
        everything is writable."""
        scrapy_path = scrapy.__path__[0]
        project_template = os.path.join(scrapy_path, 'templates', 'project')
        project_name = 'startproject1'
        renamings = (
            ('module', project_name),
            ('.tmpl', ''),
        )
        expected_permissions = get_permissions_dict(
            project_template,
            renamings,
            IGNORE,
        )

        destination = mkdtemp()
        process = subprocess.Popen(
            (
                sys.executable,
                '-m',
                'scrapy.cmdline',
                'startproject',
                project_name,
            ),
            cwd=destination,
            env=self.env,
        )
        process.wait()

        project_dir = os.path.join(destination, project_name)
        actual_permissions = get_permissions_dict(project_dir)

        self.assertEqual(actual_permissions, expected_permissions)

    def test_startproject_permissions_from_read_only(self):
        """Check that generated files have the right permissions when the
        template folder has been made read-only, which is something that some
        systems do.

        See https://github.com/scrapy/scrapy/pull/4604
        """
        scrapy_path = scrapy.__path__[0]
        templates_dir = os.path.join(scrapy_path, 'templates')
        project_template = os.path.join(templates_dir, 'project')
        project_name = 'startproject2'
        renamings = (
            ('module', project_name),
            ('.tmpl', ''),
        )
        expected_permissions = get_permissions_dict(
            project_template,
            renamings,
            IGNORE,
        )

        def _make_read_only(path):
            current_permissions = os.stat(path).st_mode
            os.chmod(path, current_permissions & ~ANYONE_WRITE_PERMISSION)

        read_only_templates_dir = str(Path(mkdtemp()) / 'templates')
        copytree(templates_dir, read_only_templates_dir)

        for root, dirs, files in os.walk(read_only_templates_dir):
            for node in chain(dirs, files):
                _make_read_only(os.path.join(root, node))

        destination = mkdtemp()
        process = subprocess.Popen(
            (
                sys.executable,
                '-m',
                'scrapy.cmdline',
                'startproject',
                project_name,
                '--set',
                'TEMPLATES_DIR={}'.format(read_only_templates_dir),
            ),
            cwd=destination,
            env=self.env,
        )
        process.wait()

        project_dir = os.path.join(destination, project_name)
        actual_permissions = get_permissions_dict(project_dir)

        self.assertEqual(actual_permissions, expected_permissions)

    def test_startproject_permissions_unchanged_in_destination(self):
        """Check that pre-existing folders and files in the destination folder
        do not see their permissions modified."""
        scrapy_path = scrapy.__path__[0]
        project_template = os.path.join(scrapy_path, 'templates', 'project')
        project_name = 'startproject3'
        renamings = (
            ('module', project_name),
            ('.tmpl', ''),
        )
        expected_permissions = get_permissions_dict(
            project_template,
            renamings,
            IGNORE,
        )

        destination = mkdtemp()
        project_dir = os.path.join(destination, project_name)

        existing_nodes = {
            oct(permissions)[2:] + extension: permissions
            for extension in ('', '.d')
            for permissions in (
                0o444, 0o555, 0o644, 0o666, 0o755, 0o777,
            )
        }
        os.mkdir(project_dir)
        project_dir_path = Path(project_dir)
        for node, permissions in existing_nodes.items():
            path = project_dir_path / node
            if node.endswith('.d'):
                path.mkdir(mode=permissions)
            else:
                path.touch(mode=permissions)
            expected_permissions[node] = path.stat().st_mode

        process = subprocess.Popen(
            (
                sys.executable,
                '-m',
                'scrapy.cmdline',
                'startproject',
                project_name,
                '.',
            ),
            cwd=project_dir,
            env=self.env,
        )
        process.wait()

        actual_permissions = get_permissions_dict(project_dir)

        self.assertEqual(actual_permissions, expected_permissions)


class CommandTest(ProjectTest):

    def setUp(self):
        super().setUp()
        self.call('startproject', self.project_name)
        self.cwd = join(self.temp_path, self.project_name)
        self.env['SCRAPY_SETTINGS_MODULE'] = '%s.settings' % self.project_name


class GenspiderCommandTest(CommandTest):

    def test_arguments(self):
        # only pass one argument. spider script shouldn't be created
        self.assertEqual(2, self.call('genspider', 'test_name'))
        self.assertFalse(exists(join(self.proj_mod_path, 'spiders', 'test_name.py')))
        # pass two arguments <name> <domain>. spider script should be created
        self.assertEqual(0, self.call('genspider', 'test_name', 'test.com'))
        self.assertTrue(exists(join(self.proj_mod_path, 'spiders', 'test_name.py')))

    def test_template(self, tplname='crawl'):
        args = ['--template=%s' % tplname] if tplname else []
        spname = 'test_spider'
        p, out, err = self.proc('genspider', spname, 'test.com', *args)
        self.assertIn("Created spider %r using template %r in module" % (spname, tplname), out)
        self.assertTrue(exists(join(self.proj_mod_path, 'spiders', 'test_spider.py')))
        modify_time_before = getmtime(join(self.proj_mod_path, 'spiders', 'test_spider.py'))
        p, out, err = self.proc('genspider', spname, 'test.com', *args)
        self.assertIn("Spider %r already exists in module" % spname, out)
        modify_time_after = getmtime(join(self.proj_mod_path, 'spiders', 'test_spider.py'))
        self.assertEqual(modify_time_after, modify_time_before)

    def test_template_basic(self):
        self.test_template('basic')

    def test_template_csvfeed(self):
        self.test_template('csvfeed')

    def test_template_xmlfeed(self):
        self.test_template('xmlfeed')

    def test_list(self):
        self.assertEqual(0, self.call('genspider', '--list'))

    def test_dump(self):
        self.assertEqual(0, self.call('genspider', '--dump=basic'))
        self.assertEqual(0, self.call('genspider', '-d', 'basic'))

    def test_same_name_as_project(self):
        self.assertEqual(2, self.call('genspider', self.project_name))
        self.assertFalse(exists(join(self.proj_mod_path, 'spiders', '%s.py' % self.project_name)))

    def test_same_filename_as_existing_spider(self, force=False):
        file_name = 'example'
        file_path = join(self.proj_mod_path, 'spiders', '%s.py' % file_name)
        self.assertEqual(0, self.call('genspider', file_name, 'example.com'))
        assert exists(file_path)

        # change name of spider but not its file name
        with open(file_path, 'r+') as spider_file:
            file_data = spider_file.read()
            file_data = file_data.replace("name = \'example\'", "name = \'renamed\'")
            spider_file.seek(0)
            spider_file.write(file_data)
            spider_file.truncate()
        modify_time_before = getmtime(file_path)
        file_contents_before = file_data

        if force:
            p, out, err = self.proc('genspider', '--force', file_name, 'example.com')
            self.assertIn("Created spider %r using template \'basic\' in module" % file_name, out)
            modify_time_after = getmtime(file_path)
            self.assertNotEqual(modify_time_after, modify_time_before)
            file_contents_after = open(file_path, 'r').read()
            self.assertNotEqual(file_contents_after, file_contents_before)
        else:
            p, out, err = self.proc('genspider', file_name, 'example.com')
            self.assertIn("%s already exists" % (file_path), out)
            modify_time_after = getmtime(file_path)
            self.assertEqual(modify_time_after, modify_time_before)
            file_contents_after = open(file_path, 'r').read()
            self.assertEqual(file_contents_after, file_contents_before)

    def test_same_filename_as_existing_spider_force(self):
        self.test_same_filename_as_existing_spider(force=True)


class GenspiderStandaloneCommandTest(ProjectTest):

    def test_generate_standalone_spider(self):
        self.call('genspider', 'example', 'example.com')
        self.assertTrue(exists(join(self.temp_path, 'example.py')))

    def test_same_name_as_existing_file(self, force=False):
        file_name = 'example'
        file_path = join(self.temp_path, file_name + '.py')
        p, out, err = self.proc('genspider', file_name, 'example.com')
        self.assertIn("Created spider %r using template \'basic\' " % file_name, out)
        assert exists(file_path)
        modify_time_before = getmtime(file_path)
        file_contents_before = open(file_path, 'r').read()

        if force:
            # use different template to ensure contents were changed
            p, out, err = self.proc('genspider', '--force', '-t', 'crawl', file_name, 'example.com')
            self.assertIn("Created spider %r using template \'crawl\' " % file_name, out)
            modify_time_after = getmtime(file_path)
            self.assertNotEqual(modify_time_after, modify_time_before)
            file_contents_after = open(file_path, 'r').read()
            self.assertNotEqual(file_contents_after, file_contents_before)
        else:
            p, out, err = self.proc('genspider', file_name, 'example.com')
            self.assertIn("%s already exists" % join(self.temp_path, file_name + ".py"), out)
            modify_time_after = getmtime(file_path)
            self.assertEqual(modify_time_after, modify_time_before)
            file_contents_after = open(file_path, 'r').read()
            self.assertEqual(file_contents_after, file_contents_before)

    def test_same_name_as_existing_file_force(self):
        self.test_same_name_as_existing_file(force=True)


class MiscCommandsTest(CommandTest):

    def test_list(self):
        self.assertEqual(0, self.call('list'))


class RunSpiderCommandTest(CommandTest):

    debug_log_spider = """
import scrapy

class MySpider(scrapy.Spider):
    name = 'myspider'

    def start_requests(self):
        self.logger.debug("It Works!")
        return []
"""

    @contextmanager
    def _create_file(self, content, name):
        tmpdir = self.mktemp()
        os.mkdir(tmpdir)
        fname = abspath(join(tmpdir, name))
        with open(fname, 'w') as f:
            f.write(content)
        try:
            yield fname
        finally:
            rmtree(tmpdir)

    def runspider(self, code, name='myspider.py', args=()):
        with self._create_file(code, name) as fname:
            return self.proc('runspider', fname, *args)

    def get_log(self, code, name='myspider.py', args=()):
        p, stdout, stderr = self.runspider(code, name=name, args=args)
        return stderr

    def test_runspider(self):
        log = self.get_log(self.debug_log_spider)
        self.assertIn("DEBUG: It Works!", log)
        self.assertIn("INFO: Spider opened", log)
        self.assertIn("INFO: Closing spider (finished)", log)
        self.assertIn("INFO: Spider closed (finished)", log)

    def test_run_fail_spider(self):
        proc, _, _ = self.runspider("import scrapy\n" + inspect.getsource(ExceptionSpider))
        ret = proc.returncode
        self.assertNotEqual(ret, 0)

    def test_run_good_spider(self):
        proc, _, _ = self.runspider("import scrapy\n" + inspect.getsource(NoRequestsSpider))
        ret = proc.returncode
        self.assertEqual(ret, 0)

    def test_runspider_log_level(self):
        log = self.get_log(self.debug_log_spider,
                           args=('-s', 'LOG_LEVEL=INFO'))
        self.assertNotIn("DEBUG: It Works!", log)
        self.assertIn("INFO: Spider opened", log)

    def test_runspider_dnscache_disabled(self):
        # see https://github.com/scrapy/scrapy/issues/2811
        # The spider below should not be able to connect to localhost:12345,
        # which is intended,
        # but this should not be because of DNS lookup error
        # assumption: localhost will resolve in all cases (true?)
        log = self.get_log("""
import scrapy

class MySpider(scrapy.Spider):
    name = 'myspider'
    start_urls = ['http://localhost:12345']

    def parse(self, response):
        return {'test': 'value'}
""",
                           args=('-s', 'DNSCACHE_ENABLED=False'))
        print(log)
        self.assertNotIn("DNSLookupError", log)
        self.assertIn("INFO: Spider opened", log)

    def test_runspider_log_short_names(self):
        log1 = self.get_log(self.debug_log_spider,
                            args=('-s', 'LOG_SHORT_NAMES=1'))
        print(log1)
        self.assertIn("[myspider] DEBUG: It Works!", log1)
        self.assertIn("[scrapy]", log1)
        self.assertNotIn("[scrapy.core.engine]", log1)

        log2 = self.get_log(self.debug_log_spider,
                            args=('-s', 'LOG_SHORT_NAMES=0'))
        print(log2)
        self.assertIn("[myspider] DEBUG: It Works!", log2)
        self.assertNotIn("[scrapy]", log2)
        self.assertIn("[scrapy.core.engine]", log2)

    def test_runspider_no_spider_found(self):
        log = self.get_log("from scrapy.spiders import Spider\n")
        self.assertIn("No spider found in file", log)

    def test_runspider_file_not_found(self):
        _, _, log = self.proc('runspider', 'some_non_existent_file')
        self.assertIn("File not found: some_non_existent_file", log)

    def test_runspider_unable_to_load(self):
        log = self.get_log('', name='myspider.txt')
        self.assertIn('Unable to load', log)

    def test_start_requests_errors(self):
        log = self.get_log("""
import scrapy

class BadSpider(scrapy.Spider):
    name = "bad"
    def start_requests(self):
        raise Exception("oops!")
        """, name="badspider.py")
        print(log)
        self.assertIn("start_requests", log)
        self.assertIn("badspider.py", log)

    # https://twistedmatrix.com/trac/ticket/9766
    @skipIf(platform.system() == 'Windows' and sys.version_info >= (3, 8),
            "the asyncio reactor is broken on Windows when running Python ≥ 3.8")
    def test_asyncio_enabled_true(self):
        log = self.get_log(self.debug_log_spider, args=[
            '-s', 'TWISTED_REACTOR=twisted.internet.asyncioreactor.AsyncioSelectorReactor'
        ])
        self.assertIn("Using reactor: twisted.internet.asyncioreactor.AsyncioSelectorReactor", log)

    def test_asyncio_enabled_false(self):
        log = self.get_log(self.debug_log_spider, args=[])
        self.assertNotIn("Using reactor: twisted.internet.asyncioreactor.AsyncioSelectorReactor", log)

    @mark.skipif(sys.implementation.name == 'pypy', reason='uvloop does not support pypy properly')
    @mark.skipif(platform.system() == 'Windows', reason='uvloop does not support Windows')
    def test_custom_asyncio_loop_enabled_true(self):
        log = self.get_log(self.debug_log_spider, args=[
            '-s',
            'TWISTED_REACTOR=twisted.internet.asyncioreactor.AsyncioSelectorReactor',
            '-s',
            'ASYNCIO_EVENT_LOOP=uvloop.Loop',
        ])
        self.assertIn("Using asyncio event loop: uvloop.Loop", log)

    # https://twistedmatrix.com/trac/ticket/9766
    @skipIf(platform.system() == 'Windows' and sys.version_info >= (3, 8),
            "the asyncio reactor is broken on Windows when running Python ≥ 3.8")
    def test_custom_asyncio_loop_enabled_false(self):
        log = self.get_log(self.debug_log_spider, args=[
            '-s', 'TWISTED_REACTOR=twisted.internet.asyncioreactor.AsyncioSelectorReactor'
        ])
        import asyncio
        loop = asyncio.new_event_loop()
        self.assertIn("Using asyncio event loop: %s.%s" % (loop.__module__, loop.__class__.__name__), log)

    def test_output(self):
        spider_code = """
import scrapy

class MySpider(scrapy.Spider):
    name = 'myspider'

    def start_requests(self):
        self.logger.debug('FEEDS: {}'.format(self.settings.getdict('FEEDS')))
        return []
"""
        args = ['-o', 'example.json']
        log = self.get_log(spider_code, args=args)
        self.assertIn("[myspider] DEBUG: FEEDS: {'example.json': {'format': 'json'}}", log)

    def test_overwrite_output(self):
        spider_code = """
import json
import scrapy

class MySpider(scrapy.Spider):
    name = 'myspider'

    def start_requests(self):
        self.logger.debug(
            'FEEDS: {}'.format(
                json.dumps(self.settings.getdict('FEEDS'), sort_keys=True)
            )
        )
        return []
"""
        args = ['-O', 'example.json']
        log = self.get_log(spider_code, args=args)
        self.assertIn('[myspider] DEBUG: FEEDS: {"example.json": {"format": "json", "overwrite": true}}', log)

    def test_output_and_overwrite_output(self):
        spider_code = """
import scrapy

class MySpider(scrapy.Spider):
    name = 'myspider'

    def start_requests(self):
        return []
"""
        args = ['-o', 'example1.json', '-O', 'example2.json']
        log = self.get_log(spider_code, args=args)
        self.assertIn("error: Please use only one of -o/--output and -O/--overwrite-output", log)


class BenchCommandTest(CommandTest):

    def test_run(self):
        _, _, log = self.proc('bench', '-s', 'LOGSTATS_INTERVAL=0.001',
                              '-s', 'CLOSESPIDER_TIMEOUT=0.01')
        self.assertIn('INFO: Crawled', log)
        self.assertNotIn('Unhandled Error', log)


class CrawlCommandTest(CommandTest):

    def crawl(self, code, args=()):
        fname = abspath(join(self.proj_mod_path, 'spiders', 'myspider.py'))
        with open(fname, 'w') as f:
            f.write(code)
        return self.proc('crawl', 'myspider', *args)

    def get_log(self, code, args=()):
        _, _, stderr = self.crawl(code, args=args)
        return stderr

    def test_no_output(self):
        spider_code = """
import scrapy

class MySpider(scrapy.Spider):
    name = 'myspider'

    def start_requests(self):
        self.logger.debug('It works!')
        return []
"""
        log = self.get_log(spider_code)
        self.assertIn("[myspider] DEBUG: It works!", log)

    def test_output(self):
        spider_code = """
import scrapy

class MySpider(scrapy.Spider):
    name = 'myspider'

    def start_requests(self):
        self.logger.debug('FEEDS: {}'.format(self.settings.getdict('FEEDS')))
        return []
"""
        args = ['-o', 'example.json']
        log = self.get_log(spider_code, args=args)
        self.assertIn("[myspider] DEBUG: FEEDS: {'example.json': {'format': 'json'}}", log)

    def test_overwrite_output(self):
        spider_code = """
import json
import scrapy

class MySpider(scrapy.Spider):
    name = 'myspider'

    def start_requests(self):
        self.logger.debug(
            'FEEDS: {}'.format(
                json.dumps(self.settings.getdict('FEEDS'), sort_keys=True)
            )
        )
        return []
"""
        args = ['-O', 'example.json']
        log = self.get_log(spider_code, args=args)
        self.assertIn('[myspider] DEBUG: FEEDS: {"example.json": {"format": "json", "overwrite": true}}', log)

    def test_output_and_overwrite_output(self):
        spider_code = """
import scrapy

class MySpider(scrapy.Spider):
    name = 'myspider'

    def start_requests(self):
        return []
"""
        args = ['-o', 'example1.json', '-O', 'example2.json']
        log = self.get_log(spider_code, args=args)
        self.assertIn("error: Please use only one of -o/--output and -O/--overwrite-output", log)<|MERGE_RESOLUTION|>--- conflicted
+++ resolved
@@ -75,12 +75,8 @@
 
         def kill_proc():
             p.kill()
-<<<<<<< HEAD
+            p.communicate()
             self.assertTrue(False, 'Command took too much time to complete')
-=======
-            p.communicate()
-            assert False, 'Command took too much time to complete'
->>>>>>> 07b0c591
 
         timer = Timer(15, kill_proc)
         try:
@@ -373,7 +369,7 @@
         file_name = 'example'
         file_path = join(self.proj_mod_path, 'spiders', '%s.py' % file_name)
         self.assertEqual(0, self.call('genspider', file_name, 'example.com'))
-        assert exists(file_path)
+        self.assertTrue(exists(file_path))
 
         # change name of spider but not its file name
         with open(file_path, 'r+') as spider_file:
@@ -415,7 +411,7 @@
         file_path = join(self.temp_path, file_name + '.py')
         p, out, err = self.proc('genspider', file_name, 'example.com')
         self.assertIn("Created spider %r using template \'basic\' " % file_name, out)
-        assert exists(file_path)
+        self.assertTrue(exists(file_path))
         modify_time_before = getmtime(file_path)
         file_contents_before = open(file_path, 'r').read()
 
