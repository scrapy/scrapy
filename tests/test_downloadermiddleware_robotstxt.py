--- conflicted
+++ resolved
@@ -15,15 +15,7 @@
 from scrapy.http.request import NO_CALLBACK
 from scrapy.settings import Settings
 from scrapy.utils.asyncio import call_later
-<<<<<<< HEAD
-from scrapy.utils.defer import maybe_deferred_to_future
-=======
-from scrapy.utils.defer import (
-    deferred_f_from_coro_f,
-    deferred_from_coro,
-    maybe_deferred_to_future,
-)
->>>>>>> 1e8de243
+from scrapy.utils.defer import deferred_from_coro, maybe_deferred_to_future
 from tests.test_robotstxt_interface import rerp_available
 from tests.utils.decorators import deferred_f_from_coro_f
 
