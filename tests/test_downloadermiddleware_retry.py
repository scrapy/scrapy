import unittest
from twisted.internet import defer
from twisted.internet.error import TimeoutError, DNSLookupError, \
<<<<<<< HEAD
    ConnectionRefusedError, ConnectionDone, ConnectError, \
    ConnectionLost, TCPTimedOutError
=======
        ConnectionRefusedError, ConnectionDone, ConnectError, \
        ConnectionLost, TCPTimedOutError
from twisted.web.client import ResponseFailed
>>>>>>> bd8c293a

from scrapy import twisted_version
from scrapy.downloadermiddlewares.retry import RetryMiddleware
from scrapy.spiders import Spider
from scrapy.http import Request, Response
from scrapy.utils.test import get_crawler


class RetryTest(unittest.TestCase):
    def setUp(self):
        crawler = get_crawler(Spider)
        self.spider = crawler._create_spider('foo')
        self.mw = RetryMiddleware.from_crawler(crawler)
        self.mw.max_retry_times = 2

    def test_priority_adjust(self):
        req = Request('http://www.scrapytest.org/503')
        rsp = Response('http://www.scrapytest.org/503', body=b'', status=503)
        req2 = self.mw.process_response(req, rsp, self.spider)
        assert req2.priority < req.priority

    def test_404(self):
        req = Request('http://www.scrapytest.org/404')
        rsp = Response('http://www.scrapytest.org/404', body=b'', status=404)

        # dont retry 404s
        assert self.mw.process_response(req, rsp, self.spider) is rsp

    def test_dont_retry(self):
        req = Request('http://www.scrapytest.org/503', meta={'dont_retry': True})
        rsp = Response('http://www.scrapytest.org/503', body=b'', status=503)

        # first retry
        r = self.mw.process_response(req, rsp, self.spider)
        assert r is rsp

        # Test retry when dont_retry set to False
        req = Request('http://www.scrapytest.org/503', meta={'dont_retry': False})
        rsp = Response('http://www.scrapytest.org/503')

        # first retry
        r = self.mw.process_response(req, rsp, self.spider)
        assert r is rsp

    def test_dont_retry_exc(self):
        req = Request('http://www.scrapytest.org/503', meta={'dont_retry': True})

        r = self.mw.process_exception(req, DNSLookupError(), self.spider)
        assert r is None

    def test_503(self):
        req = Request('http://www.scrapytest.org/503')
        rsp = Response('http://www.scrapytest.org/503', body=b'', status=503)

        # first retry
        req = self.mw.process_response(req, rsp, self.spider)
        assert isinstance(req, Request)
        self.assertEqual(req.meta['retry_times'], 1)

        # second retry
        req = self.mw.process_response(req, rsp, self.spider)
        assert isinstance(req, Request)
        self.assertEqual(req.meta['retry_times'], 2)

        # discard it
        assert self.mw.process_response(req, rsp, self.spider) is rsp

    def test_twistederrors(self):
        exceptions = [
            defer.TimeoutError, TCPTimedOutError, TimeoutError,
            DNSLookupError, ConnectionRefusedError, ConnectionDone,
            ConnectError, ConnectionLost
        ]
        if twisted_version >= (11, 1, 0):  # http11 available
            exceptions.append(ResponseFailed)

        for exc in exceptions:
            req = Request('http://www.scrapytest.org/%s' % exc.__name__)
            self._test_retry_exception(req, exc('foo'))

    def _test_retry_exception(self, req, exception):
        # first retry
        req = self.mw.process_exception(req, exception, self.spider)
        assert isinstance(req, Request)
        self.assertEqual(req.meta['retry_times'], 1)

        # second retry
        req = self.mw.process_exception(req, exception, self.spider)
        assert isinstance(req, Request)
        self.assertEqual(req.meta['retry_times'], 2)

        # discard it
        req = self.mw.process_exception(req, exception, self.spider)
        self.assertEqual(req, None)


if __name__ == "__main__":
    unittest.main()<|MERGE_RESOLUTION|>--- conflicted
+++ resolved
@@ -1,14 +1,9 @@
 import unittest
 from twisted.internet import defer
 from twisted.internet.error import TimeoutError, DNSLookupError, \
-<<<<<<< HEAD
     ConnectionRefusedError, ConnectionDone, ConnectError, \
     ConnectionLost, TCPTimedOutError
-=======
-        ConnectionRefusedError, ConnectionDone, ConnectError, \
-        ConnectionLost, TCPTimedOutError
 from twisted.web.client import ResponseFailed
->>>>>>> bd8c293a
 
 from scrapy import twisted_version
 from scrapy.downloadermiddlewares.retry import RetryMiddleware
