--- conflicted
+++ resolved
@@ -10,15 +10,9 @@
 from scrapy import Request, Spider, signals
 from scrapy.utils.defer import maybe_deferred_to_future
 from scrapy.utils.test import get_crawler
-<<<<<<< HEAD
-
-from .mockserver import MockServer
-from .test_scheduler import MemoryScheduler
-from .utils.decorators import deferred_f_from_coro_f
-=======
 from tests.mockserver.http import MockServer
 from tests.test_scheduler import MemoryScheduler
->>>>>>> 552f2fb9
+from tests.utils.decorators import deferred_f_from_coro_f
 
 if TYPE_CHECKING:
     from scrapy.http import Response
