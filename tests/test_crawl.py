--- conflicted
+++ resolved
@@ -187,21 +187,15 @@
         assert record.exc_info[0] is ZeroDivisionError
 
     @defer.inlineCallbacks
-<<<<<<< HEAD
     def test_start_items(self):
+        items = []
+
+        def _on_item_scraped(item):
+            items.append(item)
+
         with LogCapture("scrapy", level=logging.ERROR) as log:
             crawler = get_crawler(StartItemSpider)
-=======
-    def test_start_requests_items(self):
-        items = []
-
-        def _on_item_scraped(item):
-            items.append(item)
-
-        with LogCapture("scrapy", level=logging.ERROR) as log:
-            crawler = get_crawler(StartRequestsItemSpider)
             crawler.signals.connect(_on_item_scraped, signals.item_scraped)
->>>>>>> ff1ac75c
             yield crawler.crawl(mockserver=self.mockserver)
 
         assert len(log.records) == 0
@@ -210,26 +204,18 @@
     @defer.inlineCallbacks
     def test_start_unsupported_output(self):
         """Anything that is not a request is assumed to be an item, avoiding a
-<<<<<<< HEAD
         potentially expensive call to itemadapter.is_item(), and letting
         instead things fail when ItemAdapter is actually used on the
         corresponding non-item object."""
+
+        items = []
+
+        def _on_item_scraped(item):
+            items.append(item)
+
         with LogCapture("scrapy", level=logging.ERROR) as log:
             crawler = get_crawler(StartGoodAndBadOutput)
-=======
-        potentially expensive call to itemadapter.is_item, and letting instead
-        things fail when ItemAdapter is actually used on the corresponding
-        non-item object."""
-
-        items = []
-
-        def _on_item_scraped(item):
-            items.append(item)
-
-        with LogCapture("scrapy", level=logging.ERROR) as log:
-            crawler = get_crawler(StartRequestsGoodAndBadOutput)
             crawler.signals.connect(_on_item_scraped, signals.item_scraped)
->>>>>>> ff1ac75c
             yield crawler.crawl(mockserver=self.mockserver)
 
         assert len(log.records) == 0
