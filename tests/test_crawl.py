import json
import logging
from ipaddress import IPv4Address
from socket import gethostbyname
from urllib.parse import urlparse
import unittest

from pytest import mark
from testfixtures import LogCapture
from twisted.internet import defer
from twisted.internet.ssl import Certificate
from twisted.python.failure import Failure
from twisted.trial.unittest import TestCase

from scrapy import signals
from scrapy.crawler import CrawlerRunner
from scrapy.exceptions import StopDownload
from scrapy.http import Request
from scrapy.http.response import Response
from scrapy.utils.python import to_unicode
<<<<<<< HEAD
from scrapy.utils.test import get_crawler
=======
from tests import NON_EXISTING_RESOLVABLE
>>>>>>> 44580851
from tests.mockserver import MockServer
from tests.spiders import (
    AsyncDefAsyncioGenComplexSpider,
    AsyncDefAsyncioGenLoopSpider,
    AsyncDefAsyncioGenSpider,
    AsyncDefAsyncioReqsReturnSpider,
    AsyncDefAsyncioReturnSingleElementSpider,
    AsyncDefAsyncioReturnSpider,
    AsyncDefAsyncioSpider,
    AsyncDefSpider,
    BrokenStartRequestsSpider,
    BytesReceivedCallbackSpider,
    BytesReceivedErrbackSpider,
    CrawlSpiderWithErrback,
    CrawlSpiderWithParseMethod,
    DelaySpider,
    DuplicateStartRequestsSpider,
    FollowAllSpider,
    HeadersReceivedCallbackSpider,
    HeadersReceivedErrbackSpider,
    SimpleSpider,
    SingleRequestSpider,
)


class CrawlTestCase(TestCase):

    def setUp(self):
        self.mockserver = MockServer()
        self.mockserver.__enter__()

    def tearDown(self):
        self.mockserver.__exit__(None, None, None)

    @defer.inlineCallbacks
    def test_follow_all(self):
        crawler = get_crawler(FollowAllSpider)
        yield crawler.crawl(mockserver=self.mockserver)
        self.assertEqual(len(crawler.spider.urls_visited), 11)  # 10 + start_url

    @defer.inlineCallbacks
    def test_fixed_delay(self):
        yield self._test_delay(total=3, delay=0.2)

    @defer.inlineCallbacks
    def test_randomized_delay(self):
        yield self._test_delay(total=3, delay=0.1, randomize=True)

    @defer.inlineCallbacks
    def _test_delay(self, total, delay, randomize=False):
        crawl_kwargs = dict(
            maxlatency=delay * 2,
            mockserver=self.mockserver,
            total=total,
        )
        tolerance = (1 - (0.6 if randomize else 0.2))

        settings = {"DOWNLOAD_DELAY": delay,
                    'RANDOMIZE_DOWNLOAD_DELAY': randomize}
        crawler = get_crawler(FollowAllSpider, settings)
        yield crawler.crawl(**crawl_kwargs)
        times = crawler.spider.times
        total_time = times[-1] - times[0]
        average = total_time / (len(times) - 1)
        self.assertTrue(average > delay * tolerance,
                        f"download delay too small: {average}")

        # Ensure that the same test parameters would cause a failure if no
        # download delay is set. Otherwise, it means we are using a combination
        # of ``total`` and ``delay`` values that are too small for the test
        # code above to have any meaning.
        settings["DOWNLOAD_DELAY"] = 0
        crawler = get_crawler(FollowAllSpider, settings)
        yield crawler.crawl(**crawl_kwargs)
        times = crawler.spider.times
        total_time = times[-1] - times[0]
        average = total_time / (len(times) - 1)
        self.assertFalse(average > delay / tolerance,
                         "test total or delay values are too small")

    @defer.inlineCallbacks
    def test_timeout_success(self):
        crawler = get_crawler(DelaySpider)
        yield crawler.crawl(n=0.5, mockserver=self.mockserver)
        self.assertTrue(crawler.spider.t1 > 0)
        self.assertTrue(crawler.spider.t2 > 0)
        self.assertTrue(crawler.spider.t2 > crawler.spider.t1)

    @defer.inlineCallbacks
    def test_timeout_failure(self):
        crawler = get_crawler(DelaySpider, {"DOWNLOAD_TIMEOUT": 0.35})
        yield crawler.crawl(n=0.5, mockserver=self.mockserver)
        self.assertTrue(crawler.spider.t1 > 0)
        self.assertTrue(crawler.spider.t2 == 0)
        self.assertTrue(crawler.spider.t2_err > 0)
        self.assertTrue(crawler.spider.t2_err > crawler.spider.t1)
        # server hangs after receiving response headers
        yield crawler.crawl(n=0.5, b=1, mockserver=self.mockserver)
        self.assertTrue(crawler.spider.t1 > 0)
        self.assertTrue(crawler.spider.t2 == 0)
        self.assertTrue(crawler.spider.t2_err > 0)
        self.assertTrue(crawler.spider.t2_err > crawler.spider.t1)

    @defer.inlineCallbacks
    def test_retry_503(self):
        crawler = get_crawler(SimpleSpider)
        with LogCapture() as log:
            yield crawler.crawl(self.mockserver.url("/status?n=503"), mockserver=self.mockserver)
        self._assert_retried(log)

    @defer.inlineCallbacks
    def test_retry_conn_failed(self):
        crawler = get_crawler(SimpleSpider)
        with LogCapture() as log:
            yield crawler.crawl("http://localhost:65432/status?n=503", mockserver=self.mockserver)
        self._assert_retried(log)

    @defer.inlineCallbacks
    def test_retry_dns_error(self):
<<<<<<< HEAD
        crawler = get_crawler(SimpleSpider)
=======
        if NON_EXISTING_RESOLVABLE:
            raise unittest.SkipTest("Non-existing hosts are resolvable")
        crawler = self.runner.create_crawler(SimpleSpider)
>>>>>>> 44580851
        with LogCapture() as log:
            # try to fetch the homepage of a non-existent domain
            yield crawler.crawl("http://dns.resolution.invalid./", mockserver=self.mockserver)
        self._assert_retried(log)

    @defer.inlineCallbacks
    def test_start_requests_bug_before_yield(self):
        with LogCapture('scrapy', level=logging.ERROR) as log:
            crawler = get_crawler(BrokenStartRequestsSpider)
            yield crawler.crawl(fail_before_yield=1, mockserver=self.mockserver)

        self.assertEqual(len(log.records), 1)
        record = log.records[0]
        self.assertIsNotNone(record.exc_info)
        self.assertIs(record.exc_info[0], ZeroDivisionError)

    @defer.inlineCallbacks
    def test_start_requests_bug_yielding(self):
        with LogCapture('scrapy', level=logging.ERROR) as log:
            crawler = get_crawler(BrokenStartRequestsSpider)
            yield crawler.crawl(fail_yielding=1, mockserver=self.mockserver)

        self.assertEqual(len(log.records), 1)
        record = log.records[0]
        self.assertIsNotNone(record.exc_info)
        self.assertIs(record.exc_info[0], ZeroDivisionError)

    @defer.inlineCallbacks
    def test_start_requests_lazyness(self):
        settings = {"CONCURRENT_REQUESTS": 1}
        crawler = get_crawler(BrokenStartRequestsSpider, settings)
        yield crawler.crawl(mockserver=self.mockserver)
        self.assertTrue(
            crawler.spider.seedsseen.index(None) < crawler.spider.seedsseen.index(99),
            crawler.spider.seedsseen)

    @defer.inlineCallbacks
    def test_start_requests_dupes(self):
        settings = {"CONCURRENT_REQUESTS": 1}
        crawler = get_crawler(DuplicateStartRequestsSpider, settings)
        yield crawler.crawl(dont_filter=True, distinct_urls=2, dupe_factor=3, mockserver=self.mockserver)
        self.assertEqual(crawler.spider.visited, 6)

        yield crawler.crawl(dont_filter=False, distinct_urls=3, dupe_factor=4, mockserver=self.mockserver)
        self.assertEqual(crawler.spider.visited, 3)

    @defer.inlineCallbacks
    def test_unbounded_response(self):
        # Completeness of responses without Content-Length or Transfer-Encoding
        # can not be determined, we treat them as valid but flagged as "partial"
        from urllib.parse import urlencode
        query = urlencode({'raw': '''\
HTTP/1.1 200 OK
Server: Apache-Coyote/1.1
X-Powered-By: Servlet 2.4; JBoss-4.2.3.GA (build: SVNTag=JBoss_4_2_3_GA date=200807181417)/JBossWeb-2.0
Set-Cookie: JSESSIONID=08515F572832D0E659FD2B0D8031D75F; Path=/
Pragma: no-cache
Expires: Thu, 01 Jan 1970 00:00:00 GMT
Cache-Control: no-cache
Cache-Control: no-store
Content-Type: text/html;charset=UTF-8
Content-Language: en
Date: Tue, 27 Aug 2013 13:05:05 GMT
Connection: close

foo body
with multiples lines
'''})
        crawler = get_crawler(SimpleSpider)
        with LogCapture() as log:
            yield crawler.crawl(self.mockserver.url(f"/raw?{query}"), mockserver=self.mockserver)
        self.assertEqual(str(log).count("Got response 200"), 1)

    @defer.inlineCallbacks
    def test_retry_conn_lost(self):
        # connection lost after receiving data
        crawler = get_crawler(SimpleSpider)
        with LogCapture() as log:
            yield crawler.crawl(self.mockserver.url("/drop?abort=0"), mockserver=self.mockserver)
        self._assert_retried(log)

    @defer.inlineCallbacks
    def test_retry_conn_aborted(self):
        # connection lost before receiving data
        crawler = get_crawler(SimpleSpider)
        with LogCapture() as log:
            yield crawler.crawl(self.mockserver.url("/drop?abort=1"), mockserver=self.mockserver)
        self._assert_retried(log)

    def _assert_retried(self, log):
        self.assertEqual(str(log).count("Retrying"), 2)
        self.assertEqual(str(log).count("Gave up retrying"), 1)

    @defer.inlineCallbacks
    def test_referer_header(self):
        """Referer header is set by RefererMiddleware unless it is already set"""
        req0 = Request(self.mockserver.url('/echo?headers=1&body=0'), dont_filter=1)
        req1 = req0.replace()
        req2 = req0.replace(headers={'Referer': None})
        req3 = req0.replace(headers={'Referer': 'http://example.com'})
        req0.meta['next'] = req1
        req1.meta['next'] = req2
        req2.meta['next'] = req3
        crawler = get_crawler(SingleRequestSpider)
        yield crawler.crawl(seed=req0, mockserver=self.mockserver)
        # basic asserts in case of weird communication errors
        self.assertIn('responses', crawler.spider.meta)
        self.assertNotIn('failures', crawler.spider.meta)
        # start requests doesn't set Referer header
        echo0 = json.loads(to_unicode(crawler.spider.meta['responses'][2].body))
        self.assertNotIn('Referer', echo0['headers'])
        # following request sets Referer to start request url
        echo1 = json.loads(to_unicode(crawler.spider.meta['responses'][1].body))
        self.assertEqual(echo1['headers'].get('Referer'), [req0.url])
        # next request avoids Referer header
        echo2 = json.loads(to_unicode(crawler.spider.meta['responses'][2].body))
        self.assertNotIn('Referer', echo2['headers'])
        # last request explicitly sets a Referer header
        echo3 = json.loads(to_unicode(crawler.spider.meta['responses'][3].body))
        self.assertEqual(echo3['headers'].get('Referer'), ['http://example.com'])

    @defer.inlineCallbacks
    def test_engine_status(self):
        from scrapy.utils.engine import get_engine_status
        est = []

        def cb(response):
            est.append(get_engine_status(crawler.engine))

        crawler = get_crawler(SingleRequestSpider)
        yield crawler.crawl(seed=self.mockserver.url('/'), callback_func=cb, mockserver=self.mockserver)
        self.assertEqual(len(est), 1, est)
        s = dict(est[0])
        self.assertEqual(s['engine.spider.name'], crawler.spider.name)
        self.assertEqual(s['len(engine.scraper.slot.active)'], 1)

    @defer.inlineCallbacks
    def test_format_engine_status(self):
        from scrapy.utils.engine import format_engine_status
        est = []

        def cb(response):
            est.append(format_engine_status(crawler.engine))

        crawler = get_crawler(SingleRequestSpider)
        yield crawler.crawl(seed=self.mockserver.url('/'), callback_func=cb, mockserver=self.mockserver)
        self.assertEqual(len(est), 1, est)
        est = est[0].split("\n")[2:-2]  # remove header & footer
        # convert to dict
        est = [x.split(":") for x in est]
        est = [x for sublist in est for x in sublist]  # flatten
        est = [x.lstrip().rstrip() for x in est]
        it = iter(est)
        s = dict(zip(it, it))

        self.assertEqual(s['engine.spider.name'], crawler.spider.name)
        self.assertEqual(s['len(engine.scraper.slot.active)'], '1')

    @defer.inlineCallbacks
    def test_graceful_crawl_error_handling(self):
        """
        Test whether errors happening anywhere in Crawler.crawl() are properly
        reported (and not somehow swallowed) after a graceful engine shutdown.
        The errors should not come from within Scrapy's core but from within
        spiders/middlewares/etc., e.g. raised in Spider.start_requests(),
        SpiderMiddleware.process_start_requests(), etc.
        """

        class TestError(Exception):
            pass

        class FaultySpider(SimpleSpider):
            def start_requests(self):
                raise TestError

        crawler = get_crawler(FaultySpider)
        yield self.assertFailure(crawler.crawl(mockserver=self.mockserver), TestError)
        self.assertFalse(crawler.crawling)

    @defer.inlineCallbacks
    def test_open_spider_error_on_faulty_pipeline(self):
        settings = {
            "ITEM_PIPELINES": {
                "tests.pipelines.ZeroDivisionErrorPipeline": 300,
            }
        }
        crawler = get_crawler(SimpleSpider, settings)
        yield self.assertFailure(
            crawler.crawl(self.mockserver.url("/status?n=200"), mockserver=self.mockserver),
            ZeroDivisionError)
        self.assertFalse(crawler.crawling)

    @defer.inlineCallbacks
    def test_crawlerrunner_accepts_crawler(self):
        crawler = get_crawler(SimpleSpider)
        runner = CrawlerRunner()
        with LogCapture() as log:
            yield runner.crawl(crawler, self.mockserver.url("/status?n=200"), mockserver=self.mockserver)
        self.assertIn("Got response 200", str(log))

    @defer.inlineCallbacks
    def test_crawl_multiple(self):
        runner = CrawlerRunner({'REQUEST_FINGERPRINTER_IMPLEMENTATION': 'VERSION'})
        runner.crawl(SimpleSpider, self.mockserver.url("/status?n=200"), mockserver=self.mockserver)
        runner.crawl(SimpleSpider, self.mockserver.url("/status?n=503"), mockserver=self.mockserver)

        with LogCapture() as log:
            yield runner.join()

        self._assert_retried(log)
        self.assertIn("Got response 200", str(log))


class CrawlSpiderTestCase(TestCase):

    def setUp(self):
        self.mockserver = MockServer()
        self.mockserver.__enter__()

    def tearDown(self):
        self.mockserver.__exit__(None, None, None)

    @defer.inlineCallbacks
    def _run_spider(self, spider_cls):
        items = []

        def _on_item_scraped(item):
            items.append(item)

        crawler = get_crawler(spider_cls)
        crawler.signals.connect(_on_item_scraped, signals.item_scraped)
        with LogCapture() as log:
            yield crawler.crawl(self.mockserver.url("/status?n=200"), mockserver=self.mockserver)
        return log, items, crawler.stats

    @defer.inlineCallbacks
    def test_crawlspider_with_parse(self):
        crawler = get_crawler(CrawlSpiderWithParseMethod)
        with LogCapture() as log:
            yield crawler.crawl(mockserver=self.mockserver)

        self.assertIn("[parse] status 200 (foo: None)", str(log))
        self.assertIn("[parse] status 201 (foo: None)", str(log))
        self.assertIn("[parse] status 202 (foo: bar)", str(log))

    @defer.inlineCallbacks
    def test_crawlspider_with_errback(self):
        crawler = get_crawler(CrawlSpiderWithErrback)
        with LogCapture() as log:
            yield crawler.crawl(mockserver=self.mockserver)

        self.assertIn("[parse] status 200 (foo: None)", str(log))
        self.assertIn("[parse] status 201 (foo: None)", str(log))
        self.assertIn("[parse] status 202 (foo: bar)", str(log))
        self.assertIn("[errback] status 404", str(log))
        self.assertIn("[errback] status 500", str(log))
        self.assertIn("[errback] status 501", str(log))

    @defer.inlineCallbacks
    def test_async_def_parse(self):
        crawler = get_crawler(AsyncDefSpider)
        with LogCapture() as log:
            yield crawler.crawl(self.mockserver.url("/status?n=200"), mockserver=self.mockserver)
        self.assertIn("Got response 200", str(log))

    @mark.only_asyncio()
    @defer.inlineCallbacks
    def test_async_def_asyncio_parse(self):
        crawler = get_crawler(AsyncDefAsyncioSpider, {
            "TWISTED_REACTOR": "twisted.internet.asyncioreactor.AsyncioSelectorReactor"
        })
        with LogCapture() as log:
            yield crawler.crawl(self.mockserver.url("/status?n=200"), mockserver=self.mockserver)
        self.assertIn("Got response 200", str(log))

    @mark.only_asyncio()
    @defer.inlineCallbacks
    def test_async_def_asyncio_parse_items_list(self):
        log, items, _ = yield self._run_spider(AsyncDefAsyncioReturnSpider)
        self.assertIn("Got response 200", str(log))
        self.assertIn({'id': 1}, items)
        self.assertIn({'id': 2}, items)

    @mark.only_asyncio()
    @defer.inlineCallbacks
    def test_async_def_asyncio_parse_items_single_element(self):
        items = []

        def _on_item_scraped(item):
            items.append(item)

        crawler = get_crawler(AsyncDefAsyncioReturnSingleElementSpider)
        crawler.signals.connect(_on_item_scraped, signals.item_scraped)
        with LogCapture() as log:
            yield crawler.crawl(self.mockserver.url("/status?n=200"), mockserver=self.mockserver)
        self.assertIn("Got response 200", str(log))
        self.assertIn({"foo": 42}, items)

    @mark.only_asyncio()
    @defer.inlineCallbacks
    def test_async_def_asyncgen_parse(self):
        log, _, stats = yield self._run_spider(AsyncDefAsyncioGenSpider)
        self.assertIn("Got response 200", str(log))
        itemcount = stats.get_value('item_scraped_count')
        self.assertEqual(itemcount, 1)

    @mark.only_asyncio()
    @defer.inlineCallbacks
    def test_async_def_asyncgen_parse_loop(self):
        log, items, stats = yield self._run_spider(AsyncDefAsyncioGenLoopSpider)
        self.assertIn("Got response 200", str(log))
        itemcount = stats.get_value('item_scraped_count')
        self.assertEqual(itemcount, 10)
        for i in range(10):
            self.assertIn({'foo': i}, items)

    @mark.only_asyncio()
    @defer.inlineCallbacks
    def test_async_def_asyncgen_parse_complex(self):
        _, items, stats = yield self._run_spider(AsyncDefAsyncioGenComplexSpider)
        itemcount = stats.get_value('item_scraped_count')
        self.assertEqual(itemcount, 156)
        # some random items
        for i in [1, 4, 21, 22, 207, 311]:
            self.assertIn({'index': i}, items)
        for i in [10, 30, 122]:
            self.assertIn({'index2': i}, items)

    @mark.only_asyncio()
    @defer.inlineCallbacks
    def test_async_def_asyncio_parse_reqs_list(self):
        log, *_ = yield self._run_spider(AsyncDefAsyncioReqsReturnSpider)
        for req_id in range(3):
            self.assertIn(f"Got response 200, req_id {req_id}", str(log))

    @defer.inlineCallbacks
    def test_response_ssl_certificate_none(self):
        crawler = get_crawler(SingleRequestSpider)
        url = self.mockserver.url("/echo?body=test", is_secure=False)
        yield crawler.crawl(seed=url, mockserver=self.mockserver)
        self.assertIsNone(crawler.spider.meta['responses'][0].certificate)

    @defer.inlineCallbacks
    def test_response_ssl_certificate(self):
        crawler = get_crawler(SingleRequestSpider)
        url = self.mockserver.url("/echo?body=test", is_secure=True)
        yield crawler.crawl(seed=url, mockserver=self.mockserver)
        cert = crawler.spider.meta['responses'][0].certificate
        self.assertIsInstance(cert, Certificate)
        self.assertEqual(cert.getSubject().commonName, b"localhost")
        self.assertEqual(cert.getIssuer().commonName, b"localhost")

    @mark.xfail(reason="Responses with no body return early and contain no certificate")
    @defer.inlineCallbacks
    def test_response_ssl_certificate_empty_response(self):
        crawler = get_crawler(SingleRequestSpider)
        url = self.mockserver.url("/status?n=200", is_secure=True)
        yield crawler.crawl(seed=url, mockserver=self.mockserver)
        cert = crawler.spider.meta['responses'][0].certificate
        self.assertIsInstance(cert, Certificate)
        self.assertEqual(cert.getSubject().commonName, b"localhost")
        self.assertEqual(cert.getIssuer().commonName, b"localhost")

    @defer.inlineCallbacks
    def test_dns_server_ip_address_none(self):
        crawler = get_crawler(SingleRequestSpider)
        url = self.mockserver.url('/status?n=200')
        yield crawler.crawl(seed=url, mockserver=self.mockserver)
        ip_address = crawler.spider.meta['responses'][0].ip_address
        self.assertIsNone(ip_address)

    @defer.inlineCallbacks
    def test_dns_server_ip_address(self):
        crawler = get_crawler(SingleRequestSpider)
        url = self.mockserver.url('/echo?body=test')
        expected_netloc, _ = urlparse(url).netloc.split(':')
        yield crawler.crawl(seed=url, mockserver=self.mockserver)
        ip_address = crawler.spider.meta['responses'][0].ip_address
        self.assertIsInstance(ip_address, IPv4Address)
        self.assertEqual(str(ip_address), gethostbyname(expected_netloc))

    @defer.inlineCallbacks
    def test_bytes_received_stop_download_callback(self):
        crawler = get_crawler(BytesReceivedCallbackSpider)
        yield crawler.crawl(mockserver=self.mockserver)
        self.assertIsNone(crawler.spider.meta.get("failure"))
        self.assertIsInstance(crawler.spider.meta["response"], Response)
        self.assertEqual(crawler.spider.meta["response"].body, crawler.spider.meta.get("bytes_received"))
        self.assertLess(len(crawler.spider.meta["response"].body), crawler.spider.full_response_length)

    @defer.inlineCallbacks
    def test_bytes_received_stop_download_errback(self):
        crawler = get_crawler(BytesReceivedErrbackSpider)
        yield crawler.crawl(mockserver=self.mockserver)
        self.assertIsNone(crawler.spider.meta.get("response"))
        self.assertIsInstance(crawler.spider.meta["failure"], Failure)
        self.assertIsInstance(crawler.spider.meta["failure"].value, StopDownload)
        self.assertIsInstance(crawler.spider.meta["failure"].value.response, Response)
        self.assertEqual(
            crawler.spider.meta["failure"].value.response.body,
            crawler.spider.meta.get("bytes_received"))
        self.assertLess(
            len(crawler.spider.meta["failure"].value.response.body),
            crawler.spider.full_response_length)

    @defer.inlineCallbacks
    def test_headers_received_stop_download_callback(self):
        crawler = get_crawler(HeadersReceivedCallbackSpider)
        yield crawler.crawl(mockserver=self.mockserver)
        self.assertIsNone(crawler.spider.meta.get("failure"))
        self.assertIsInstance(crawler.spider.meta["response"], Response)
        self.assertEqual(crawler.spider.meta["response"].headers, crawler.spider.meta.get("headers_received"))

    @defer.inlineCallbacks
    def test_headers_received_stop_download_errback(self):
        crawler = get_crawler(HeadersReceivedErrbackSpider)
        yield crawler.crawl(mockserver=self.mockserver)
        self.assertIsNone(crawler.spider.meta.get("response"))
        self.assertIsInstance(crawler.spider.meta["failure"], Failure)
        self.assertIsInstance(crawler.spider.meta["failure"].value, StopDownload)
        self.assertIsInstance(crawler.spider.meta["failure"].value.response, Response)
        self.assertEqual(
            crawler.spider.meta["failure"].value.response.headers,
            crawler.spider.meta.get("headers_received"))<|MERGE_RESOLUTION|>--- conflicted
+++ resolved
@@ -18,11 +18,8 @@
 from scrapy.http import Request
 from scrapy.http.response import Response
 from scrapy.utils.python import to_unicode
-<<<<<<< HEAD
 from scrapy.utils.test import get_crawler
-=======
 from tests import NON_EXISTING_RESOLVABLE
->>>>>>> 44580851
 from tests.mockserver import MockServer
 from tests.spiders import (
     AsyncDefAsyncioGenComplexSpider,
@@ -142,13 +139,9 @@
 
     @defer.inlineCallbacks
     def test_retry_dns_error(self):
-<<<<<<< HEAD
-        crawler = get_crawler(SimpleSpider)
-=======
         if NON_EXISTING_RESOLVABLE:
             raise unittest.SkipTest("Non-existing hosts are resolvable")
-        crawler = self.runner.create_crawler(SimpleSpider)
->>>>>>> 44580851
+        crawler = get_crawler(SimpleSpider)
         with LogCapture() as log:
             # try to fetch the homepage of a non-existent domain
             yield crawler.crawl("http://dns.resolution.invalid./", mockserver=self.mockserver)
