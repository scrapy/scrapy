import json
import logging

from pytest import mark
from testfixtures import LogCapture
from twisted.internet import defer
from twisted.internet.ssl import Certificate
from twisted.trial.unittest import TestCase

from scrapy import signals
from scrapy.crawler import CrawlerRunner
from scrapy.http import Request
from scrapy.utils.python import to_unicode
from tests.mockserver import MockServer
from tests.spiders import (FollowAllSpider, DelaySpider, SimpleSpider, BrokenStartRequestsSpider,
                           SingleRequestSpider, DuplicateStartRequestsSpider, CrawlSpiderWithErrback,
                           AsyncDefSpider, AsyncDefAsyncioSpider, AsyncDefAsyncioReturnSpider,
                           AsyncDefAsyncioReqsReturnSpider)


class CrawlTestCase(TestCase):

    def setUp(self):
        self.mockserver = MockServer()
        self.mockserver.__enter__()
        self.runner = CrawlerRunner()

    def tearDown(self):
        self.mockserver.__exit__(None, None, None)

    @defer.inlineCallbacks
    def test_follow_all(self):
        crawler = self.runner.create_crawler(FollowAllSpider)
        yield crawler.crawl(mockserver=self.mockserver)
        self.assertEqual(len(crawler.spider.urls_visited), 11)  # 10 + start_url

    @defer.inlineCallbacks
    def test_fixed_delay(self):
        yield self._test_delay(total=3, delay=0.1)

    @defer.inlineCallbacks
    def test_randomized_delay(self):
        yield self._test_delay(total=3, delay=0.1, randomize=True)

    @defer.inlineCallbacks
    def _test_delay(self, total, delay, randomize=False):
        crawl_kwargs = dict(
            maxlatency=delay * 2,
            mockserver=self.mockserver,
            total=total,
        )
        tolerance = (1 - (0.6 if randomize else 0.2))

        settings = {"DOWNLOAD_DELAY": delay,
                    'RANDOMIZE_DOWNLOAD_DELAY': randomize}
        crawler = CrawlerRunner(settings).create_crawler(FollowAllSpider)
        yield crawler.crawl(**crawl_kwargs)
        times = crawler.spider.times
        total_time = times[-1] - times[0]
        average = total_time / (len(times) - 1)
        self.assertTrue(average > delay * tolerance,
                        "download delay too small: %s" % average)

        # Ensure that the same test parameters would cause a failure if no
        # download delay is set. Otherwise, it means we are using a combination
        # of ``total`` and ``delay`` values that are too small for the test
        # code above to have any meaning.
        settings["DOWNLOAD_DELAY"] = 0
        crawler = CrawlerRunner(settings).create_crawler(FollowAllSpider)
        yield crawler.crawl(**crawl_kwargs)
        times = crawler.spider.times
        total_time = times[-1] - times[0]
        average = total_time / (len(times) - 1)
        self.assertFalse(average > delay / tolerance,
                         "test total or delay values are too small")

    @defer.inlineCallbacks
    def test_timeout_success(self):
        crawler = self.runner.create_crawler(DelaySpider)
        yield crawler.crawl(n=0.5, mockserver=self.mockserver)
        self.assertTrue(crawler.spider.t1 > 0)
        self.assertTrue(crawler.spider.t2 > 0)
        self.assertTrue(crawler.spider.t2 > crawler.spider.t1)

    @defer.inlineCallbacks
    def test_timeout_failure(self):
        crawler = CrawlerRunner({"DOWNLOAD_TIMEOUT": 0.35}).create_crawler(DelaySpider)
        yield crawler.crawl(n=0.5, mockserver=self.mockserver)
        self.assertTrue(crawler.spider.t1 > 0)
        self.assertTrue(crawler.spider.t2 == 0)
        self.assertTrue(crawler.spider.t2_err > 0)
        self.assertTrue(crawler.spider.t2_err > crawler.spider.t1)
        # server hangs after receiving response headers
        yield crawler.crawl(n=0.5, b=1, mockserver=self.mockserver)
        self.assertTrue(crawler.spider.t1 > 0)
        self.assertTrue(crawler.spider.t2 == 0)
        self.assertTrue(crawler.spider.t2_err > 0)
        self.assertTrue(crawler.spider.t2_err > crawler.spider.t1)

    @defer.inlineCallbacks
    def test_retry_503(self):
        crawler = self.runner.create_crawler(SimpleSpider)
        with LogCapture() as l:
            yield crawler.crawl(self.mockserver.url("/status?n=503"), mockserver=self.mockserver)
        self._assert_retried(l)

    @defer.inlineCallbacks
    def test_retry_conn_failed(self):
        crawler = self.runner.create_crawler(SimpleSpider)
        with LogCapture() as l:
            yield crawler.crawl("http://localhost:65432/status?n=503", mockserver=self.mockserver)
        self._assert_retried(l)

    @defer.inlineCallbacks
    def test_retry_dns_error(self):
        crawler = self.runner.create_crawler(SimpleSpider)
        with LogCapture() as l:
            # try to fetch the homepage of a non-existent domain
            yield crawler.crawl("http://dns.resolution.invalid./", mockserver=self.mockserver)
        self._assert_retried(l)

    @defer.inlineCallbacks
    def test_start_requests_bug_before_yield(self):
        with LogCapture('scrapy', level=logging.ERROR) as l:
            crawler = self.runner.create_crawler(BrokenStartRequestsSpider)
            yield crawler.crawl(fail_before_yield=1, mockserver=self.mockserver)

        self.assertEqual(len(l.records), 1)
        record = l.records[0]
        self.assertIsNotNone(record.exc_info)
        self.assertIs(record.exc_info[0], ZeroDivisionError)

    @defer.inlineCallbacks
    def test_start_requests_bug_yielding(self):
        with LogCapture('scrapy', level=logging.ERROR) as l:
            crawler = self.runner.create_crawler(BrokenStartRequestsSpider)
            yield crawler.crawl(fail_yielding=1, mockserver=self.mockserver)

        self.assertEqual(len(l.records), 1)
        record = l.records[0]
        self.assertIsNotNone(record.exc_info)
        self.assertIs(record.exc_info[0], ZeroDivisionError)

    @defer.inlineCallbacks
    def test_start_requests_lazyness(self):
        settings = {"CONCURRENT_REQUESTS": 1}
        crawler = CrawlerRunner(settings).create_crawler(BrokenStartRequestsSpider)
        yield crawler.crawl(mockserver=self.mockserver)
        #self.assertTrue(False, crawler.spider.seedsseen)
        #self.assertTrue(crawler.spider.seedsseen.index(None) < crawler.spider.seedsseen.index(99),
        #                crawler.spider.seedsseen)

    @defer.inlineCallbacks
    def test_start_requests_dupes(self):
        settings = {"CONCURRENT_REQUESTS": 1}
        crawler = CrawlerRunner(settings).create_crawler(DuplicateStartRequestsSpider)
        yield crawler.crawl(dont_filter=True, distinct_urls=2, dupe_factor=3, mockserver=self.mockserver)
        self.assertEqual(crawler.spider.visited, 6)

        yield crawler.crawl(dont_filter=False, distinct_urls=3, dupe_factor=4, mockserver=self.mockserver)
        self.assertEqual(crawler.spider.visited, 3)

    @defer.inlineCallbacks
    def test_unbounded_response(self):
        # Completeness of responses without Content-Length or Transfer-Encoding
        # can not be determined, we treat them as valid but flagged as "partial"
        from urllib.parse import urlencode
        query = urlencode({'raw': '''\
HTTP/1.1 200 OK
Server: Apache-Coyote/1.1
X-Powered-By: Servlet 2.4; JBoss-4.2.3.GA (build: SVNTag=JBoss_4_2_3_GA date=200807181417)/JBossWeb-2.0
Set-Cookie: JSESSIONID=08515F572832D0E659FD2B0D8031D75F; Path=/
Pragma: no-cache
Expires: Thu, 01 Jan 1970 00:00:00 GMT
Cache-Control: no-cache
Cache-Control: no-store
Content-Type: text/html;charset=UTF-8
Content-Language: en
Date: Tue, 27 Aug 2013 13:05:05 GMT
Connection: close

foo body
with multiples lines
'''})
        crawler = self.runner.create_crawler(SimpleSpider)
        with LogCapture() as l:
            yield crawler.crawl(self.mockserver.url("/raw?{0}".format(query)), mockserver=self.mockserver)
        self.assertEqual(str(l).count("Got response 200"), 1)

    @defer.inlineCallbacks
    def test_retry_conn_lost(self):
        # connection lost after receiving data
        crawler = self.runner.create_crawler(SimpleSpider)
        with LogCapture() as l:
            yield crawler.crawl(self.mockserver.url("/drop?abort=0"), mockserver=self.mockserver)
        self._assert_retried(l)

    @defer.inlineCallbacks
    def test_retry_conn_aborted(self):
        # connection lost before receiving data
        crawler = self.runner.create_crawler(SimpleSpider)
        with LogCapture() as l:
            yield crawler.crawl(self.mockserver.url("/drop?abort=1"), mockserver=self.mockserver)
        self._assert_retried(l)

    def _assert_retried(self, log):
        self.assertEqual(str(log).count("Retrying"), 2)
        self.assertEqual(str(log).count("Gave up retrying"), 1)

    @defer.inlineCallbacks
    def test_referer_header(self):
        """Referer header is set by RefererMiddleware unless it is already set"""
        req0 = Request(self.mockserver.url('/echo?headers=1&body=0'), dont_filter=1)
        req1 = req0.replace()
        req2 = req0.replace(headers={'Referer': None})
        req3 = req0.replace(headers={'Referer': 'http://example.com'})
        req0.meta['next'] = req1
        req1.meta['next'] = req2
        req2.meta['next'] = req3
        crawler = self.runner.create_crawler(SingleRequestSpider)
        yield crawler.crawl(seed=req0, mockserver=self.mockserver)
        # basic asserts in case of weird communication errors
        self.assertIn('responses', crawler.spider.meta)
        self.assertNotIn('failures', crawler.spider.meta)
        # start requests doesn't set Referer header
        echo0 = json.loads(to_unicode(crawler.spider.meta['responses'][2].body))
        self.assertNotIn('Referer', echo0['headers'])
        # following request sets Referer to start request url
        echo1 = json.loads(to_unicode(crawler.spider.meta['responses'][1].body))
        self.assertEqual(echo1['headers'].get('Referer'), [req0.url])
        # next request avoids Referer header
        echo2 = json.loads(to_unicode(crawler.spider.meta['responses'][2].body))
        self.assertNotIn('Referer', echo2['headers'])
        # last request explicitly sets a Referer header
        echo3 = json.loads(to_unicode(crawler.spider.meta['responses'][3].body))
        self.assertEqual(echo3['headers'].get('Referer'), ['http://example.com'])

    @defer.inlineCallbacks
    def test_engine_status(self):
        from scrapy.utils.engine import get_engine_status
        est = []

        def cb(response):
            est.append(get_engine_status(crawler.engine))

        crawler = self.runner.create_crawler(SingleRequestSpider)
        yield crawler.crawl(seed=self.mockserver.url('/'), callback_func=cb, mockserver=self.mockserver)
        self.assertEqual(len(est), 1, est)
        s = dict(est[0])
        self.assertEqual(s['engine.spider.name'], crawler.spider.name)
        self.assertEqual(s['len(engine.scraper.slot.active)'], 1)

    @defer.inlineCallbacks
    def test_graceful_crawl_error_handling(self):
        """
        Test whether errors happening anywhere in Crawler.crawl() are properly
        reported (and not somehow swallowed) after a graceful engine shutdown.
        The errors should not come from within Scrapy's core but from within
        spiders/middlewares/etc., e.g. raised in Spider.start_requests(),
        SpiderMiddleware.process_start_requests(), etc.
        """

        class TestError(Exception):
            pass

        class FaultySpider(SimpleSpider):
            def start_requests(self):
                raise TestError

        crawler = self.runner.create_crawler(FaultySpider)
        yield self.assertFailure(crawler.crawl(mockserver=self.mockserver), TestError)
        self.assertFalse(crawler.crawling)

    @defer.inlineCallbacks
    def test_open_spider_error_on_faulty_pipeline(self):
        settings = {
            "ITEM_PIPELINES": {
                "tests.pipelines.ZeroDivisionErrorPipeline": 300,
            }
        }
        crawler = CrawlerRunner(settings).create_crawler(SimpleSpider)
        yield self.assertFailure(
            self.runner.crawl(crawler, self.mockserver.url("/status?n=200"), mockserver=self.mockserver),
            ZeroDivisionError)
        self.assertFalse(crawler.crawling)

    @defer.inlineCallbacks
    def test_crawlerrunner_accepts_crawler(self):
        crawler = self.runner.create_crawler(SimpleSpider)
        with LogCapture() as log:
            yield self.runner.crawl(crawler, self.mockserver.url("/status?n=200"), mockserver=self.mockserver)
        self.assertIn("Got response 200", str(log))

    @defer.inlineCallbacks
    def test_crawl_multiple(self):
        self.runner.crawl(SimpleSpider, self.mockserver.url("/status?n=200"), mockserver=self.mockserver)
        self.runner.crawl(SimpleSpider, self.mockserver.url("/status?n=503"), mockserver=self.mockserver)

        with LogCapture() as log:
            yield self.runner.join()

        self._assert_retried(log)
        self.assertIn("Got response 200", str(log))

    @defer.inlineCallbacks
    def test_crawlspider_with_errback(self):
        self.runner.crawl(CrawlSpiderWithErrback, mockserver=self.mockserver)

        with LogCapture() as log:
            yield self.runner.join()

        self.assertIn("[callback] status 200", str(log))
        self.assertIn("[callback] status 201", str(log))
        self.assertIn("[errback] status 404", str(log))
        self.assertIn("[errback] status 500", str(log))

    @defer.inlineCallbacks
    def test_async_def_parse(self):
        self.runner.crawl(AsyncDefSpider, self.mockserver.url("/status?n=200"), mockserver=self.mockserver)
        with LogCapture() as log:
            yield self.runner.join()
        self.assertIn("Got response 200", str(log))

    @mark.only_asyncio()
    @defer.inlineCallbacks
    def test_async_def_asyncio_parse(self):
        runner = CrawlerRunner({"ASYNCIO_REACTOR": True})
        runner.crawl(AsyncDefAsyncioSpider, self.mockserver.url("/status?n=200"), mockserver=self.mockserver)
        with LogCapture() as log:
            yield runner.join()
        self.assertIn("Got response 200", str(log))

    @mark.only_asyncio()
    @defer.inlineCallbacks
    def test_async_def_asyncio_parse_items_list(self):
        items = []

        def _on_item_scraped(item):
            items.append(item)

        crawler = self.runner.create_crawler(AsyncDefAsyncioReturnSpider)
        crawler.signals.connect(_on_item_scraped, signals.item_scraped)
        with LogCapture() as log:
            yield crawler.crawl(self.mockserver.url("/status?n=200"), mockserver=self.mockserver)
        self.assertIn("Got response 200", str(log))
        self.assertIn({'id': 1}, items)
        self.assertIn({'id': 2}, items)

<<<<<<< HEAD
    @defer.inlineCallbacks
    def test_response_ssl_certificate_none(self):
        crawler = self.runner.create_crawler(SingleRequestSpider)
        url = self.mockserver.url("/echo?body=test", is_secure=False)
        yield crawler.crawl(seed=url, mockserver=self.mockserver)
        self.assertIsNone(crawler.spider.meta['responses'][0].certificate)

    @defer.inlineCallbacks
    def test_response_ssl_certificate(self):
        crawler = self.runner.create_crawler(SingleRequestSpider)
        url = self.mockserver.url("/echo?body=test", is_secure=True)
        yield crawler.crawl(seed=url, mockserver=self.mockserver)
        cert = crawler.spider.meta['responses'][0].certificate
        self.assertIsInstance(cert, Certificate)
        self.assertEqual(cert.getSubject().commonName, b"localhost")
        self.assertEqual(cert.getIssuer().commonName, b"localhost")

    @mark.xfail(reason="Responses with no body return early and contain no certificate")
    @defer.inlineCallbacks
    def test_response_ssl_certificate_empty_response(self):
        crawler = self.runner.create_crawler(SingleRequestSpider)
        url = self.mockserver.url("/status?n=200", is_secure=True)
        yield crawler.crawl(seed=url, mockserver=self.mockserver)
        cert = crawler.spider.meta['responses'][0].certificate
        self.assertIsInstance(cert, Certificate)
        self.assertEqual(cert.getSubject().commonName, b"localhost")
        self.assertEqual(cert.getIssuer().commonName, b"localhost")
=======
    @mark.only_asyncio()
    @defer.inlineCallbacks
    def test_async_def_asyncio_parse_reqs_list(self):
        crawler = self.runner.create_crawler(AsyncDefAsyncioReqsReturnSpider)
        with LogCapture() as log:
            yield crawler.crawl(self.mockserver.url("/status?n=200"), mockserver=self.mockserver)
        for req_id in range(3):
            self.assertIn("Got response 200, req_id %d" % req_id, str(log))
>>>>>>> b0eaf114
<|MERGE_RESOLUTION|>--- conflicted
+++ resolved
@@ -346,7 +346,15 @@
         self.assertIn({'id': 1}, items)
         self.assertIn({'id': 2}, items)
 
-<<<<<<< HEAD
+    @mark.only_asyncio()
+    @defer.inlineCallbacks
+    def test_async_def_asyncio_parse_reqs_list(self):
+        crawler = self.runner.create_crawler(AsyncDefAsyncioReqsReturnSpider)
+        with LogCapture() as log:
+            yield crawler.crawl(self.mockserver.url("/status?n=200"), mockserver=self.mockserver)
+        for req_id in range(3):
+            self.assertIn("Got response 200, req_id %d" % req_id, str(log))
+
     @defer.inlineCallbacks
     def test_response_ssl_certificate_none(self):
         crawler = self.runner.create_crawler(SingleRequestSpider)
@@ -373,14 +381,4 @@
         cert = crawler.spider.meta['responses'][0].certificate
         self.assertIsInstance(cert, Certificate)
         self.assertEqual(cert.getSubject().commonName, b"localhost")
-        self.assertEqual(cert.getIssuer().commonName, b"localhost")
-=======
-    @mark.only_asyncio()
-    @defer.inlineCallbacks
-    def test_async_def_asyncio_parse_reqs_list(self):
-        crawler = self.runner.create_crawler(AsyncDefAsyncioReqsReturnSpider)
-        with LogCapture() as log:
-            yield crawler.crawl(self.mockserver.url("/status?n=200"), mockserver=self.mockserver)
-        for req_id in range(3):
-            self.assertIn("Got response 200, req_id %d" % req_id, str(log))
->>>>>>> b0eaf114
+        self.assertEqual(cert.getIssuer().commonName, b"localhost")