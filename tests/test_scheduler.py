--- conflicted
+++ resolved
@@ -1,19 +1,11 @@
-<<<<<<< HEAD
-import collections
+from __future__ import annotations
+
 import datetime
 import shutil
 import tempfile
 import unittest
 from contextlib import contextmanager
-from typing import Optional
-=======
-from __future__ import annotations
-
-import shutil
-import tempfile
-import unittest
 from typing import Any, NamedTuple
->>>>>>> 1fc91bb4
 
 from freezegun import freeze_time
 from pytest import warns
@@ -63,20 +55,7 @@
 
 
 class MockCrawler(Crawler):
-<<<<<<< HEAD
     def __init__(self, priority_queue_cls, jobdir, *, settings=None):
-        settings = dict(
-            SCHEDULER_DEBUG=False,
-            SCHEDULER_DISK_QUEUE="scrapy.squeues.PickleLifoDiskQueue",
-            SCHEDULER_MEMORY_QUEUE="scrapy.squeues.LifoMemoryQueue",
-            SCHEDULER_PRIORITY_QUEUE=priority_queue_cls,
-            JOBDIR=jobdir,
-            DUPEFILTER_CLASS="scrapy.dupefilters.BaseDupeFilter",
-            REQUEST_FINGERPRINTER_IMPLEMENTATION="2.7",
-            **(settings or {}),
-        )
-=======
-    def __init__(self, priority_queue_cls, jobdir):
         settings = {
             "SCHEDULER_DEBUG": False,
             "SCHEDULER_DISK_QUEUE": "scrapy.squeues.PickleLifoDiskQueue",
@@ -84,8 +63,8 @@
             "SCHEDULER_PRIORITY_QUEUE": priority_queue_cls,
             "JOBDIR": jobdir,
             "DUPEFILTER_CLASS": "scrapy.dupefilters.BaseDupeFilter",
+            **(settings or {}),
         }
->>>>>>> 1fc91bb4
         super().__init__(Spider, settings)
         self.engine = MockEngine(downloader=MockDownloader())
         self.stats = load_object(self.settings["STATS_CLASS"])(self)
@@ -315,41 +294,41 @@
         final request priority do not match, to make sure DELAY_PRIORITY_ADJUST
         is added to the priority, and not only replaces it."""
         settings = {"DELAY_PRIORITY_ADJUST": 1}
-        with self.custom_scheduler(settings=settings) as scheduler:
-            with freeze_time(
-                datetime.datetime(2021, 2, 27, 17, 0, 0)
-            ) as frozen_datetime:
-                scheduler.enqueue_request(
-                    Request("http://foo.com/a", meta={"request_delay": 1}, priority=1)
-                )
-                frozen_datetime.tick(delta=datetime.timedelta(seconds=2))
-                request = scheduler.next_request()
+        with (
+            self.custom_scheduler(settings=settings) as scheduler,
+            freeze_time(datetime.datetime(2021, 2, 27, 17, 0, 0)) as frozen_datetime,
+        ):
+            scheduler.enqueue_request(
+                Request("http://foo.com/a", meta={"request_delay": 1}, priority=1)
+            )
+            frozen_datetime.tick(delta=datetime.timedelta(seconds=2))
+            request = scheduler.next_request()
         self.assertEqual(request.priority, 2)
 
     def test_delay_priority_adjust_negative(self):
         settings = {"DELAY_PRIORITY_ADJUST": -1}
-        with self.custom_scheduler(settings=settings) as scheduler:
-            with freeze_time(
-                datetime.datetime(2021, 2, 27, 17, 0, 0)
-            ) as frozen_datetime:
-                scheduler.enqueue_request(
-                    Request("http://foo.com/a", meta={"request_delay": 1})
-                )
-                frozen_datetime.tick(delta=datetime.timedelta(seconds=2))
-                request = scheduler.next_request()
+        with (
+            self.custom_scheduler(settings=settings) as scheduler,
+            freeze_time(datetime.datetime(2021, 2, 27, 17, 0, 0)) as frozen_datetime,
+        ):
+            scheduler.enqueue_request(
+                Request("http://foo.com/a", meta={"request_delay": 1})
+            )
+            frozen_datetime.tick(delta=datetime.timedelta(seconds=2))
+            request = scheduler.next_request()
         self.assertEqual(request.priority, -1)
 
     def test_delay_priority_adjust_positive(self):
         settings = {"DELAY_PRIORITY_ADJUST": 1}
-        with self.custom_scheduler(settings=settings) as scheduler:
-            with freeze_time(
-                datetime.datetime(2021, 2, 27, 17, 0, 0)
-            ) as frozen_datetime:
-                scheduler.enqueue_request(
-                    Request("http://foo.com/a", meta={"request_delay": 1})
-                )
-                frozen_datetime.tick(delta=datetime.timedelta(seconds=2))
-                request = scheduler.next_request()
+        with (
+            self.custom_scheduler(settings=settings) as scheduler,
+            freeze_time(datetime.datetime(2021, 2, 27, 17, 0, 0)) as frozen_datetime,
+        ):
+            scheduler.enqueue_request(
+                Request("http://foo.com/a", meta={"request_delay": 1})
+            )
+            frozen_datetime.tick(delta=datetime.timedelta(seconds=2))
+            request = scheduler.next_request()
         self.assertEqual(request.priority, 1)
 
 
@@ -578,16 +557,16 @@
 
 def test_scheduler_subclassing_no_dpqclass():
     class SchedulerSubclass(Scheduler):
-        def __init__(
+        def __init__(  # pylint: disable=super-init-not-called
             self,
             dupefilter,
-            jobdir: Optional[str] = None,
+            jobdir: str | None = None,
             dqclass=None,
             mqclass=None,
             logunser: bool = False,
             stats=None,
             pqclass=None,
-            crawler: Optional[Crawler] = None,
+            crawler: Crawler | None = None,
         ):
             self.df = dupefilter
             self.dqdir = self._dqdir(jobdir)
@@ -616,16 +595,16 @@
     custom_object = object()
 
     class SchedulerSubclass(Scheduler):
-        def __init__(
+        def __init__(  # pylint: disable=super-init-not-called
             self,
             dupefilter,
-            jobdir: Optional[str] = None,
+            jobdir: str | None = None,
             dqclass=None,
             mqclass=None,
             logunser: bool = False,
             stats=None,
             pqclass=None,
-            crawler: Optional[Crawler] = None,
+            crawler: Crawler | None = None,
             *,
             delay_priority_adjust=0,
             dpqclass=None,
