import datetime
import shutil
import tempfile
import unittest
import collections
from contextlib import contextmanager
from typing import Optional

from freezegun import freeze_time
from pytest import warns
from twisted.internet import defer
from twisted.trial.unittest import TestCase

from scrapy.core.downloader import Downloader
from scrapy.core.scheduler import Scheduler
from scrapy.crawler import Crawler
from scrapy.exceptions import ScrapyDeprecationWarning
from scrapy.http import Request
from scrapy.spiders import Spider
from scrapy.utils.httpobj import urlparse_cached
from scrapy.utils.test import get_crawler
from tests.mockserver import MockServer


MockEngine = collections.namedtuple("MockEngine", ["downloader"])
MockSlot = collections.namedtuple("MockSlot", ["active"])


class MockDownloader:
    def __init__(self):
        self.slots = {}

    def _get_slot_key(self, request, spider):
        if Downloader.DOWNLOAD_SLOT in request.meta:
            return request.meta[Downloader.DOWNLOAD_SLOT]

        return urlparse_cached(request).hostname or ""

    def increment(self, slot_key):
        slot = self.slots.setdefault(slot_key, MockSlot(active=[]))
        slot.active.append(1)

    def decrement(self, slot_key):
        slot = self.slots.get(slot_key)
        slot.active.pop()

    def close(self):
        pass


class MockCrawler(Crawler):
    def __init__(self, priority_queue_cls, jobdir, *, settings=None):
        settings = dict(
            SCHEDULER_DEBUG=False,
            SCHEDULER_DISK_QUEUE="scrapy.squeues.PickleLifoDiskQueue",
            SCHEDULER_MEMORY_QUEUE="scrapy.squeues.LifoMemoryQueue",
            SCHEDULER_PRIORITY_QUEUE=priority_queue_cls,
            JOBDIR=jobdir,
<<<<<<< HEAD
            DUPEFILTER_CLASS='scrapy.dupefilters.BaseDupeFilter',
            REQUEST_FINGERPRINTER_IMPLEMENTATION='VERSION',
            **(settings or {}),
=======
            DUPEFILTER_CLASS="scrapy.dupefilters.BaseDupeFilter",
            REQUEST_FINGERPRINTER_IMPLEMENTATION="2.7",
>>>>>>> 30c0dc7a
        )
        super().__init__(Spider, settings)
        self.engine = MockEngine(downloader=MockDownloader())


class SchedulerHandler:
    priority_queue_cls = None
    jobdir = None

    def create_scheduler(self):
        self.mock_crawler = MockCrawler(self.priority_queue_cls, self.jobdir)
        self.scheduler = Scheduler.from_crawler(self.mock_crawler)
        self.spider = Spider(name="spider")
        self.scheduler.open(self.spider)

    def close_scheduler(self):
        self.scheduler.close("finished")
        self.mock_crawler.stop()
        self.mock_crawler.engine.downloader.close()

    def setUp(self):
        self.create_scheduler()

    def tearDown(self):
        self.close_scheduler()

    @contextmanager
    def custom_scheduler(self, settings):
        crawler = MockCrawler(
            self.priority_queue_cls,
            self.jobdir,
            settings=settings,
        )
        scheduler = Scheduler.from_crawler(crawler)
        scheduler.open(self.spider)
        try:
            yield scheduler
        finally:
            scheduler.close('finished')
            crawler.stop()
            crawler.engine.downloader.close()


_PRIORITIES = [
    ("http://foo.com/a", -2),
    ("http://foo.com/d", 1),
    ("http://foo.com/b", -1),
    ("http://foo.com/c", 0),
    ("http://foo.com/e", 2),
]

_REQUESTS_WITH_DELAY = [("http://foo.com/f", 10),
                        ("http://foo.com/g", 20)]

_REQUESTS_WITH_DELAY_TO_SORT = [("http://foo.com/a", 120),
                                ("http://foo.com/d", 30),
                                ("http://foo.com/b", 60),
                                ("http://foo.com/c", 10),
                                ("http://foo.com/e", 100)]


_URLS = {"http://foo.com/a", "http://foo.com/b", "http://foo.com/c"}
_DELAYED_URLS = {"http://foo.com/d", "http://foo.com/e"}


class BaseSchedulerInMemoryTester(SchedulerHandler):
    def test_length(self):
        self.assertFalse(self.scheduler.has_pending_requests())
        self.assertEqual(len(self.scheduler), 0)

        for url in _URLS:
            self.scheduler.enqueue_request(Request(url))

        self.assertTrue(self.scheduler.has_pending_requests())
        self.assertEqual(len(self.scheduler), len(_URLS))

    def test_length_of_delayed_requests(self):
        self.assertFalse(self.scheduler.has_pending_requests())
        self.assertEqual(len(self.scheduler), 0)

        for url in _URLS:
            self.scheduler.enqueue_request(Request(url))
        for url in _DELAYED_URLS:
            self.scheduler.enqueue_request(Request(url, meta={'request_delay': 10}))

        self.assertTrue(self.scheduler.has_pending_requests())
        self.assertEqual(len(self.scheduler), len(_URLS) + len(_DELAYED_URLS))

    def test_dequeue(self):
        for url in _URLS:
            self.scheduler.enqueue_request(Request(url))

        urls = set()
        while self.scheduler.has_pending_requests():
            urls.add(self.scheduler.next_request().url)

        self.assertEqual(urls, _URLS)

    def test_dequeue_priorities(self):
        for url, priority in _PRIORITIES:
            self.scheduler.enqueue_request(Request(url, priority=priority))

        priorities = []
        while self.scheduler.has_pending_requests():
            priorities.append(self.scheduler.next_request().priority)

        self.assertEqual(
            priorities, sorted([x[1] for x in _PRIORITIES], key=lambda x: -x)
        )

    def test_dequeue_with_delayed_requests(self):
        for url, priority in _PRIORITIES:
            self.scheduler.enqueue_request(Request(url, priority=priority))

        with freeze_time(datetime.datetime(2021, 2, 27, 17, 19, 47)) as frozen_datetime:
            for url, per_request_delay in _REQUESTS_WITH_DELAY:
                self.scheduler.enqueue_request(Request(url, meta={'request_delay': per_request_delay}))
            priorities = list()
            while self.scheduler.has_pending_requests():
                request = self.scheduler.next_request()
                if request:
                    priorities.append(request.url)
                frozen_datetime.tick(delta=datetime.timedelta(seconds=5))

        self.assertEqual(priorities,
                         ['http://foo.com/e',
                          'http://foo.com/d',
                          'http://foo.com/f',
                          'http://foo.com/c',
                          'http://foo.com/g',
                          'http://foo.com/b',
                          'http://foo.com/a'])

    def test_dequeue_with_delayed_requests_only(self):
        with freeze_time(datetime.datetime(2021, 2, 27, 17, 19, 47)) as frozen_datetime:
            for url, per_request_delay in _REQUESTS_WITH_DELAY_TO_SORT:
                self.scheduler.enqueue_request(Request(url, meta={'request_delay': per_request_delay}))
            priorities = list()
            while self.scheduler.has_pending_requests():
                request = self.scheduler.next_request()
                if request:
                    priorities.append(request.url)
                frozen_datetime.tick(delta=datetime.timedelta(seconds=20))

        self.assertEqual(priorities,
                         ['http://foo.com/c',
                          'http://foo.com/d',
                          'http://foo.com/b',
                          'http://foo.com/e',
                          'http://foo.com/a'])

    def test_dequeue_delayed_with_same_priority(self):
        with freeze_time(datetime.datetime(2021, 2, 27, 17, 0, 0)) as frozen_datetime:
            self.scheduler.enqueue_request(Request('http://foo.com/a', meta={'request_delay': 0}))
            self.scheduler.enqueue_request(Request('http://foo.com/b'))
            self.scheduler.enqueue_request(Request('http://foo.com/c'))
            priorities = list()
            while self.scheduler.has_pending_requests():
                request = self.scheduler.next_request()
                if request:
                    priorities.append(request.url)
                frozen_datetime.tick(delta=datetime.timedelta(seconds=1))
        self.assertEqual(priorities,
                         ['http://foo.com/c',
                          'http://foo.com/b',
                          'http://foo.com/a'])

    def test_dequeue_delayed_with_higher_priority(self):
        with freeze_time(datetime.datetime(2021, 2, 27, 17, 0, 0)) as frozen_datetime:
            self.scheduler.enqueue_request(Request('http://foo.com/a', meta={'request_delay': 0}, priority=10))
            self.scheduler.enqueue_request(Request('http://foo.com/b'))
            self.scheduler.enqueue_request(Request('http://foo.com/c'))
            priorities = list()
            while self.scheduler.has_pending_requests():
                request = self.scheduler.next_request()
                if request:
                    priorities.append(request.url)
                frozen_datetime.tick(delta=datetime.timedelta(seconds=1))
        self.assertEqual(priorities,
                         ['http://foo.com/a',
                          'http://foo.com/c',
                          'http://foo.com/b'])

    def test_dequeue_delayed_with_lower_priority(self):
        with freeze_time(datetime.datetime(2021, 2, 27, 17, 0, 0)) as frozen_datetime:
            self.scheduler.enqueue_request(Request('http://foo.com/a', meta={'request_delay': 0}, priority=10))
            self.scheduler.enqueue_request(Request('http://foo.com/b', priority=20))
            self.scheduler.enqueue_request(Request('http://foo.com/c'))
            priorities = list()
            while self.scheduler.has_pending_requests():
                request = self.scheduler.next_request()
                if request:
                    priorities.append(request.url)
                frozen_datetime.tick(delta=datetime.timedelta(seconds=1))
        self.assertEqual(priorities,
                         ['http://foo.com/b',
                          'http://foo.com/a',
                          'http://foo.com/c'])

    def test_delay_priority_adjust_default(self):
        with freeze_time(datetime.datetime(2021, 2, 27, 17, 0, 0)) as frozen_datetime:
            self.scheduler.enqueue_request(Request('http://foo.com/a', meta={'request_delay': 1}))
            frozen_datetime.tick(delta=datetime.timedelta(seconds=2))
            request = self.scheduler.next_request()
        self.assertEqual(request.priority, 0)

    def test_delay_priority_adjust_from_non_default(self):
        """Example covering a scenario where DELAY_PRIORITY_ADJUST and the
        final request priority do not match, to make sure DELAY_PRIORITY_ADJUST
        is added to the priority, and not only replaces it."""
        settings = {'DELAY_PRIORITY_ADJUST': 1}
        with self.custom_scheduler(settings=settings) as scheduler:
            with freeze_time(datetime.datetime(2021, 2, 27, 17, 0, 0)) as frozen_datetime:
                scheduler.enqueue_request(Request('http://foo.com/a', meta={'request_delay': 1}, priority=1))
                frozen_datetime.tick(delta=datetime.timedelta(seconds=2))
                request = scheduler.next_request()
        self.assertEqual(request.priority, 2)

    def test_delay_priority_adjust_negative(self):
        settings = {'DELAY_PRIORITY_ADJUST': -1}
        with self.custom_scheduler(settings=settings) as scheduler:
            with freeze_time(datetime.datetime(2021, 2, 27, 17, 0, 0)) as frozen_datetime:
                scheduler.enqueue_request(Request('http://foo.com/a', meta={'request_delay': 1}))
                frozen_datetime.tick(delta=datetime.timedelta(seconds=2))
                request = scheduler.next_request()
        self.assertEqual(request.priority, -1)

    def test_delay_priority_adjust_positive(self):
        settings = {'DELAY_PRIORITY_ADJUST': 1}
        with self.custom_scheduler(settings=settings) as scheduler:
            with freeze_time(datetime.datetime(2021, 2, 27, 17, 0, 0)) as frozen_datetime:
                scheduler.enqueue_request(Request('http://foo.com/a', meta={'request_delay': 1}))
                frozen_datetime.tick(delta=datetime.timedelta(seconds=2))
                request = scheduler.next_request()
        self.assertEqual(request.priority, 1)


class BaseSchedulerOnDiskTester(SchedulerHandler):
    def setUp(self):
        self.jobdir = tempfile.mkdtemp()
        self.create_scheduler()

    def tearDown(self):
        self.close_scheduler()

        shutil.rmtree(self.jobdir)
        self.jobdir = None

    def test_length(self):
        self.assertFalse(self.scheduler.has_pending_requests())
        self.assertEqual(len(self.scheduler), 0)

        for url in _URLS:
            self.scheduler.enqueue_request(Request(url))

        self.close_scheduler()
        self.create_scheduler()

        self.assertTrue(self.scheduler.has_pending_requests())
        self.assertEqual(len(self.scheduler), len(_URLS))

    def test_dequeue(self):
        for url in _URLS:
            self.scheduler.enqueue_request(Request(url))

        self.close_scheduler()
        self.create_scheduler()

        urls = set()
        while self.scheduler.has_pending_requests():
            urls.add(self.scheduler.next_request().url)

        self.assertEqual(urls, _URLS)

    def test_dequeue_priorities(self):
        for url, priority in _PRIORITIES:
            self.scheduler.enqueue_request(Request(url, priority=priority))

        self.close_scheduler()
        self.create_scheduler()

        priorities = []
        while self.scheduler.has_pending_requests():
            priorities.append(self.scheduler.next_request().priority)

        self.assertEqual(
            priorities, sorted([x[1] for x in _PRIORITIES], key=lambda x: -x)
        )


class TestSchedulerInMemory(BaseSchedulerInMemoryTester, unittest.TestCase):
    priority_queue_cls = "scrapy.pqueues.ScrapyPriorityQueue"


class TestSchedulerOnDisk(BaseSchedulerOnDiskTester, unittest.TestCase):
    priority_queue_cls = "scrapy.pqueues.ScrapyPriorityQueue"


_URLS_WITH_SLOTS = [
    ("http://foo.com/a", "a"),
    ("http://foo.com/b", "a"),
    ("http://foo.com/c", "b"),
    ("http://foo.com/d", "b"),
    ("http://foo.com/e", "c"),
    ("http://foo.com/f", "c"),
]


class TestMigration(unittest.TestCase):
    def setUp(self):
        self.tmpdir = tempfile.mkdtemp()

    def tearDown(self):
        shutil.rmtree(self.tmpdir)

    def _migration(self, tmp_dir):
        prev_scheduler_handler = SchedulerHandler()
        prev_scheduler_handler.priority_queue_cls = "scrapy.pqueues.ScrapyPriorityQueue"
        prev_scheduler_handler.jobdir = tmp_dir

        prev_scheduler_handler.create_scheduler()
        for url in _URLS:
            prev_scheduler_handler.scheduler.enqueue_request(Request(url))
        prev_scheduler_handler.close_scheduler()

        next_scheduler_handler = SchedulerHandler()
        next_scheduler_handler.priority_queue_cls = (
            "scrapy.pqueues.DownloaderAwarePriorityQueue"
        )
        next_scheduler_handler.jobdir = tmp_dir

        next_scheduler_handler.create_scheduler()

    def test_migration(self):
        with self.assertRaises(ValueError):
            self._migration(self.tmpdir)


def _is_scheduling_fair(enqueued_slots, dequeued_slots):
    """
    We enqueued same number of requests for every slot.
    Assert correct order, e.g.

    >>> enqueued = ['a', 'b', 'c'] * 2
    >>> correct = ['a', 'c', 'b', 'b', 'a', 'c']
    >>> incorrect = ['a', 'a', 'b', 'c', 'c', 'b']
    >>> _is_scheduling_fair(enqueued, correct)
    True
    >>> _is_scheduling_fair(enqueued, incorrect)
    False
    """
    if len(dequeued_slots) != len(enqueued_slots):
        return False

    slots_number = len(set(enqueued_slots))
    for i in range(0, len(dequeued_slots), slots_number):
        part = dequeued_slots[i : i + slots_number]
        if len(part) != len(set(part)):
            return False

    return True


class DownloaderAwareSchedulerTestMixin:
    priority_queue_cls = "scrapy.pqueues.DownloaderAwarePriorityQueue"
    reopen = False

    def test_logic(self):
        for url, slot in _URLS_WITH_SLOTS:
            request = Request(url)
            request.meta[Downloader.DOWNLOAD_SLOT] = slot
            self.scheduler.enqueue_request(request)

        if self.reopen:
            self.close_scheduler()
            self.create_scheduler()

        dequeued_slots = []
        requests = []
        downloader = self.mock_crawler.engine.downloader
        while self.scheduler.has_pending_requests():
            request = self.scheduler.next_request()
            # pylint: disable=protected-access
            slot = downloader._get_slot_key(request, None)
            dequeued_slots.append(slot)
            downloader.increment(slot)
            requests.append(request)

        for request in requests:
            # pylint: disable=protected-access
            slot = downloader._get_slot_key(request, None)
            downloader.decrement(slot)

        self.assertTrue(
            _is_scheduling_fair(list(s for u, s in _URLS_WITH_SLOTS), dequeued_slots)
        )
        self.assertEqual(sum(len(s.active) for s in downloader.slots.values()), 0)


class TestSchedulerWithDownloaderAwareInMemory(
    DownloaderAwareSchedulerTestMixin, BaseSchedulerInMemoryTester, unittest.TestCase
):
    pass


class TestSchedulerWithDownloaderAwareOnDisk(
    DownloaderAwareSchedulerTestMixin, BaseSchedulerOnDiskTester, unittest.TestCase
):
    reopen = True


class StartUrlsSpider(Spider):
    def __init__(self, start_urls):
        self.start_urls = start_urls
        super().__init__(name="StartUrlsSpider")

    def parse(self, response):
        pass


class TestIntegrationWithDownloaderAwareInMemory(TestCase):
    def setUp(self):
        self.crawler = get_crawler(
            spidercls=StartUrlsSpider,
            settings_dict={
                "SCHEDULER_PRIORITY_QUEUE": "scrapy.pqueues.DownloaderAwarePriorityQueue",
                "DUPEFILTER_CLASS": "scrapy.dupefilters.BaseDupeFilter",
            },
        )

    @defer.inlineCallbacks
    def tearDown(self):
        yield self.crawler.stop()

    @defer.inlineCallbacks
    def test_integration_downloader_aware_priority_queue(self):
        with MockServer() as mockserver:

            url = mockserver.url("/status?n=200", is_secure=False)
            start_urls = [url] * 6
            yield self.crawler.crawl(start_urls)
            self.assertEqual(
                self.crawler.stats.get_value("downloader/response_count"),
                len(start_urls),
            )


class TestIncompatibility(unittest.TestCase):
    def _incompatible(self):
        settings = dict(
            SCHEDULER_PRIORITY_QUEUE="scrapy.pqueues.DownloaderAwarePriorityQueue",
            CONCURRENT_REQUESTS_PER_IP=1,
        )
        crawler = get_crawler(Spider, settings)
        scheduler = Scheduler.from_crawler(crawler)
        spider = Spider(name="spider")
        scheduler.open(spider)

    def test_incompatibility(self):
        with self.assertRaises(ValueError):
            self._incompatible()


def test_scheduler_subclassing_no_dpqclass():

    class SchedulerSubclass(Scheduler):
        def __init__(
            self,
            dupefilter,
            jobdir: Optional[str] = None,
            dqclass=None,
            mqclass=None,
            logunser: bool = False,
            stats=None,
            pqclass=None,
            crawler: Optional[Crawler] = None,
        ):
            self.df = dupefilter
            self.dqdir = self._dqdir(jobdir)
            self.pqclass = pqclass
            self.dqclass = dqclass
            self.mqclass = mqclass
            self.logunser = logunser
            self.stats = stats
            self.crawler = crawler

    class_path = (
        'tests.test_scheduler.test_scheduler_subclassing_no_dpqclass'
        '.<locals>.SchedulerSubclass'
    )
    message = (
        f"The scheduler class {class_path} does not support the "
        "'delay_priority_adjust' or 'dpqclass' keyword argument."
    )
    with warns(ScrapyDeprecationWarning, match=message):
        scheduler = SchedulerSubclass.from_crawler(get_crawler())

    assert hasattr(scheduler, 'dpqclass')


def test_scheduler_subclassing_use_dpqclass():
    custom_object = object()

    class SchedulerSubclass(Scheduler):
        def __init__(
            self,
            dupefilter,
            jobdir: Optional[str] = None,
            dqclass=None,
            mqclass=None,
            logunser: bool = False,
            stats=None,
            pqclass=None,
            crawler: Optional[Crawler] = None,
            *,
            delay_priority_adjust=0,
            dpqclass=None,
        ):
            self.df = dupefilter
            self.dqdir = self._dqdir(jobdir)
            self.pqclass = pqclass
            self.delay_priority_adjust = custom_object
            self.dpqclass = custom_object
            self.dqclass = dqclass
            self.mqclass = mqclass
            self.logunser = logunser
            self.stats = stats
            self.crawler = crawler

    scheduler = SchedulerSubclass.from_crawler(get_crawler())
    assert scheduler.delay_priority_adjust == custom_object
    assert scheduler.dpqclass == custom_object<|MERGE_RESOLUTION|>--- conflicted
+++ resolved
@@ -56,14 +56,9 @@
             SCHEDULER_MEMORY_QUEUE="scrapy.squeues.LifoMemoryQueue",
             SCHEDULER_PRIORITY_QUEUE=priority_queue_cls,
             JOBDIR=jobdir,
-<<<<<<< HEAD
             DUPEFILTER_CLASS='scrapy.dupefilters.BaseDupeFilter',
-            REQUEST_FINGERPRINTER_IMPLEMENTATION='VERSION',
+            REQUEST_FINGERPRINTER_IMPLEMENTATION="2.7",
             **(settings or {}),
-=======
-            DUPEFILTER_CLASS="scrapy.dupefilters.BaseDupeFilter",
-            REQUEST_FINGERPRINTER_IMPLEMENTATION="2.7",
->>>>>>> 30c0dc7a
         )
         super().__init__(Spider, settings)
         self.engine = MockEngine(downloader=MockDownloader())
