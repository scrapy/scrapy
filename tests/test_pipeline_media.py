--- conflicted
+++ resolved
@@ -5,10 +5,6 @@
 
 import pytest
 from testfixtures import LogCapture
-<<<<<<< HEAD
-from twisted.internet.defer import Deferred
-=======
->>>>>>> 9381ad89
 from twisted.python.failure import Failure
 
 from scrapy import signals
@@ -22,7 +18,6 @@
 from scrapy.utils.signal import disconnect_all
 from scrapy.utils.spider import DefaultSpider
 from scrapy.utils.test import get_crawler
-from tests.utils.decorators import inlineCallbacks
 
 
 async def _mocked_download_func(request):
