--- conflicted
+++ resolved
@@ -403,18 +403,13 @@
     skip = skip_pillow
 
     def setUp(self):
-<<<<<<< HEAD
-        settings_dict = {'IMAGES_STORE': 'store-uri'}
+        settings_dict = {
+            'IMAGES_STORE': 'store-uri',
+            'IMAGES_THUMBS': {'small': (50, 50)},
+        }
         crawler = get_crawler(spidercls=None, settings_dict=settings_dict)
         self.pipe = MockedMediaPipelineDeprecatedMethods.from_crawler(crawler)
         self.pipe.download_func = _mocked_download_func
-=======
-        self.pipe = MockedMediaPipelineDeprecatedMethods(
-            store_uri='store-uri',
-            download_func=_mocked_download_func,
-            settings=Settings({"IMAGES_THUMBS": {'small': (50, 50)}})
-        )
->>>>>>> 517cbc8d
         self.pipe.open_spider(None)
         self.item = dict(image_urls=['http://picsum.photos/id/1014/200/300'], images=[])
 
