import gzip
import warnings
from io import BytesIO
from logging import ERROR, WARNING
from pathlib import Path
from typing import Any
from unittest import mock

import pytest
from testfixtures import LogCapture
from twisted.internet.defer import inlineCallbacks
from twisted.trial import unittest
from w3lib.url import safe_url_string

from scrapy import signals
from scrapy.crawler import Crawler
from scrapy.http import HtmlResponse, Request, Response, TextResponse, XmlResponse
from scrapy.linkextractors import LinkExtractor
from scrapy.settings import Settings
from scrapy.spiders import (
    CrawlSpider,
    CSVFeedSpider,
    Rule,
    SitemapSpider,
    Spider,
    XMLFeedSpider,
)
from scrapy.spiders.init import InitSpider
from scrapy.utils.defer import deferred_f_from_coro_f, maybe_deferred_to_future
from scrapy.utils.test import get_crawler, get_reactor_settings
from tests import get_testdata, tests_datadir


class TestSpider(unittest.TestCase):
    spider_class = Spider

    def setUp(self):
        warnings.simplefilter("always")

    def tearDown(self):
        warnings.resetwarnings()

    def test_base_spider(self):
        spider = self.spider_class("example.com")
        assert spider.name == "example.com"
        assert spider.start_urls == []  # pylint: disable=use-implicit-booleaness-not-comparison

    def test_spider_args(self):
        """``__init__`` method arguments are assigned to spider attributes"""
        spider = self.spider_class("example.com", foo="bar")
        assert spider.foo == "bar"

    def test_spider_without_name(self):
        """``__init__`` method arguments are assigned to spider attributes"""
        msg = "must have a name"
        with pytest.raises(ValueError, match=msg):
            self.spider_class()
        with pytest.raises(ValueError, match=msg):
            self.spider_class(somearg="foo")

    def test_from_crawler_crawler_and_settings_population(self):
        crawler = get_crawler()
        spider = self.spider_class.from_crawler(crawler, "example.com")
        assert hasattr(spider, "crawler")
        assert spider.crawler is crawler
        assert hasattr(spider, "settings")
        assert spider.settings is crawler.settings

    def test_from_crawler_init_call(self):
        with mock.patch.object(
            self.spider_class, "__init__", return_value=None
        ) as mock_init:
            self.spider_class.from_crawler(get_crawler(), "example.com", foo="bar")
            mock_init.assert_called_once_with("example.com", foo="bar")

    def test_closed_signal_call(self):
        class TestSpider(self.spider_class):
            closed_called = False

            def closed(self, reason):
                self.closed_called = True

        crawler = get_crawler()
        spider = TestSpider.from_crawler(crawler, "example.com")
        crawler.signals.send_catch_log(signal=signals.spider_opened, spider=spider)
        crawler.signals.send_catch_log(
            signal=signals.spider_closed, spider=spider, reason=None
        )
        assert spider.closed_called

    def test_update_settings(self):
        spider_settings = {"TEST1": "spider", "TEST2": "spider"}
        project_settings = {"TEST1": "project", "TEST3": "project"}
        self.spider_class.custom_settings = spider_settings
        settings = Settings(project_settings, priority="project")

        self.spider_class.update_settings(settings)
        assert settings.get("TEST1") == "spider"
        assert settings.get("TEST2") == "spider"
        assert settings.get("TEST3") == "project"

    @inlineCallbacks
    def test_settings_in_from_crawler(self):
        spider_settings = {"TEST1": "spider", "TEST2": "spider"}
        project_settings = {
            "TEST1": "project",
            "TEST3": "project",
            **get_reactor_settings(),
        }

        class TestSpider(self.spider_class):
            name = "test"
            custom_settings = spider_settings

            @classmethod
            def from_crawler(cls, crawler: Crawler, *args: Any, **kwargs: Any):
                spider = super().from_crawler(crawler, *args, **kwargs)
                spider.settings.set("TEST1", "spider_instance", priority="spider")
                return spider

        crawler = Crawler(TestSpider, project_settings)
        assert crawler.settings.get("TEST1") == "spider"
        assert crawler.settings.get("TEST2") == "spider"
        assert crawler.settings.get("TEST3") == "project"
        yield crawler.crawl()
        assert crawler.settings.get("TEST1") == "spider_instance"

    def test_logger(self):
        spider = self.spider_class("example.com")
        with LogCapture() as lc:
            spider.logger.info("test log msg")
        lc.check(("example.com", "INFO", "test log msg"))

        record = lc.records[0]
        assert "spider" in record.__dict__
        assert record.spider is spider

    def test_log(self):
        spider = self.spider_class("example.com")
        with mock.patch("scrapy.spiders.Spider.logger") as mock_logger:
            spider.log("test log msg", "INFO")
        mock_logger.log.assert_called_once_with("INFO", "test log msg")


@pytest.mark.filterwarnings("ignore::scrapy.exceptions.ScrapyDeprecationWarning")
class TestInitSpider(TestSpider):
    spider_class = InitSpider

    @deferred_f_from_coro_f
    async def test_start_urls(self):
        responses = []

        class TestSpider(self.spider_class):
            name = "test"
            start_urls = ["data:,"]

            async def parse(self, response):
                responses.append(response)

        crawler = get_crawler(TestSpider)
        await maybe_deferred_to_future(crawler.crawl())
        assert len(responses) == 1
        assert responses[0].url == "data:,"


class TestXMLFeedSpider(TestSpider):
    spider_class = XMLFeedSpider

    def test_register_namespace(self):
        body = b"""<?xml version="1.0" encoding="UTF-8"?>
        <urlset xmlns:x="http://www.google.com/schemas/sitemap/0.84"
                xmlns:y="http://www.example.com/schemas/extras/1.0">
        <url><x:loc>http://www.example.com/Special-Offers.html</x:loc><y:updated>2009-08-16</y:updated>
            <other value="bar" y:custom="fuu"/>
        </url>
        <url><loc>http://www.example.com/</loc><y:updated>2009-08-16</y:updated><other value="foo"/></url>
        </urlset>"""
        response = XmlResponse(url="http://example.com/sitemap.xml", body=body)

        class _XMLSpider(self.spider_class):
            itertag = "url"
            namespaces = (
                ("a", "http://www.google.com/schemas/sitemap/0.84"),
                ("b", "http://www.example.com/schemas/extras/1.0"),
            )

            def parse_node(self, response, selector):
                yield {
                    "loc": selector.xpath("a:loc/text()").getall(),
                    "updated": selector.xpath("b:updated/text()").getall(),
                    "other": selector.xpath("other/@value").getall(),
                    "custom": selector.xpath("other/@b:custom").getall(),
                }

        for iterator in ("iternodes", "xml"):
            spider = _XMLSpider("example", iterator=iterator)
            output = list(spider._parse(response))
            assert len(output) == 2, iterator
            assert output == [
                {
                    "loc": ["http://www.example.com/Special-Offers.html"],
                    "updated": ["2009-08-16"],
                    "custom": ["fuu"],
                    "other": ["bar"],
                },
                {
                    "loc": [],
                    "updated": ["2009-08-16"],
                    "other": ["foo"],
                    "custom": [],
                },
            ], iterator


class TestCSVFeedSpider(TestSpider):
    spider_class = CSVFeedSpider

    def test_parse_rows(self):
        body = get_testdata("feeds", "feed-sample6.csv")
        response = Response("http://example.org/dummy.csv", body=body)

        class _CrawlSpider(self.spider_class):
            name = "test"
            delimiter = ","
            quotechar = "'"

            def parse_row(self, response, row):
                return row

        spider = _CrawlSpider()
        rows = list(spider.parse_rows(response))
        assert rows[0] == {"id": "1", "name": "alpha", "value": "foobar"}
        assert len(rows) == 4


class TestCrawlSpider(TestSpider):
    test_body = b"""<html><head><title>Page title<title>
    <body>
    <p><a href="item/12.html">Item 12</a></p>
    <div class='links'>
    <p><a href="/about.html">About us</a></p>
    </div>
    <div>
    <p><a href="/nofollow.html">This shouldn't be followed</a></p>
    </div>
    </body></html>"""
    spider_class = CrawlSpider

    def test_rule_without_link_extractor(self):
        response = HtmlResponse(
            "http://example.org/somepage/index.html", body=self.test_body
        )

        class _CrawlSpider(self.spider_class):
            name = "test"
            allowed_domains = ["example.org"]
            rules = (Rule(),)

        spider = _CrawlSpider()
        output = list(spider._requests_to_follow(response))
        assert len(output) == 3
        assert all(isinstance(r, Request) for r in output)
        assert [r.url for r in output] == [
            "http://example.org/somepage/item/12.html",
            "http://example.org/about.html",
            "http://example.org/nofollow.html",
        ]

    def test_process_links(self):
        response = HtmlResponse(
            "http://example.org/somepage/index.html", body=self.test_body
        )

        class _CrawlSpider(self.spider_class):
            name = "test"
            allowed_domains = ["example.org"]
            rules = (Rule(LinkExtractor(), process_links="dummy_process_links"),)

            def dummy_process_links(self, links):
                return links

        spider = _CrawlSpider()
        output = list(spider._requests_to_follow(response))
        assert len(output) == 3
        assert all(isinstance(r, Request) for r in output)
        assert [r.url for r in output] == [
            "http://example.org/somepage/item/12.html",
            "http://example.org/about.html",
            "http://example.org/nofollow.html",
        ]

    def test_process_links_filter(self):
        response = HtmlResponse(
            "http://example.org/somepage/index.html", body=self.test_body
        )

        class _CrawlSpider(self.spider_class):
            import re

            name = "test"
            allowed_domains = ["example.org"]
            rules = (Rule(LinkExtractor(), process_links="filter_process_links"),)
            _test_regex = re.compile("nofollow")

            def filter_process_links(self, links):
                return [link for link in links if not self._test_regex.search(link.url)]

        spider = _CrawlSpider()
        output = list(spider._requests_to_follow(response))
        assert len(output) == 2
        assert all(isinstance(r, Request) for r in output)
        assert [r.url for r in output] == [
            "http://example.org/somepage/item/12.html",
            "http://example.org/about.html",
        ]

    def test_process_links_generator(self):
        response = HtmlResponse(
            "http://example.org/somepage/index.html", body=self.test_body
        )

        class _CrawlSpider(self.spider_class):
            name = "test"
            allowed_domains = ["example.org"]
            rules = (Rule(LinkExtractor(), process_links="dummy_process_links"),)

            def dummy_process_links(self, links):
                yield from links

        spider = _CrawlSpider()
        output = list(spider._requests_to_follow(response))
        assert len(output) == 3
        assert all(isinstance(r, Request) for r in output)
        assert [r.url for r in output] == [
            "http://example.org/somepage/item/12.html",
            "http://example.org/about.html",
            "http://example.org/nofollow.html",
        ]

    def test_process_request(self):
        response = HtmlResponse(
            "http://example.org/somepage/index.html", body=self.test_body
        )

        def process_request_change_domain(request, response):
            return request.replace(url=request.url.replace(".org", ".com"))

        class _CrawlSpider(self.spider_class):
            name = "test"
            allowed_domains = ["example.org"]
            rules = (
                Rule(LinkExtractor(), process_request=process_request_change_domain),
            )

        spider = _CrawlSpider()
        output = list(spider._requests_to_follow(response))
        assert len(output) == 3
        assert all(isinstance(r, Request) for r in output)
        assert [r.url for r in output] == [
            "http://example.com/somepage/item/12.html",
            "http://example.com/about.html",
            "http://example.com/nofollow.html",
        ]

    def test_process_request_with_response(self):
        response = HtmlResponse(
            "http://example.org/somepage/index.html", body=self.test_body
        )

        def process_request_meta_response_class(request, response):
            request.meta["response_class"] = response.__class__.__name__
            return request

        class _CrawlSpider(self.spider_class):
            name = "test"
            allowed_domains = ["example.org"]
            rules = (
                Rule(
                    LinkExtractor(), process_request=process_request_meta_response_class
                ),
            )

        spider = _CrawlSpider()
        output = list(spider._requests_to_follow(response))
        assert len(output) == 3
        assert all(isinstance(r, Request) for r in output)
        assert [r.url for r in output] == [
            "http://example.org/somepage/item/12.html",
            "http://example.org/about.html",
            "http://example.org/nofollow.html",
        ]
        assert [r.meta["response_class"] for r in output] == [
            "HtmlResponse",
            "HtmlResponse",
            "HtmlResponse",
        ]

    def test_process_request_instance_method(self):
        response = HtmlResponse(
            "http://example.org/somepage/index.html", body=self.test_body
        )

        class _CrawlSpider(self.spider_class):
            name = "test"
            allowed_domains = ["example.org"]
            rules = (Rule(LinkExtractor(), process_request="process_request_upper"),)

            def process_request_upper(self, request, response):
                return request.replace(url=request.url.upper())

        spider = _CrawlSpider()
        output = list(spider._requests_to_follow(response))
        assert len(output) == 3
        assert all(isinstance(r, Request) for r in output)
        assert [r.url for r in output] == [
            safe_url_string("http://EXAMPLE.ORG/SOMEPAGE/ITEM/12.HTML"),
            safe_url_string("http://EXAMPLE.ORG/ABOUT.HTML"),
            safe_url_string("http://EXAMPLE.ORG/NOFOLLOW.HTML"),
        ]

    def test_process_request_instance_method_with_response(self):
        response = HtmlResponse(
            "http://example.org/somepage/index.html", body=self.test_body
        )

        class _CrawlSpider(self.spider_class):
            name = "test"
            allowed_domains = ["example.org"]
            rules = (
                Rule(
                    LinkExtractor(),
                    process_request="process_request_meta_response_class",
                ),
            )

            def process_request_meta_response_class(self, request, response):
                request.meta["response_class"] = response.__class__.__name__
                return request

        spider = _CrawlSpider()
        output = list(spider._requests_to_follow(response))
        assert len(output) == 3
        assert all(isinstance(r, Request) for r in output)
        assert [r.url for r in output] == [
            "http://example.org/somepage/item/12.html",
            "http://example.org/about.html",
            "http://example.org/nofollow.html",
        ]
        assert [r.meta["response_class"] for r in output] == [
            "HtmlResponse",
            "HtmlResponse",
            "HtmlResponse",
        ]

    def test_follow_links_attribute_population(self):
        crawler = get_crawler()
        spider = self.spider_class.from_crawler(crawler, "example.com")
        assert hasattr(spider, "_follow_links")
        assert spider._follow_links

        settings_dict = {"CRAWLSPIDER_FOLLOW_LINKS": False}
        crawler = get_crawler(settings_dict=settings_dict)
        spider = self.spider_class.from_crawler(crawler, "example.com")
        assert hasattr(spider, "_follow_links")
        assert not spider._follow_links

<<<<<<< HEAD
=======
    @inlineCallbacks
    def test_start_url(self):
        class TestSpider(self.spider_class):
            name = "test"
            start_url = "https://www.example.com"

        crawler = get_crawler(TestSpider)
        with LogCapture("scrapy.core.engine", propagate=False, level=ERROR) as log:
            yield crawler.crawl()
        assert "Error while reading start items and requests" in str(log)
        assert "did you miss an 's'?" in str(log)

>>>>>>> 8e3d211a

class TestSitemapSpider(TestSpider):
    spider_class = SitemapSpider

    BODY = b"SITEMAP"
    f = BytesIO()
    g = gzip.GzipFile(fileobj=f, mode="w+b")
    g.write(BODY)
    g.close()
    GZBODY = f.getvalue()

    def assertSitemapBody(self, response, body):
        crawler = get_crawler()
        spider = self.spider_class.from_crawler(crawler, "example.com")
        assert spider._get_sitemap_body(response) == body

    def test_get_sitemap_body(self):
        r = XmlResponse(url="http://www.example.com/", body=self.BODY)
        self.assertSitemapBody(r, self.BODY)

        r = HtmlResponse(url="http://www.example.com/", body=self.BODY)
        self.assertSitemapBody(r, None)

        r = Response(url="http://www.example.com/favicon.ico", body=self.BODY)
        self.assertSitemapBody(r, None)

    def test_get_sitemap_body_gzip_headers(self):
        r = Response(
            url="http://www.example.com/sitemap",
            body=self.GZBODY,
            headers={"content-type": "application/gzip"},
            request=Request("http://www.example.com/sitemap"),
        )
        self.assertSitemapBody(r, self.BODY)

    def test_get_sitemap_body_xml_url(self):
        r = TextResponse(url="http://www.example.com/sitemap.xml", body=self.BODY)
        self.assertSitemapBody(r, self.BODY)

    def test_get_sitemap_body_xml_url_compressed(self):
        r = Response(
            url="http://www.example.com/sitemap.xml.gz",
            body=self.GZBODY,
            request=Request("http://www.example.com/sitemap"),
        )
        self.assertSitemapBody(r, self.BODY)

        # .xml.gz but body decoded by HttpCompression middleware already
        r = Response(url="http://www.example.com/sitemap.xml.gz", body=self.BODY)
        self.assertSitemapBody(r, self.BODY)

    def test_get_sitemap_urls_from_robotstxt(self):
        robots = b"""# Sitemap files
Sitemap: http://example.com/sitemap.xml
Sitemap: http://example.com/sitemap-product-index.xml
Sitemap: HTTP://example.com/sitemap-uppercase.xml
Sitemap: /sitemap-relative-url.xml
"""

        r = TextResponse(url="http://www.example.com/robots.txt", body=robots)
        spider = self.spider_class("example.com")
        assert [req.url for req in spider._parse_sitemap(r)] == [
            "http://example.com/sitemap.xml",
            "http://example.com/sitemap-product-index.xml",
            "http://example.com/sitemap-uppercase.xml",
            "http://www.example.com/sitemap-relative-url.xml",
        ]

    def test_alternate_url_locs(self):
        sitemap = b"""<?xml version="1.0" encoding="UTF-8"?>
    <urlset xmlns="http://www.sitemaps.org/schemas/sitemap/0.9"
        xmlns:xhtml="http://www.w3.org/1999/xhtml">
        <url>
            <loc>http://www.example.com/english/</loc>
            <xhtml:link rel="alternate" hreflang="de"
                href="http://www.example.com/deutsch/"/>
            <xhtml:link rel="alternate" hreflang="de-ch"
                href="http://www.example.com/schweiz-deutsch/"/>
            <xhtml:link rel="alternate" hreflang="it"
                href="http://www.example.com/italiano/"/>
            <xhtml:link rel="alternate" hreflang="it"/><!-- wrong tag without href -->
        </url>
    </urlset>"""
        r = TextResponse(url="http://www.example.com/sitemap.xml", body=sitemap)
        spider = self.spider_class("example.com")
        assert [req.url for req in spider._parse_sitemap(r)] == [
            "http://www.example.com/english/"
        ]

        spider.sitemap_alternate_links = True
        assert [req.url for req in spider._parse_sitemap(r)] == [
            "http://www.example.com/english/",
            "http://www.example.com/deutsch/",
            "http://www.example.com/schweiz-deutsch/",
            "http://www.example.com/italiano/",
        ]

    def test_sitemap_filter(self):
        sitemap = b"""<?xml version="1.0" encoding="UTF-8"?>
    <urlset xmlns="http://www.sitemaps.org/schemas/sitemap/0.9"
        xmlns:xhtml="http://www.w3.org/1999/xhtml">
        <url>
            <loc>http://www.example.com/english/</loc>
            <lastmod>2010-01-01</lastmod>
        </url>
        <url>
            <loc>http://www.example.com/portuguese/</loc>
            <lastmod>2005-01-01</lastmod>
        </url>
    </urlset>"""

        class FilteredSitemapSpider(self.spider_class):
            def sitemap_filter(self, entries):
                from datetime import datetime

                for entry in entries:
                    date_time = datetime.strptime(entry["lastmod"], "%Y-%m-%d")
                    if date_time.year > 2008:
                        yield entry

        r = TextResponse(url="http://www.example.com/sitemap.xml", body=sitemap)
        spider = self.spider_class("example.com")
        assert [req.url for req in spider._parse_sitemap(r)] == [
            "http://www.example.com/english/",
            "http://www.example.com/portuguese/",
        ]

        spider = FilteredSitemapSpider("example.com")
        assert [req.url for req in spider._parse_sitemap(r)] == [
            "http://www.example.com/english/"
        ]

    def test_sitemap_filter_with_alternate_links(self):
        sitemap = b"""<?xml version="1.0" encoding="UTF-8"?>
    <urlset xmlns="http://www.sitemaps.org/schemas/sitemap/0.9"
        xmlns:xhtml="http://www.w3.org/1999/xhtml">
        <url>
            <loc>http://www.example.com/english/article_1/</loc>
            <lastmod>2010-01-01</lastmod>
            <xhtml:link rel="alternate" hreflang="de"
                href="http://www.example.com/deutsch/article_1/"/>
        </url>
        <url>
            <loc>http://www.example.com/english/article_2/</loc>
            <lastmod>2015-01-01</lastmod>
        </url>
    </urlset>"""

        class FilteredSitemapSpider(self.spider_class):
            def sitemap_filter(self, entries):
                for entry in entries:
                    alternate_links = entry.get("alternate", ())
                    for link in alternate_links:
                        if "/deutsch/" in link:
                            entry["loc"] = link
                            yield entry

        r = TextResponse(url="http://www.example.com/sitemap.xml", body=sitemap)
        spider = self.spider_class("example.com")
        assert [req.url for req in spider._parse_sitemap(r)] == [
            "http://www.example.com/english/article_1/",
            "http://www.example.com/english/article_2/",
        ]

        spider = FilteredSitemapSpider("example.com")
        assert [req.url for req in spider._parse_sitemap(r)] == [
            "http://www.example.com/deutsch/article_1/"
        ]

    def test_sitemapindex_filter(self):
        sitemap = b"""<?xml version="1.0" encoding="UTF-8"?>
    <sitemapindex xmlns="http://www.sitemaps.org/schemas/sitemap/0.9">
        <sitemap>
            <loc>http://www.example.com/sitemap1.xml</loc>
            <lastmod>2004-01-01T20:00:00+00:00</lastmod>
        </sitemap>
        <sitemap>
            <loc>http://www.example.com/sitemap2.xml</loc>
            <lastmod>2005-01-01</lastmod>
        </sitemap>
    </sitemapindex>"""

        class FilteredSitemapSpider(self.spider_class):
            def sitemap_filter(self, entries):
                from datetime import datetime

                for entry in entries:
                    date_time = datetime.strptime(
                        entry["lastmod"].split("T")[0], "%Y-%m-%d"
                    )
                    if date_time.year > 2004:
                        yield entry

        r = TextResponse(url="http://www.example.com/sitemap.xml", body=sitemap)
        spider = self.spider_class("example.com")
        assert [req.url for req in spider._parse_sitemap(r)] == [
            "http://www.example.com/sitemap1.xml",
            "http://www.example.com/sitemap2.xml",
        ]

        spider = FilteredSitemapSpider("example.com")
        assert [req.url for req in spider._parse_sitemap(r)] == [
            "http://www.example.com/sitemap2.xml"
        ]

    def test_compression_bomb_setting(self):
        settings = {"DOWNLOAD_MAXSIZE": 10_000_000}
        crawler = get_crawler(settings_dict=settings)
        spider = self.spider_class.from_crawler(crawler, "example.com")
        body_path = Path(tests_datadir, "compressed", "bomb-gzip.bin")
        body = body_path.read_bytes()
        request = Request(url="https://example.com")
        response = Response(url="https://example.com", body=body, request=request)
        assert spider._get_sitemap_body(response) is None

    def test_compression_bomb_spider_attr(self):
        class DownloadMaxSizeSpider(self.spider_class):
            download_maxsize = 10_000_000

        crawler = get_crawler()
        spider = DownloadMaxSizeSpider.from_crawler(crawler, "example.com")
        body_path = Path(tests_datadir, "compressed", "bomb-gzip.bin")
        body = body_path.read_bytes()
        request = Request(url="https://example.com")
        response = Response(url="https://example.com", body=body, request=request)
        assert spider._get_sitemap_body(response) is None

    def test_compression_bomb_request_meta(self):
        crawler = get_crawler()
        spider = self.spider_class.from_crawler(crawler, "example.com")
        body_path = Path(tests_datadir, "compressed", "bomb-gzip.bin")
        body = body_path.read_bytes()
        request = Request(
            url="https://example.com", meta={"download_maxsize": 10_000_000}
        )
        response = Response(url="https://example.com", body=body, request=request)
        assert spider._get_sitemap_body(response) is None

    def test_download_warnsize_setting(self):
        settings = {"DOWNLOAD_WARNSIZE": 10_000_000}
        crawler = get_crawler(settings_dict=settings)
        spider = self.spider_class.from_crawler(crawler, "example.com")
        body_path = Path(tests_datadir, "compressed", "bomb-gzip.bin")
        body = body_path.read_bytes()
        request = Request(url="https://example.com")
        response = Response(url="https://example.com", body=body, request=request)
        with LogCapture(
            "scrapy.spiders.sitemap", propagate=False, level=WARNING
        ) as log:
            spider._get_sitemap_body(response)
        log.check(
            (
                "scrapy.spiders.sitemap",
                "WARNING",
                (
                    "<200 https://example.com> body size after decompression "
                    "(11511612 B) is larger than the download warning size "
                    "(10000000 B)."
                ),
            ),
        )

    def test_download_warnsize_spider_attr(self):
        class DownloadWarnSizeSpider(self.spider_class):
            download_warnsize = 10_000_000

        crawler = get_crawler()
        spider = DownloadWarnSizeSpider.from_crawler(crawler, "example.com")
        body_path = Path(tests_datadir, "compressed", "bomb-gzip.bin")
        body = body_path.read_bytes()
        request = Request(
            url="https://example.com", meta={"download_warnsize": 10_000_000}
        )
        response = Response(url="https://example.com", body=body, request=request)
        with LogCapture(
            "scrapy.spiders.sitemap", propagate=False, level=WARNING
        ) as log:
            spider._get_sitemap_body(response)
        log.check(
            (
                "scrapy.spiders.sitemap",
                "WARNING",
                (
                    "<200 https://example.com> body size after decompression "
                    "(11511612 B) is larger than the download warning size "
                    "(10000000 B)."
                ),
            ),
        )

    def test_download_warnsize_request_meta(self):
        crawler = get_crawler()
        spider = self.spider_class.from_crawler(crawler, "example.com")
        body_path = Path(tests_datadir, "compressed", "bomb-gzip.bin")
        body = body_path.read_bytes()
        request = Request(
            url="https://example.com", meta={"download_warnsize": 10_000_000}
        )
        response = Response(url="https://example.com", body=body, request=request)
        with LogCapture(
            "scrapy.spiders.sitemap", propagate=False, level=WARNING
        ) as log:
            spider._get_sitemap_body(response)
        log.check(
            (
                "scrapy.spiders.sitemap",
                "WARNING",
                (
                    "<200 https://example.com> body size after decompression "
                    "(11511612 B) is larger than the download warning size "
                    "(10000000 B)."
                ),
            ),
        )

    @deferred_f_from_coro_f
    async def test_sitemap_urls(self):
        class TestSpider(self.spider_class):
            name = "test"
            sitemap_urls = ["https://toscrape.com/sitemap.xml"]

        crawler = get_crawler(TestSpider)
        spider = TestSpider.from_crawler(crawler)
        with warnings.catch_warnings():
            warnings.simplefilter("error")
            requests = [request async for request in spider.start()]

        assert len(requests) == 1
        request = requests[0]
        assert request.url == "https://toscrape.com/sitemap.xml"
        assert request.dont_filter is False
        assert request.callback == spider._parse_sitemap


class TestDeprecation:
    def test_crawl_spider(self):
        assert issubclass(CrawlSpider, Spider)
        assert isinstance(CrawlSpider(name="foo"), Spider)


class TestNoParseMethodSpider:
    spider_class = Spider

    def test_undefined_parse_method(self):
        spider = self.spider_class("example.com")
        text = b"Random text"
        resp = TextResponse(url="http://www.example.com/random_url", body=text)

        exc_msg = "Spider.parse callback is not defined"
        with pytest.raises(NotImplementedError, match=exc_msg):
            spider.parse(resp)<|MERGE_RESOLUTION|>--- conflicted
+++ resolved
@@ -1,7 +1,7 @@
 import gzip
 import warnings
 from io import BytesIO
-from logging import ERROR, WARNING
+from logging import WARNING
 from pathlib import Path
 from typing import Any
 from unittest import mock
@@ -464,21 +464,6 @@
         assert hasattr(spider, "_follow_links")
         assert not spider._follow_links
 
-<<<<<<< HEAD
-=======
-    @inlineCallbacks
-    def test_start_url(self):
-        class TestSpider(self.spider_class):
-            name = "test"
-            start_url = "https://www.example.com"
-
-        crawler = get_crawler(TestSpider)
-        with LogCapture("scrapy.core.engine", propagate=False, level=ERROR) as log:
-            yield crawler.crawl()
-        assert "Error while reading start items and requests" in str(log)
-        assert "did you miss an 's'?" in str(log)
-
->>>>>>> 8e3d211a
 
 class TestSitemapSpider(TestSpider):
     spider_class = SitemapSpider
