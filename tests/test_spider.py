--- conflicted
+++ resolved
@@ -54,14 +54,8 @@
         self.assertEqual(spider.foo, "bar")
 
     def test_spider_without_name(self):
-<<<<<<< HEAD
         spider = self.spider_class()
-        self.assertIsNone(spider.name)
-=======
-        """``__init__`` method arguments are assigned to spider attributes"""
-        self.assertRaises(ValueError, self.spider_class)
-        self.assertRaises(ValueError, self.spider_class, somearg="foo")
->>>>>>> 34e01a8a
+        self.assertFalse(hasattr(spider, "name"))
 
     def test_from_crawler_crawler_and_settings_population(self):
         crawler = get_crawler()
