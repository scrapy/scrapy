import dataclasses
import json
import marshal
import pickle
import re
import tempfile
import unittest
from datetime import datetime
from io import BytesIO
from warnings import catch_warnings, filterwarnings

import lxml.etree
from itemadapter import ItemAdapter

from scrapy.exceptions import ScrapyDeprecationWarning
from scrapy.exporters import (
    BaseItemExporter,
    CsvItemExporter,
    JsonItemExporter,
    JsonLinesItemExporter,
    MarshalItemExporter,
    PickleItemExporter,
    PprintItemExporter,
    PythonItemExporter,
    XmlItemExporter,
)
from scrapy.item import Field, Item
from scrapy.utils.python import to_unicode


def custom_serializer(value):
    return str(int(value) + 2)


class TestItem(Item):
    name = Field()
    age = Field()


class CustomFieldItem(Item):
    name = Field()
    age = Field(serializer=custom_serializer)


@dataclasses.dataclass
class TestDataClass:
    name: str
    age: int


@dataclasses.dataclass
class CustomFieldDataclass:
    name: str
    age: int = dataclasses.field(metadata={"serializer": custom_serializer})


class BaseItemExporterTest(unittest.TestCase):

    item_class = TestItem
    custom_field_item_class = CustomFieldItem

    def setUp(self):
        self.i = self.item_class(name="John\xa3", age="22")
        self.output = BytesIO()
        self.ie = self._get_exporter()

    def _get_exporter(self, **kwargs):
        return BaseItemExporter(**kwargs)

    def _check_output(self):
        pass

    def _assert_expected_item(self, exported_dict):
        for k, v in exported_dict.items():
            exported_dict[k] = to_unicode(v)
        self.assertEqual(self.i, self.item_class(**exported_dict))

    def _get_nonstring_types_item(self):
        return {
            "boolean": False,
            "number": 22,
            "time": datetime(2015, 1, 1, 1, 1, 1),
            "float": 3.14,
        }

    def assertItemExportWorks(self, item):
        self.ie.start_exporting()
        try:
            self.ie.export_item(item)
        except NotImplementedError:
            if self.ie.__class__ is not BaseItemExporter:
                raise
        self.ie.finish_exporting()
        # Delete the item exporter object, so that if it causes the output
        # file handle be closed, which should not be the case, follow-up
        # interactions with the output file handle will surface the issue.
        del self.ie
        self._check_output()

    def test_export_item(self):
        self.assertItemExportWorks(self.i)

    def test_export_dict_item(self):
        self.assertItemExportWorks(ItemAdapter(self.i).asdict())

    def test_serialize_field(self):
        a = ItemAdapter(self.i)
        res = self.ie.serialize_field(a.get_field_meta("name"), "name", a["name"])
        self.assertEqual(res, "John\xa3")

        res = self.ie.serialize_field(a.get_field_meta("age"), "age", a["age"])
        self.assertEqual(res, "22")

    def test_fields_to_export(self):
        ie = self._get_exporter(fields_to_export=["name"])
        self.assertEqual(
            list(ie._get_serialized_fields(self.i)), [("name", "John\xa3")]
        )

        ie = self._get_exporter(fields_to_export=["name"], encoding="latin-1")
        _, name = list(ie._get_serialized_fields(self.i))[0]
        assert isinstance(name, str)
        self.assertEqual(name, "John\xa3")

        ie = self._get_exporter(fields_to_export={"name": "名稱"})
        self.assertEqual(list(ie._get_serialized_fields(self.i)), [("名稱", "John\xa3")])

    def test_field_custom_serializer(self):
        i = self.custom_field_item_class(name="John\xa3", age="22")
        a = ItemAdapter(i)
        ie = self._get_exporter()
        self.assertEqual(
            ie.serialize_field(a.get_field_meta("name"), "name", a["name"]), "John\xa3"
        )
        self.assertEqual(
            ie.serialize_field(a.get_field_meta("age"), "age", a["age"]), "24"
        )


class BaseItemExporterDataclassTest(BaseItemExporterTest):
    item_class = TestDataClass
    custom_field_item_class = CustomFieldDataclass


class PythonItemExporterTest(BaseItemExporterTest):
    def _get_exporter(self, **kwargs):
        return PythonItemExporter(binary=False, **kwargs)

    def test_invalid_option(self):
        with self.assertRaisesRegex(TypeError, "Unexpected options: invalid_option"):
            PythonItemExporter(invalid_option="something")

    def test_nested_item(self):
        i1 = self.item_class(name="Joseph", age="22")
        i2 = dict(name="Maria", age=i1)
        i3 = self.item_class(name="Jesus", age=i2)
        ie = self._get_exporter()
        exported = ie.export_item(i3)
        self.assertEqual(type(exported), dict)
        self.assertEqual(
            exported,
            {
                "age": {"age": {"age": "22", "name": "Joseph"}, "name": "Maria"},
                "name": "Jesus",
            },
        )
        self.assertEqual(type(exported["age"]), dict)
        self.assertEqual(type(exported["age"]["age"]), dict)

    def test_export_list(self):
        i1 = self.item_class(name="Joseph", age="22")
        i2 = self.item_class(name="Maria", age=[i1])
        i3 = self.item_class(name="Jesus", age=[i2])
        ie = self._get_exporter()
        exported = ie.export_item(i3)
        self.assertEqual(
            exported,
            {
                "age": [{"age": [{"age": "22", "name": "Joseph"}], "name": "Maria"}],
                "name": "Jesus",
            },
        )
        self.assertEqual(type(exported["age"][0]), dict)
        self.assertEqual(type(exported["age"][0]["age"][0]), dict)

    def test_export_item_dict_list(self):
        i1 = self.item_class(name="Joseph", age="22")
        i2 = dict(name="Maria", age=[i1])
        i3 = self.item_class(name="Jesus", age=[i2])
        ie = self._get_exporter()
        exported = ie.export_item(i3)
        self.assertEqual(
            exported,
            {
                "age": [{"age": [{"age": "22", "name": "Joseph"}], "name": "Maria"}],
                "name": "Jesus",
            },
        )
        self.assertEqual(type(exported["age"][0]), dict)
        self.assertEqual(type(exported["age"][0]["age"][0]), dict)

    def test_export_binary(self):
        with catch_warnings():
            filterwarnings("ignore", category=ScrapyDeprecationWarning)
            exporter = PythonItemExporter(binary=True)
            value = self.item_class(name="John\xa3", age="22")
            expected = {b"name": b"John\xc2\xa3", b"age": b"22"}
            self.assertEqual(expected, exporter.export_item(value))

    def test_nonstring_types_item(self):
        item = self._get_nonstring_types_item()
        ie = self._get_exporter()
        exported = ie.export_item(item)
        self.assertEqual(exported, item)


class PythonItemExporterDataclassTest(PythonItemExporterTest):
    item_class = TestDataClass
    custom_field_item_class = CustomFieldDataclass


class PprintItemExporterTest(BaseItemExporterTest):
    def _get_exporter(self, **kwargs):
        return PprintItemExporter(self.output, **kwargs)

    def _check_output(self):
        self._assert_expected_item(eval(self.output.getvalue()))


class PprintItemExporterDataclassTest(PprintItemExporterTest):
    item_class = TestDataClass
    custom_field_item_class = CustomFieldDataclass


class PickleItemExporterTest(BaseItemExporterTest):
    def _get_exporter(self, **kwargs):
        return PickleItemExporter(self.output, **kwargs)

    def _check_output(self):
        self._assert_expected_item(pickle.loads(self.output.getvalue()))

    def test_export_multiple_items(self):
        i1 = self.item_class(name="hello", age="world")
        i2 = self.item_class(name="bye", age="world")
        f = BytesIO()
        ie = PickleItemExporter(f)
        ie.start_exporting()
        ie.export_item(i1)
        ie.export_item(i2)
        ie.finish_exporting()
        del ie  # See the first “del self.ie” in this file for context.
        f.seek(0)
        self.assertEqual(self.item_class(**pickle.load(f)), i1)
        self.assertEqual(self.item_class(**pickle.load(f)), i2)

    def test_nonstring_types_item(self):
        item = self._get_nonstring_types_item()
        fp = BytesIO()
        ie = PickleItemExporter(fp)
        ie.start_exporting()
        ie.export_item(item)
        ie.finish_exporting()
        del ie  # See the first “del self.ie” in this file for context.
        self.assertEqual(pickle.loads(fp.getvalue()), item)


class PickleItemExporterDataclassTest(PickleItemExporterTest):
    item_class = TestDataClass
    custom_field_item_class = CustomFieldDataclass


class MarshalItemExporterTest(BaseItemExporterTest):
    def _get_exporter(self, **kwargs):
        self.output = tempfile.TemporaryFile()
        return MarshalItemExporter(self.output, **kwargs)

    def _check_output(self):
        self.output.seek(0)
        self._assert_expected_item(marshal.load(self.output))

    def test_nonstring_types_item(self):
        item = self._get_nonstring_types_item()
        item.pop("time")  # datetime is not marshallable
        fp = tempfile.TemporaryFile()
        ie = MarshalItemExporter(fp)
        ie.start_exporting()
        ie.export_item(item)
        ie.finish_exporting()
        del ie  # See the first “del self.ie” in this file for context.
        fp.seek(0)
        self.assertEqual(marshal.load(fp), item)


class MarshalItemExporterDataclassTest(MarshalItemExporterTest):
    item_class = TestDataClass
    custom_field_item_class = CustomFieldDataclass


class CsvItemExporterTest(BaseItemExporterTest):
    def _get_exporter(self, **kwargs):
        self.output = tempfile.TemporaryFile()
        return CsvItemExporter(self.output, **kwargs)

    def assertCsvEqual(self, first, second, msg=None):
        def split_csv(csv):
            return [
                sorted(re.split(r"(,|\s+)", line))
                for line in to_unicode(csv).splitlines(True)
            ]

        return self.assertEqual(split_csv(first), split_csv(second), msg=msg)

    def _check_output(self):
        self.output.seek(0)
        self.assertCsvEqual(
            to_unicode(self.output.read()), "age,name\r\n22,John\xa3\r\n"
        )

    def assertExportResult(self, item, expected, **kwargs):
        fp = BytesIO()
        ie = CsvItemExporter(fp, **kwargs)
        ie.start_exporting()
        ie.export_item(item)
        ie.finish_exporting()
        del ie  # See the first “del self.ie” in this file for context.
        self.assertCsvEqual(fp.getvalue(), expected)

    def test_header_export_all(self):
        self.assertExportResult(
            item=self.i,
            fields_to_export=ItemAdapter(self.i).field_names(),
            expected=b"age,name\r\n22,John\xc2\xa3\r\n",
        )

    def test_header_export_all_dict(self):
        self.assertExportResult(
            item=ItemAdapter(self.i).asdict(),
            expected=b"age,name\r\n22,John\xc2\xa3\r\n",
        )

    def test_header_export_single_field(self):
        for item in [self.i, ItemAdapter(self.i).asdict()]:
            self.assertExportResult(
                item=item,
                fields_to_export=["age"],
                expected=b"age\r\n22\r\n",
            )

    def test_header_export_two_items(self):
        for item in [self.i, ItemAdapter(self.i).asdict()]:
            output = BytesIO()
            ie = CsvItemExporter(output)
            ie.start_exporting()
            ie.export_item(item)
            ie.export_item(item)
            ie.finish_exporting()
<<<<<<< HEAD
            del ie  # See the first “del self.ie” in this file for context.
            self.assertCsvEqual(output.getvalue(),
                                b'age,name\r\n22,John\xc2\xa3\r\n22,John\xc2\xa3\r\n')
=======
            self.assertCsvEqual(
                output.getvalue(), b"age,name\r\n22,John\xc2\xa3\r\n22,John\xc2\xa3\r\n"
            )
>>>>>>> c34ca4ae

    def test_header_no_header_line(self):
        for item in [self.i, ItemAdapter(self.i).asdict()]:
            self.assertExportResult(
                item=item,
                include_headers_line=False,
                expected=b"22,John\xc2\xa3\r\n",
            )

    def test_join_multivalue(self):
        class TestItem2(Item):
            name = Field()
            friends = Field()

        for cls in TestItem2, dict:
            self.assertExportResult(
                item=cls(name="John", friends=["Mary", "Paul"]),
                include_headers_line=False,
                expected='"Mary,Paul",John\r\n',
            )

    def test_join_multivalue_not_strings(self):
        self.assertExportResult(
            item=dict(name="John", friends=[4, 8]),
            include_headers_line=False,
            expected='"[4, 8]",John\r\n',
        )

    def test_nonstring_types_item(self):
        self.assertExportResult(
            item=self._get_nonstring_types_item(),
            include_headers_line=False,
            expected="22,False,3.14,2015-01-01 01:01:01\r\n",
        )

    def test_errors_default(self):
        with self.assertRaises(UnicodeEncodeError):
            self.assertExportResult(
                item=dict(text="W\u0275\u200Brd"),
                expected=None,
                encoding="windows-1251",
            )

    def test_errors_xmlcharrefreplace(self):
        self.assertExportResult(
            item=dict(text="W\u0275\u200Brd"),
            include_headers_line=False,
            expected="W&#629;&#8203;rd\r\n",
            encoding="windows-1251",
            errors="xmlcharrefreplace",
        )


class CsvItemExporterDataclassTest(CsvItemExporterTest):
    item_class = TestDataClass
    custom_field_item_class = CustomFieldDataclass


class XmlItemExporterTest(BaseItemExporterTest):
    def _get_exporter(self, **kwargs):
        return XmlItemExporter(self.output, **kwargs)

    def assertXmlEquivalent(self, first, second, msg=None):
        def xmltuple(elem):
            children = list(elem.iterchildren())
            if children:
                return [(child.tag, sorted(xmltuple(child))) for child in children]
            return [(elem.tag, [(elem.text, ())])]

        def xmlsplit(xmlcontent):
            doc = lxml.etree.fromstring(xmlcontent)
            return xmltuple(doc)

        return self.assertEqual(xmlsplit(first), xmlsplit(second), msg)

    def assertExportResult(self, item, expected_value):
        fp = BytesIO()
        ie = XmlItemExporter(fp)
        ie.start_exporting()
        ie.export_item(item)
        ie.finish_exporting()
        del ie  # See the first “del self.ie” in this file for context.
        self.assertXmlEquivalent(fp.getvalue(), expected_value)

    def _check_output(self):
        expected_value = (
            b'<?xml version="1.0" encoding="utf-8"?>\n'
            b"<items><item><age>22</age><name>John\xc2\xa3</name></item></items>"
        )
        self.assertXmlEquivalent(self.output.getvalue(), expected_value)

    def test_multivalued_fields(self):
        self.assertExportResult(
            self.item_class(name=["John\xa3", "Doe"], age=[1, 2, 3]),
            b"""<?xml version="1.0" encoding="utf-8"?>\n
            <items>
                <item>
                    <name><value>John\xc2\xa3</value><value>Doe</value></name>
                    <age><value>1</value><value>2</value><value>3</value></age>
                </item>
            </items>
            """,
        )

    def test_nested_item(self):
        i1 = dict(name="foo\xa3hoo", age="22")
        i2 = dict(name="bar", age=i1)
        i3 = self.item_class(name="buz", age=i2)

        self.assertExportResult(
            i3,
            b"""<?xml version="1.0" encoding="utf-8"?>\n
                <items>
                    <item>
                        <age>
                            <age>
                                <age>22</age>
                                <name>foo\xc2\xa3hoo</name>
                            </age>
                            <name>bar</name>
                        </age>
                        <name>buz</name>
                    </item>
                </items>
            """,
        )

    def test_nested_list_item(self):
        i1 = dict(name="foo")
        i2 = dict(name="bar", v2={"egg": ["spam"]})
        i3 = self.item_class(name="buz", age=[i1, i2])

        self.assertExportResult(
            i3,
            b"""<?xml version="1.0" encoding="utf-8"?>\n
                <items>
                    <item>
                        <age>
                            <value><name>foo</name></value>
                            <value><name>bar</name><v2><egg><value>spam</value></egg></v2></value>
                        </age>
                        <name>buz</name>
                    </item>
                </items>
            """,
        )

    def test_nonstring_types_item(self):
        item = self._get_nonstring_types_item()
        self.assertExportResult(
            item,
            b"""<?xml version="1.0" encoding="utf-8"?>\n
                <items>
                   <item>
                       <float>3.14</float>
                       <boolean>False</boolean>
                       <number>22</number>
                       <time>2015-01-01 01:01:01</time>
                   </item>
                </items>
            """,
        )


class XmlItemExporterDataclassTest(XmlItemExporterTest):

    item_class = TestDataClass
    custom_field_item_class = CustomFieldDataclass


class JsonLinesItemExporterTest(BaseItemExporterTest):

    _expected_nested = {
        "name": "Jesus",
        "age": {"name": "Maria", "age": {"name": "Joseph", "age": "22"}},
    }

    def _get_exporter(self, **kwargs):
        return JsonLinesItemExporter(self.output, **kwargs)

    def _check_output(self):
        exported = json.loads(to_unicode(self.output.getvalue().strip()))
        self.assertEqual(exported, ItemAdapter(self.i).asdict())

    def test_nested_item(self):
        i1 = self.item_class(name="Joseph", age="22")
        i2 = dict(name="Maria", age=i1)
        i3 = self.item_class(name="Jesus", age=i2)
        self.ie.start_exporting()
        self.ie.export_item(i3)
        self.ie.finish_exporting()
        del self.ie  # See the first “del self.ie” in this file for context.
        exported = json.loads(to_unicode(self.output.getvalue()))
        self.assertEqual(exported, self._expected_nested)

    def test_extra_keywords(self):
        self.ie = self._get_exporter(sort_keys=True)
        self.test_export_item()
        self._check_output()
        self.assertRaises(TypeError, self._get_exporter, foo_unknown_keyword_bar=True)

    def test_nonstring_types_item(self):
        item = self._get_nonstring_types_item()
        self.ie.start_exporting()
        self.ie.export_item(item)
        self.ie.finish_exporting()
        del self.ie  # See the first “del self.ie” in this file for context.
        exported = json.loads(to_unicode(self.output.getvalue()))
        item["time"] = str(item["time"])
        self.assertEqual(exported, item)


class JsonLinesItemExporterDataclassTest(JsonLinesItemExporterTest):

    item_class = TestDataClass
    custom_field_item_class = CustomFieldDataclass


class JsonItemExporterTest(JsonLinesItemExporterTest):

    _expected_nested = [JsonLinesItemExporterTest._expected_nested]

    def _get_exporter(self, **kwargs):
        return JsonItemExporter(self.output, **kwargs)

    def _check_output(self):
        exported = json.loads(to_unicode(self.output.getvalue().strip()))
        self.assertEqual(exported, [ItemAdapter(self.i).asdict()])

    def assertTwoItemsExported(self, item):
        self.ie.start_exporting()
        self.ie.export_item(item)
        self.ie.export_item(item)
        self.ie.finish_exporting()
        del self.ie  # See the first “del self.ie” in this file for context.
        exported = json.loads(to_unicode(self.output.getvalue()))
        self.assertEqual(
            exported, [ItemAdapter(item).asdict(), ItemAdapter(item).asdict()]
        )

    def test_two_items(self):
        self.assertTwoItemsExported(self.i)

    def test_two_dict_items(self):
        self.assertTwoItemsExported(ItemAdapter(self.i).asdict())

    def test_nested_item(self):
        i1 = self.item_class(name="Joseph\xa3", age="22")
        i2 = self.item_class(name="Maria", age=i1)
        i3 = self.item_class(name="Jesus", age=i2)
        self.ie.start_exporting()
        self.ie.export_item(i3)
        self.ie.finish_exporting()
        del self.ie  # See the first “del self.ie” in this file for context.
        exported = json.loads(to_unicode(self.output.getvalue()))
        expected = {
            "name": "Jesus",
            "age": {"name": "Maria", "age": ItemAdapter(i1).asdict()},
        }
        self.assertEqual(exported, [expected])

    def test_nested_dict_item(self):
        i1 = dict(name="Joseph\xa3", age="22")
        i2 = self.item_class(name="Maria", age=i1)
        i3 = dict(name="Jesus", age=i2)
        self.ie.start_exporting()
        self.ie.export_item(i3)
        self.ie.finish_exporting()
        del self.ie  # See the first “del self.ie” in this file for context.
        exported = json.loads(to_unicode(self.output.getvalue()))
        expected = {"name": "Jesus", "age": {"name": "Maria", "age": i1}}
        self.assertEqual(exported, [expected])

    def test_nonstring_types_item(self):
        item = self._get_nonstring_types_item()
        self.ie.start_exporting()
        self.ie.export_item(item)
        self.ie.finish_exporting()
        del self.ie  # See the first “del self.ie” in this file for context.
        exported = json.loads(to_unicode(self.output.getvalue()))
        item["time"] = str(item["time"])
        self.assertEqual(exported, [item])


class JsonItemExporterDataclassTest(JsonItemExporterTest):

    item_class = TestDataClass
    custom_field_item_class = CustomFieldDataclass


class CustomExporterItemTest(unittest.TestCase):

    item_class = TestItem

    def setUp(self):
        if self.item_class is None:
            raise unittest.SkipTest("item class is None")

    def test_exporter_custom_serializer(self):
        class CustomItemExporter(BaseItemExporter):
            def serialize_field(self, field, name, value):
                if name == "age":
                    return str(int(value) + 1)
                return super().serialize_field(field, name, value)

        i = self.item_class(name="John", age="22")
        a = ItemAdapter(i)
        ie = CustomItemExporter()

        self.assertEqual(
            ie.serialize_field(a.get_field_meta("name"), "name", a["name"]), "John"
        )
        self.assertEqual(
            ie.serialize_field(a.get_field_meta("age"), "age", a["age"]), "23"
        )

        i2 = {"name": "John", "age": "22"}
        self.assertEqual(ie.serialize_field({}, "name", i2["name"]), "John")
        self.assertEqual(ie.serialize_field({}, "age", i2["age"]), "23")


class CustomExporterDataclassTest(CustomExporterItemTest):

    item_class = TestDataClass


if __name__ == "__main__":
    unittest.main()<|MERGE_RESOLUTION|>--- conflicted
+++ resolved
@@ -354,15 +354,10 @@
             ie.export_item(item)
             ie.export_item(item)
             ie.finish_exporting()
-<<<<<<< HEAD
             del ie  # See the first “del self.ie” in this file for context.
-            self.assertCsvEqual(output.getvalue(),
-                                b'age,name\r\n22,John\xc2\xa3\r\n22,John\xc2\xa3\r\n')
-=======
             self.assertCsvEqual(
                 output.getvalue(), b"age,name\r\n22,John\xc2\xa3\r\n22,John\xc2\xa3\r\n"
             )
->>>>>>> c34ca4ae
 
     def test_header_no_header_line(self):
         for item in [self.i, ItemAdapter(self.i).asdict()]:
