--- conflicted
+++ resolved
@@ -58,12 +58,7 @@
     caplog: pytest.LogCaptureFixture,
 ) -> None:
     with caplog.at_level(INFO):
-<<<<<<< HEAD
         process_spider_output(mw)
-    ric = stats.get_value("urllength/request_ignored_count", spider=spider)
-=======
-        process_spider_output(mw, spider)
     ric = stats.get_value("urllength/request_ignored_count")
->>>>>>> b6833081
     assert ric == 1
     assert f"Ignoring link (url length > {maxlength})" in caplog.text