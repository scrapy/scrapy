--- conflicted
+++ resolved
@@ -50,11 +50,6 @@
 def test_middleware_works(mw: UrlLengthMiddleware, spider: Spider) -> None:
     assert process_spider_output(mw, spider) == [short_url_req]
 
-<<<<<<< HEAD
-        ric = self.stats.get_value("urllength/request_ignored_count")
-        assert ric == 1
-=======
->>>>>>> 3c546bdb
 
 def test_logging(
     stats: StatsCollector,
@@ -64,6 +59,6 @@
 ) -> None:
     with caplog.at_level(INFO):
         process_spider_output(mw, spider)
-    ric = stats.get_value("urllength/request_ignored_count", spider=spider)
+    ric = stats.get_value("urllength/request_ignored_count")
     assert ric == 1
     assert f"Ignoring link (url length > {maxlength})" in caplog.text