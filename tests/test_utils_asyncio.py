--- conflicted
+++ resolved
@@ -1,40 +1,10 @@
 import pytest
 
-<<<<<<< HEAD
-from scrapy.utils.defer import deferred_f_from_coro_f
-from scrapy.utils.reactor import (
-    _asyncio_reactor_path,
-    install_reactor,
-    is_asyncio_reactor_installed,
-    set_asyncio_event_loop,
-)
-=======
 from scrapy.utils.asyncio import is_asyncio_available
->>>>>>> 916fe509
 
 
 @pytest.mark.usefixtures("reactor_pytest")
 class TestAsyncio:
     def test_is_asyncio_available(self):
         # the result should depend only on the pytest --reactor argument
-<<<<<<< HEAD
-        assert is_asyncio_reactor_installed() == (self.reactor_pytest != "default")
-
-    def test_install_asyncio_reactor(self):
-        from twisted.internet import reactor as original_reactor
-
-        with warnings.catch_warnings(record=True) as w:
-            install_reactor(_asyncio_reactor_path)
-            assert len(w) == 0
-        from twisted.internet import reactor  # pylint: disable=reimported
-
-        assert original_reactor == reactor
-
-    @pytest.mark.only_asyncio
-    @deferred_f_from_coro_f
-    async def test_set_asyncio_event_loop(self):
-        install_reactor(_asyncio_reactor_path)
-        assert set_asyncio_event_loop(None) is asyncio.get_running_loop()
-=======
-        assert is_asyncio_available() == (self.reactor_pytest != "default")
->>>>>>> 916fe509
+        assert is_asyncio_available() == (self.reactor_pytest != "default")