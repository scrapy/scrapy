"""Base classes for HTTP download handler tests."""

from __future__ import annotations

import json
import sys
from abc import ABC, abstractmethod
from typing import TYPE_CHECKING, Any
from unittest import mock

import pytest
from pytest_twisted import async_yield_fixture
from testfixtures import LogCapture
from twisted.internet import defer, error
from twisted.web._newclient import ResponseFailed
from twisted.web.http import _DataLoss

from scrapy.http import Headers, HtmlResponse, Request, Response, TextResponse
from scrapy.spiders import Spider
<<<<<<< HEAD
from scrapy.utils.defer import deferred_from_coro, maybe_deferred_to_future
=======
from scrapy.utils.asyncio import call_later
from scrapy.utils.defer import (
    deferred_f_from_coro_f,
    deferred_from_coro,
    maybe_deferred_to_future,
)
>>>>>>> 552f2fb9
from scrapy.utils.misc import build_from_crawler
from scrapy.utils.spider import DefaultSpider
from scrapy.utils.test import get_crawler
from tests import NON_EXISTING_RESOLVABLE
from tests.mockserver.proxy_echo import ProxyEchoMockServer
from tests.mockserver.simple_https import SimpleMockServer
from tests.spiders import SingleRequestSpider
from tests.utils.decorators import deferred_f_from_coro_f

if TYPE_CHECKING:
    from collections.abc import AsyncGenerator, Generator

    from scrapy.core.downloader.handlers import DownloadHandlerProtocol
    from tests.mockserver.http import MockServer


async def download_request(
    download_handler: DownloadHandlerProtocol,
    request: Request,
    spider: Spider = DefaultSpider(),
) -> Response:
    return await maybe_deferred_to_future(
        download_handler.download_request(request, spider)
    )


async def close_dh(dh: DownloadHandlerProtocol) -> None:
    # needed because the interface of close() is not clearly defined
    if not hasattr(dh, "close"):
        return
    c = dh.close()
    if c is None:
        return
    # covers coroutines and Deferreds; won't work if close() uses Futures inside
    await c


class TestHttpBase(ABC):
    is_secure = False

    @property
    @abstractmethod
    def download_handler_cls(self) -> type[DownloadHandlerProtocol]:
        raise NotImplementedError

    @async_yield_fixture
    async def download_handler(self) -> AsyncGenerator[DownloadHandlerProtocol]:
        dh = build_from_crawler(self.download_handler_cls, get_crawler())

        yield dh

        await close_dh(dh)

    @deferred_f_from_coro_f
    async def test_download(
        self, mockserver: MockServer, download_handler: DownloadHandlerProtocol
    ) -> None:
        request = Request(mockserver.url("/text", is_secure=self.is_secure))
        response = await download_request(download_handler, request)
        assert response.body == b"Works"

    @deferred_f_from_coro_f
    async def test_download_head(
        self, mockserver: MockServer, download_handler: DownloadHandlerProtocol
    ) -> None:
        request = Request(
            mockserver.url("/text", is_secure=self.is_secure), method="HEAD"
        )
        response = await download_request(download_handler, request)
        assert response.body == b""

    @deferred_f_from_coro_f
    async def test_redirect_status(
        self, mockserver: MockServer, download_handler: DownloadHandlerProtocol
    ) -> None:
        request = Request(mockserver.url("/redirect", is_secure=self.is_secure))
        response = await download_request(download_handler, request)
        assert response.status == 302

    @deferred_f_from_coro_f
    async def test_redirect_status_head(
        self, mockserver: MockServer, download_handler: DownloadHandlerProtocol
    ) -> None:
        request = Request(
            mockserver.url("/redirect", is_secure=self.is_secure), method="HEAD"
        )
        response = await download_request(download_handler, request)
        assert response.status == 302

    @deferred_f_from_coro_f
    async def test_timeout_download_from_spider_nodata_rcvd(
        self,
        mockserver: MockServer,
        download_handler: DownloadHandlerProtocol,
        reactor_pytest: str,
    ) -> None:
        if reactor_pytest == "asyncio" and sys.platform == "win32":
            # https://twistedmatrix.com/trac/ticket/10279
            pytest.skip(
                "This test produces DirtyReactorAggregateError on Windows with asyncio"
            )

        # client connects but no data is received
        meta = {"download_timeout": 0.5}
        request = Request(mockserver.url("/wait", is_secure=self.is_secure), meta=meta)
        d = deferred_from_coro(download_request(download_handler, request))
        with pytest.raises((defer.TimeoutError, error.TimeoutError)):
            await maybe_deferred_to_future(d)

    @deferred_f_from_coro_f
    async def test_timeout_download_from_spider_server_hangs(
        self,
        mockserver: MockServer,
        download_handler: DownloadHandlerProtocol,
        reactor_pytest: str,
    ) -> None:
        if reactor_pytest == "asyncio" and sys.platform == "win32":
            # https://twistedmatrix.com/trac/ticket/10279
            pytest.skip(
                "This test produces DirtyReactorAggregateError on Windows with asyncio"
            )
        # client connects, server send headers and some body bytes but hangs
        meta = {"download_timeout": 0.5}
        request = Request(
            mockserver.url("/hang-after-headers", is_secure=self.is_secure), meta=meta
        )
        d = deferred_from_coro(download_request(download_handler, request))
        with pytest.raises((defer.TimeoutError, error.TimeoutError)):
            await maybe_deferred_to_future(d)

    @pytest.mark.parametrize("send_header", [True, False])
    @deferred_f_from_coro_f
    async def test_host_header(
        self,
        send_header: bool,
        mockserver: MockServer,
        download_handler: DownloadHandlerProtocol,
    ) -> None:
        host_port = f"{mockserver.host}:{mockserver.port(is_secure=self.is_secure)}"
        request = Request(
            mockserver.url("/host", is_secure=self.is_secure),
            headers={"Host": host_port} if send_header else {},
        )
        response = await download_request(download_handler, request)
        assert response.body == host_port.encode()
        if send_header:
            assert request.headers.get("Host") == host_port.encode()
        else:
            assert not request.headers

    @deferred_f_from_coro_f
    async def test_content_length_zero_bodyless_post_request_headers(
        self, mockserver: MockServer, download_handler: DownloadHandlerProtocol
    ) -> None:
        """Tests if "Content-Length: 0" is sent for bodyless POST requests.

        This is not strictly required by HTTP RFCs but can cause trouble
        for some web servers.
        See:
        https://github.com/scrapy/scrapy/issues/823
        https://issues.apache.org/jira/browse/TS-2902
        https://github.com/kennethreitz/requests/issues/405
        https://bugs.python.org/issue14721
        """
        request = Request(
            mockserver.url("/contentlength", is_secure=self.is_secure), method="POST"
        )
        response = await download_request(download_handler, request)
        assert response.body == b"0"

    @deferred_f_from_coro_f
    async def test_content_length_zero_bodyless_post_only_one(
        self, mockserver: MockServer, download_handler: DownloadHandlerProtocol
    ) -> None:
        request = Request(
            mockserver.url("/echo", is_secure=self.is_secure), method="POST"
        )
        response = await download_request(download_handler, request)
        headers = Headers(json.loads(response.text)["headers"])
        contentlengths = headers.getlist("Content-Length")
        assert len(contentlengths) == 1
        assert contentlengths == [b"0"]

    @deferred_f_from_coro_f
    async def test_payload(
        self, mockserver: MockServer, download_handler: DownloadHandlerProtocol
    ) -> None:
        body = b"1" * 100  # PayloadResource requires body length to be 100
        request = Request(
            mockserver.url("/payload", is_secure=self.is_secure),
            method="POST",
            body=body,
        )
        response = await download_request(download_handler, request)
        assert response.body == body

    @deferred_f_from_coro_f
    async def test_response_header_content_length(
        self, mockserver: MockServer, download_handler: DownloadHandlerProtocol
    ) -> None:
        request = Request(
            mockserver.url("/text", is_secure=self.is_secure), method="GET"
        )
        response = await download_request(download_handler, request)
        assert response.headers[b"content-length"] == b"5"

    @pytest.mark.parametrize(
        ("filename", "body", "response_class"),
        [
            ("foo.html", b"", HtmlResponse),
            ("foo", b"<!DOCTYPE html>\n<title>.</title>", HtmlResponse),
        ],
    )
    @deferred_f_from_coro_f
    async def test_response_class(
        self,
        filename: str,
        body: bytes,
        response_class: type[Response],
        mockserver: MockServer,
        download_handler: DownloadHandlerProtocol,
    ) -> None:
        request = Request(
            mockserver.url(f"/{filename}", is_secure=self.is_secure), body=body
        )
        response = await download_request(download_handler, request)
        assert type(response) is response_class  # pylint: disable=unidiomatic-typecheck

    @deferred_f_from_coro_f
    async def test_get_duplicate_header(
        self, mockserver: MockServer, download_handler: DownloadHandlerProtocol
    ) -> None:
        request = Request(mockserver.url("/duplicate-header", is_secure=self.is_secure))
        response = await download_request(download_handler, request)
        assert response.headers.getlist(b"Set-Cookie") == [b"a=b", b"c=d"]


class TestHttp11Base(TestHttpBase):
    """HTTP 1.1 test case"""

    @deferred_f_from_coro_f
    async def test_download_without_maxsize_limit(
        self, mockserver: MockServer, download_handler: DownloadHandlerProtocol
    ) -> None:
        request = Request(mockserver.url("/text", is_secure=self.is_secure))
        response = await download_request(download_handler, request)
        assert response.body == b"Works"

    @deferred_f_from_coro_f
    async def test_response_class_choosing_request(
        self, mockserver: MockServer, download_handler: DownloadHandlerProtocol
    ) -> None:
        """Tests choosing of correct response type
        in case of Content-Type is empty but body contains text.
        """
        body = b"Some plain text\ndata with tabs\t and null bytes\0"
        request = Request(
            mockserver.url("/nocontenttype", is_secure=self.is_secure), body=body
        )
        response = await download_request(download_handler, request)
        assert type(response) is TextResponse  # pylint: disable=unidiomatic-typecheck

    @deferred_f_from_coro_f
    async def test_download_with_maxsize(
        self, mockserver: MockServer, download_handler: DownloadHandlerProtocol
    ) -> None:
        request = Request(mockserver.url("/text", is_secure=self.is_secure))

        # 10 is minimal size for this request and the limit is only counted on
        # response body. (regardless of headers)
        response = await download_request(
            download_handler, request, Spider("foo", download_maxsize=5)
        )
        assert response.body == b"Works"

        with pytest.raises((defer.CancelledError, error.ConnectionAborted)):
            await download_request(
                download_handler, request, Spider("foo", download_maxsize=4)
            )

    @deferred_f_from_coro_f
    async def test_download_with_maxsize_very_large_file(
        self, mockserver: MockServer, download_handler: DownloadHandlerProtocol
    ) -> None:
        # TODO: the logger check is specific to scrapy.core.downloader.handlers.http11
        with mock.patch("scrapy.core.downloader.handlers.http11.logger") as logger:
            request = Request(
                mockserver.url("/largechunkedfile", is_secure=self.is_secure)
            )

            def check(logger: mock.Mock) -> None:
                logger.warning.assert_called_once_with(mock.ANY, mock.ANY)

            with pytest.raises((defer.CancelledError, error.ConnectionAborted)):
                await download_request(
                    download_handler, request, Spider("foo", download_maxsize=1500)
                )

            # As the error message is logged in the dataReceived callback, we
            # have to give a bit of time to the reactor to process the queue
            # after closing the connection.
            d: defer.Deferred[mock.Mock] = defer.Deferred()
            d.addCallback(check)
            call_later(0.1, d.callback, logger)
            await maybe_deferred_to_future(d)

    @deferred_f_from_coro_f
    async def test_download_with_maxsize_per_req(
        self, mockserver: MockServer, download_handler: DownloadHandlerProtocol
    ) -> None:
        meta = {"download_maxsize": 2}
        request = Request(mockserver.url("/text", is_secure=self.is_secure), meta=meta)
        with pytest.raises((defer.CancelledError, error.ConnectionAborted)):
            await download_request(download_handler, request)

    @deferred_f_from_coro_f
    async def test_download_with_small_maxsize_per_spider(
        self, mockserver: MockServer, download_handler: DownloadHandlerProtocol
    ) -> None:
        request = Request(mockserver.url("/text", is_secure=self.is_secure))
        with pytest.raises((defer.CancelledError, error.ConnectionAborted)):
            await download_request(
                download_handler, request, Spider("foo", download_maxsize=2)
            )

    @deferred_f_from_coro_f
    async def test_download_with_large_maxsize_per_spider(
        self, mockserver: MockServer, download_handler: DownloadHandlerProtocol
    ) -> None:
        request = Request(mockserver.url("/text", is_secure=self.is_secure))
        response = await download_request(
            download_handler, request, Spider("foo", download_maxsize=100)
        )
        assert response.body == b"Works"

    @deferred_f_from_coro_f
    async def test_download_chunked_content(
        self, mockserver: MockServer, download_handler: DownloadHandlerProtocol
    ) -> None:
        request = Request(mockserver.url("/chunked", is_secure=self.is_secure))
        response = await download_request(download_handler, request)
        assert response.body == b"chunked content\n"

    @pytest.mark.parametrize("url", ["broken", "broken-chunked"])
    @deferred_f_from_coro_f
    async def test_download_cause_data_loss(
        self,
        url: str,
        mockserver: MockServer,
        download_handler: DownloadHandlerProtocol,
    ) -> None:
        # TODO: this one checks for Twisted-specific exceptions
        request = Request(mockserver.url(f"/{url}", is_secure=self.is_secure))
        with pytest.raises(ResponseFailed) as exc_info:
            await download_request(download_handler, request)
        assert any(r.check(_DataLoss) for r in exc_info.value.reasons)

    @pytest.mark.parametrize("url", ["broken", "broken-chunked"])
    @deferred_f_from_coro_f
    async def test_download_allow_data_loss(
        self,
        url: str,
        mockserver: MockServer,
        download_handler: DownloadHandlerProtocol,
    ) -> None:
        request = Request(
            mockserver.url(f"/{url}", is_secure=self.is_secure),
            meta={"download_fail_on_dataloss": False},
        )
        response = await download_request(download_handler, request)
        assert response.flags == ["dataloss"]

    @pytest.mark.parametrize("url", ["broken", "broken-chunked"])
    @deferred_f_from_coro_f
    async def test_download_allow_data_loss_via_setting(
        self, url: str, mockserver: MockServer
    ) -> None:
        crawler = get_crawler(settings_dict={"DOWNLOAD_FAIL_ON_DATALOSS": False})
        download_handler = build_from_crawler(self.download_handler_cls, crawler)
        request = Request(mockserver.url(f"/{url}", is_secure=self.is_secure))
        try:
            response = await maybe_deferred_to_future(
                download_handler.download_request(request, DefaultSpider())
            )
        finally:
            d = download_handler.close()  # type: ignore[attr-defined]
            if d is not None:
                await maybe_deferred_to_future(d)
        assert response.flags == ["dataloss"]

    @deferred_f_from_coro_f
    async def test_protocol(
        self, mockserver: MockServer, download_handler: DownloadHandlerProtocol
    ) -> None:
        request = Request(
            mockserver.url("/host", is_secure=self.is_secure), method="GET"
        )
        response = await download_request(download_handler, request)
        assert response.protocol == "HTTP/1.1"


class TestHttps11Base(TestHttp11Base):
    is_secure = True

    tls_log_message = (
        'SSL connection certificate: issuer "/C=IE/O=Scrapy/CN=localhost", '
        'subject "/C=IE/O=Scrapy/CN=localhost"'
    )

    @deferred_f_from_coro_f
    async def test_tls_logging(self, mockserver: MockServer) -> None:
        crawler = get_crawler(
            settings_dict={"DOWNLOADER_CLIENT_TLS_VERBOSE_LOGGING": True}
        )
        download_handler = build_from_crawler(self.download_handler_cls, crawler)
        try:
            with LogCapture() as log_capture:
                request = Request(mockserver.url("/text", is_secure=self.is_secure))
                response = await maybe_deferred_to_future(
                    download_handler.download_request(request, DefaultSpider())
                )
                assert response.body == b"Works"
                log_capture.check_present(
                    ("scrapy.core.downloader.tls", "DEBUG", self.tls_log_message)
                )
        finally:
            d = download_handler.close()  # type: ignore[attr-defined]
            if d is not None:
                await maybe_deferred_to_future(d)


class TestSimpleHttpsBase(ABC):
    """Base class for special cases tested with just one simple request"""

    keyfile = "keys/localhost.key"
    certfile = "keys/localhost.crt"
    host = "localhost"
    cipher_string: str | None = None

    @pytest.fixture(scope="class")
    def simple_mockserver(self) -> Generator[SimpleMockServer]:
        with SimpleMockServer(
            self.keyfile, self.certfile, self.cipher_string
        ) as simple_mockserver:
            yield simple_mockserver

    @pytest.fixture(scope="class")
    def url(self, simple_mockserver: SimpleMockServer) -> str:
        # need to use self.host instead of what mockserver returns
        return f"https://{self.host}:{simple_mockserver.port(is_secure=True)}/file"

    @property
    @abstractmethod
    def download_handler_cls(self) -> type[DownloadHandlerProtocol]:
        raise NotImplementedError

    @async_yield_fixture
    async def download_handler(self) -> AsyncGenerator[DownloadHandlerProtocol]:
        if self.cipher_string is not None:
            settings_dict = {"DOWNLOADER_CLIENT_TLS_CIPHERS": self.cipher_string}
        else:
            settings_dict = None
        crawler = get_crawler(settings_dict=settings_dict)
        dh = build_from_crawler(self.download_handler_cls, crawler)

        yield dh

        await close_dh(dh)

    @deferred_f_from_coro_f
    async def test_download(
        self, url: str, download_handler: DownloadHandlerProtocol
    ) -> None:
        request = Request(url)
        response = await download_request(download_handler, request)
        assert response.body == b"0123456789"


class TestHttpsWrongHostnameBase(TestSimpleHttpsBase):
    # above tests use a server certificate for "localhost",
    # client connection to "localhost" too.
    # here we test that even if the server certificate is for another domain,
    # "www.example.com" in this case,
    # the tests still pass
    keyfile = "keys/example-com.key.pem"
    certfile = "keys/example-com.cert.pem"


class TestHttpsInvalidDNSIdBase(TestSimpleHttpsBase):
    """Connect to HTTPS hosts with IP while certificate uses domain names IDs."""

    host = "127.0.0.1"


class TestHttpsInvalidDNSPatternBase(TestSimpleHttpsBase):
    """Connect to HTTPS hosts where the certificate are issued to an ip instead of a domain."""

    keyfile = "keys/localhost.ip.key"
    certfile = "keys/localhost.ip.crt"


class TestHttpsCustomCiphersBase(TestSimpleHttpsBase):
    cipher_string = "CAMELLIA256-SHA"


class TestHttpWithCrawlerBase(ABC):
    @property
    @abstractmethod
    def settings_dict(self) -> dict[str, Any] | None:
        raise NotImplementedError

    is_secure = False

    @deferred_f_from_coro_f
    async def test_download_with_content_length(self, mockserver: MockServer) -> None:
        crawler = get_crawler(SingleRequestSpider, self.settings_dict)
        # http://localhost:8998/partial set Content-Length to 1024, use download_maxsize= 1000 to avoid
        # download it
        await maybe_deferred_to_future(
            crawler.crawl(
                seed=Request(
                    url=mockserver.url("/partial", is_secure=self.is_secure),
                    meta={"download_maxsize": 1000},
                )
            )
        )
        assert crawler.spider
        failure = crawler.spider.meta["failure"]  # type: ignore[attr-defined]
        assert isinstance(failure.value, defer.CancelledError)

    @deferred_f_from_coro_f
    async def test_download(self, mockserver: MockServer) -> None:
        crawler = get_crawler(SingleRequestSpider, self.settings_dict)
        await maybe_deferred_to_future(
            crawler.crawl(
                seed=Request(url=mockserver.url("", is_secure=self.is_secure))
            )
        )
        assert crawler.spider
        failure = crawler.spider.meta.get("failure")  # type: ignore[attr-defined]
        assert failure is None
        reason = crawler.spider.meta["close_reason"]  # type: ignore[attr-defined]
        assert reason == "finished"


class TestHttpProxyBase(ABC):
    is_secure = False
    expected_http_proxy_request_body = b"http://example.com"

    @property
    @abstractmethod
    def download_handler_cls(self) -> type[DownloadHandlerProtocol]:
        raise NotImplementedError

    @pytest.fixture(scope="session")
    def proxy_mockserver(self) -> Generator[ProxyEchoMockServer]:
        with ProxyEchoMockServer() as proxy:
            yield proxy

    @async_yield_fixture
    async def download_handler(self) -> AsyncGenerator[DownloadHandlerProtocol]:
        dh = build_from_crawler(self.download_handler_cls, get_crawler())

        yield dh

        await close_dh(dh)

    @deferred_f_from_coro_f
    async def test_download_with_proxy(
        self,
        proxy_mockserver: ProxyEchoMockServer,
        download_handler: DownloadHandlerProtocol,
    ) -> None:
        http_proxy = proxy_mockserver.url("", is_secure=self.is_secure)
        request = Request("http://example.com", meta={"proxy": http_proxy})
        response = await download_request(download_handler, request)
        assert response.status == 200
        assert response.url == request.url
        assert response.body == self.expected_http_proxy_request_body

    @deferred_f_from_coro_f
    async def test_download_without_proxy(
        self,
        proxy_mockserver: ProxyEchoMockServer,
        download_handler: DownloadHandlerProtocol,
    ) -> None:
        request = Request(
            proxy_mockserver.url("/path/to/resource", is_secure=self.is_secure)
        )
        response = await download_request(download_handler, request)
        assert response.status == 200
        assert response.url == request.url
        assert response.body == b"/path/to/resource"

    @deferred_f_from_coro_f
    async def test_download_with_proxy_https_timeout(
        self,
        proxy_mockserver: ProxyEchoMockServer,
        download_handler: DownloadHandlerProtocol,
    ) -> None:
        if NON_EXISTING_RESOLVABLE:
            pytest.skip("Non-existing hosts are resolvable")
        http_proxy = proxy_mockserver.url("", is_secure=self.is_secure)
        domain = "https://no-such-domain.nosuch"
        request = Request(domain, meta={"proxy": http_proxy, "download_timeout": 0.2})
        with pytest.raises(error.TimeoutError) as exc_info:
            await download_request(download_handler, request)
        assert domain in exc_info.value.osError

    @deferred_f_from_coro_f
    async def test_download_with_proxy_without_http_scheme(
        self,
        proxy_mockserver: ProxyEchoMockServer,
        download_handler: DownloadHandlerProtocol,
    ) -> None:
        http_proxy = f"{proxy_mockserver.host}:{proxy_mockserver.port()}"
        request = Request("http://example.com", meta={"proxy": http_proxy})
        response = await download_request(download_handler, request)
        assert response.status == 200
        assert response.url == request.url
        assert response.body == self.expected_http_proxy_request_body<|MERGE_RESOLUTION|>--- conflicted
+++ resolved
@@ -17,16 +17,8 @@
 
 from scrapy.http import Headers, HtmlResponse, Request, Response, TextResponse
 from scrapy.spiders import Spider
-<<<<<<< HEAD
+from scrapy.utils.asyncio import call_later
 from scrapy.utils.defer import deferred_from_coro, maybe_deferred_to_future
-=======
-from scrapy.utils.asyncio import call_later
-from scrapy.utils.defer import (
-    deferred_f_from_coro_f,
-    deferred_from_coro,
-    maybe_deferred_to_future,
-)
->>>>>>> 552f2fb9
 from scrapy.utils.misc import build_from_crawler
 from scrapy.utils.spider import DefaultSpider
 from scrapy.utils.test import get_crawler
