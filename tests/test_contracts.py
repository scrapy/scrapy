--- conflicted
+++ resolved
@@ -552,8 +552,9 @@
     def test_inherited_contracts(self):
         spider = InheritsTestSpider()
 
-<<<<<<< HEAD
-        requests = self.conman.from_spider(spider, self.results)
+        with catch_warnings():
+            filterwarnings("ignore", category=ScrapyDeprecationWarning)
+            requests = self.conman.from_spider(spider, self.results)
         self.assertTrue(requests)
 
 
@@ -612,10 +613,4 @@
             self.fail("KeyboardInterrupt not raised")
 
         self.assertFalse(self.results.failures)
-        self.assertFalse(self.results.errors)
-=======
-        with catch_warnings():
-            filterwarnings("ignore", category=ScrapyDeprecationWarning)
-            requests = self.conman.from_spider(spider, self.results)
-        self.assertTrue(requests)
->>>>>>> b7a97a8e
+        self.assertFalse(self.results.errors)