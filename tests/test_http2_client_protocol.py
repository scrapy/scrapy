import json
import random
import re
import shutil
import string
from ipaddress import IPv4Address
from pathlib import Path
from unittest import mock, skipIf
from urllib.parse import urlencode

from twisted.internet import reactor
from twisted.internet.defer import CancelledError, Deferred, DeferredList, inlineCallbacks
from twisted.internet.endpoints import SSL4ClientEndpoint, SSL4ServerEndpoint
from twisted.internet.error import TimeoutError
from twisted.internet.ssl import optionsForClientTLS, PrivateCertificate, Certificate
from twisted.python.failure import Failure
from twisted.trial.unittest import TestCase
from twisted.web.client import ResponseFailed, URI
from twisted.web.http import H2_ENABLED, Request as TxRequest
from twisted.web.server import Site, NOT_DONE_YET
from twisted.web.static import File

from scrapy.http import Request, Response, JsonRequest
from scrapy.settings import Settings
from scrapy.spiders import Spider
from tests.mockserver import ssl_context_factory, LeafResource, Status


def generate_random_string(size):
    return ''.join(random.choices(
        string.ascii_uppercase + string.digits,
        k=size
    ))


def make_html_body(val):
    response = f'''<html>
<h1>Hello from HTTP2<h1>
<p>{val}</p>
</html>'''
    return bytes(response, 'utf-8')


class DummySpider(Spider):
    name = 'dummy'
    start_urls: list = []

    def parse(self, response):
        print(response)


class Data:
    SMALL_SIZE = 1024  # 1 KB
    LARGE_SIZE = 1024 ** 2  # 1 MB

    STR_SMALL = generate_random_string(SMALL_SIZE)
    STR_LARGE = generate_random_string(LARGE_SIZE)

    EXTRA_SMALL = generate_random_string(1024 * 15)
    EXTRA_LARGE = generate_random_string((1024 ** 2) * 15)

    HTML_SMALL = make_html_body(STR_SMALL)
    HTML_LARGE = make_html_body(STR_LARGE)

    JSON_SMALL = {'data': STR_SMALL}
    JSON_LARGE = {'data': STR_LARGE}

    DATALOSS = b'Dataloss Content'
    NO_CONTENT_LENGTH = b'This response do not have any content-length header'


class GetDataHtmlSmall(LeafResource):
    def render_GET(self, request: TxRequest):
        request.setHeader('Content-Type', 'text/html; charset=UTF-8')
        return Data.HTML_SMALL


class GetDataHtmlLarge(LeafResource):
    def render_GET(self, request: TxRequest):
        request.setHeader('Content-Type', 'text/html; charset=UTF-8')
        return Data.HTML_LARGE


class PostDataJsonMixin:
    @staticmethod
    def make_response(request: TxRequest, extra_data: str):
        response = {
            'request-headers': {},
            'request-body': json.loads(request.content.read()),
            'extra-data': extra_data
        }
        for k, v in request.requestHeaders.getAllRawHeaders():
            response['request-headers'][str(k, 'utf-8')] = str(v[0], 'utf-8')

        response_bytes = bytes(json.dumps(response), 'utf-8')
        request.setHeader('Content-Type', 'application/json; charset=UTF-8')
        request.setHeader('Content-Encoding', 'UTF-8')
        return response_bytes


class PostDataJsonSmall(LeafResource, PostDataJsonMixin):
    def render_POST(self, request: TxRequest):
        return self.make_response(request, Data.EXTRA_SMALL)


class PostDataJsonLarge(LeafResource, PostDataJsonMixin):
    def render_POST(self, request: TxRequest):
        return self.make_response(request, Data.EXTRA_LARGE)


class Dataloss(LeafResource):

    def render_GET(self, request: TxRequest):
        request.setHeader(b"Content-Length", b"1024")
        self.deferRequest(request, 0, self._delayed_render, request)
        return NOT_DONE_YET

    @staticmethod
    def _delayed_render(request: TxRequest):
        request.write(Data.DATALOSS)
        request.finish()


class NoContentLengthHeader(LeafResource):
    def render_GET(self, request: TxRequest):
        request.requestHeaders.removeHeader('Content-Length')
        self.deferRequest(request, 0, self._delayed_render, request)
        return NOT_DONE_YET

    @staticmethod
    def _delayed_render(request: TxRequest):
        request.write(Data.NO_CONTENT_LENGTH)
        request.finish()


class TimeoutResponse(LeafResource):
    def render_GET(self, request: TxRequest):
        return NOT_DONE_YET


class QueryParams(LeafResource):
    def render_GET(self, request: TxRequest):
        request.setHeader('Content-Type', 'application/json; charset=UTF-8')
        request.setHeader('Content-Encoding', 'UTF-8')

        query_params = {}
        for k, v in request.args.items():
            query_params[str(k, 'utf-8')] = str(v[0], 'utf-8')

        return bytes(json.dumps(query_params), 'utf-8')


class RequestHeaders(LeafResource):
    """Sends all the headers received as a response"""

    def render_GET(self, request: TxRequest):
        request.setHeader('Content-Type', 'application/json; charset=UTF-8')
        request.setHeader('Content-Encoding', 'UTF-8')
        headers = {}
        for k, v in request.requestHeaders.getAllRawHeaders():
            headers[str(k, 'utf-8')] = str(v[0], 'utf-8')

        return bytes(json.dumps(headers), 'utf-8')


<<<<<<< HEAD
def get_client_certificate(key_file, certificate_file) -> PrivateCertificate:
    with open(key_file, 'r', encoding="utf-8") as key, open(certificate_file, 'r', encoding="utf-8") as certificate:
        pem = ''.join(key.readlines()) + ''.join(certificate.readlines())
=======
def get_client_certificate(key_file: Path, certificate_file: Path) -> PrivateCertificate:
    pem = key_file.read_text() + certificate_file.read_text()
>>>>>>> e2db6242

    return PrivateCertificate.loadPEM(pem)


@skipIf(not H2_ENABLED, "HTTP/2 support in Twisted is not enabled")
class Https2ClientProtocolTestCase(TestCase):
    scheme = 'https'
    key_file = Path(__file__).parent / 'keys' / 'localhost.key'
    certificate_file = Path(__file__).parent / 'keys' / 'localhost.crt'

    def _init_resource(self):
        self.temp_directory = self.mktemp()
        Path(self.temp_directory).mkdir()
        r = File(self.temp_directory)
        r.putChild(b'get-data-html-small', GetDataHtmlSmall())
        r.putChild(b'get-data-html-large', GetDataHtmlLarge())

        r.putChild(b'post-data-json-small', PostDataJsonSmall())
        r.putChild(b'post-data-json-large', PostDataJsonLarge())

        r.putChild(b'dataloss', Dataloss())
        r.putChild(b'no-content-length-header', NoContentLengthHeader())
        r.putChild(b'status', Status())
        r.putChild(b'query-params', QueryParams())
        r.putChild(b'timeout', TimeoutResponse())
        r.putChild(b'request-headers', RequestHeaders())
        return r

    @inlineCallbacks
    def setUp(self):
        # Initialize resource tree
        root = self._init_resource()
        self.site = Site(root, timeout=None)

        # Start server for testing
        self.hostname = 'localhost'
        context_factory = ssl_context_factory(str(self.key_file), str(self.certificate_file))

        server_endpoint = SSL4ServerEndpoint(reactor, 0, context_factory, interface=self.hostname)
        self.server = yield server_endpoint.listen(self.site)
        self.port_number = self.server.getHost().port

        # Connect H2 client with server
        self.client_certificate = get_client_certificate(self.key_file, self.certificate_file)
        client_options = optionsForClientTLS(
            hostname=self.hostname,
            trustRoot=self.client_certificate,
            acceptableProtocols=[b'h2']
        )
        uri = URI.fromBytes(bytes(self.get_url('/'), 'utf-8'))

        self.conn_closed_deferred = Deferred()
        from scrapy.core.http2.protocol import H2ClientFactory
        h2_client_factory = H2ClientFactory(uri, Settings(), self.conn_closed_deferred)
        client_endpoint = SSL4ClientEndpoint(reactor, self.hostname, self.port_number, client_options)
        self.client = yield client_endpoint.connect(h2_client_factory)

    @inlineCallbacks
    def tearDown(self):
        if self.client.connected:
            yield self.client.transport.loseConnection()
            yield self.client.transport.abortConnection()
        yield self.server.stopListening()
        shutil.rmtree(self.temp_directory)
        self.conn_closed_deferred = None

    def get_url(self, path):
        """
        :param path: Should have / at the starting compulsorily if not empty
        :return: Complete url
        """
        assert len(path) > 0 and (path[0] == '/' or path[0] == '&')
        return f'{self.scheme}://{self.hostname}:{self.port_number}{path}'

    def make_request(self, request: Request) -> Deferred:
        return self.client.request(request, DummySpider())

    @staticmethod
    def _check_repeat(get_deferred, count):
        d_list = []
        for _ in range(count):
            d = get_deferred()
            d_list.append(d)

        return DeferredList(d_list, fireOnOneErrback=True)

    def _check_GET(
        self,
        request: Request,
        expected_body,
        expected_status
    ):
        def check_response(response: Response):
            self.assertEqual(response.status, expected_status)
            self.assertEqual(response.body, expected_body)
            self.assertEqual(response.request, request)

            content_length = int(response.headers.get('Content-Length'))
            self.assertEqual(len(response.body), content_length)

        d = self.make_request(request)
        d.addCallback(check_response)
        d.addErrback(self.fail)
        return d

    def test_GET_small_body(self):
        request = Request(self.get_url('/get-data-html-small'))
        return self._check_GET(request, Data.HTML_SMALL, 200)

    def test_GET_large_body(self):
        request = Request(self.get_url('/get-data-html-large'))
        return self._check_GET(request, Data.HTML_LARGE, 200)

    def _check_GET_x10(self, *args, **kwargs):
        def get_deferred():
            return self._check_GET(*args, **kwargs)

        return self._check_repeat(get_deferred, 10)

    def test_GET_small_body_x10(self):
        return self._check_GET_x10(
            Request(self.get_url('/get-data-html-small')),
            Data.HTML_SMALL,
            200
        )

    def test_GET_large_body_x10(self):
        return self._check_GET_x10(
            Request(self.get_url('/get-data-html-large')),
            Data.HTML_LARGE,
            200
        )

    def _check_POST_json(
        self,
        request: Request,
        expected_request_body,
        expected_extra_data,
        expected_status: int
    ):
        d = self.make_request(request)

        def assert_response(response: Response):
            self.assertEqual(response.status, expected_status)
            self.assertEqual(response.request, request)

            content_length = int(response.headers.get('Content-Length'))
            self.assertEqual(len(response.body), content_length)

            # Parse the body
            content_encoding = str(response.headers[b'Content-Encoding'], 'utf-8')
            body = json.loads(str(response.body, content_encoding))
            self.assertIn('request-body', body)
            self.assertIn('extra-data', body)
            self.assertIn('request-headers', body)

            request_body = body['request-body']
            self.assertEqual(request_body, expected_request_body)

            extra_data = body['extra-data']
            self.assertEqual(extra_data, expected_extra_data)

            # Check if headers were sent successfully
            request_headers = body['request-headers']
            for k, v in request.headers.items():
                k_str = str(k, 'utf-8')
                self.assertIn(k_str, request_headers)
                self.assertEqual(request_headers[k_str], str(v[0], 'utf-8'))

        d.addCallback(assert_response)
        d.addErrback(self.fail)
        return d

    def test_POST_small_json(self):
        request = JsonRequest(url=self.get_url('/post-data-json-small'), method='POST', data=Data.JSON_SMALL)
        return self._check_POST_json(
            request,
            Data.JSON_SMALL,
            Data.EXTRA_SMALL,
            200
        )

    def test_POST_large_json(self):
        request = JsonRequest(url=self.get_url('/post-data-json-large'), method='POST', data=Data.JSON_LARGE)
        return self._check_POST_json(
            request,
            Data.JSON_LARGE,
            Data.EXTRA_LARGE,
            200
        )

    def _check_POST_json_x10(self, *args, **kwargs):
        def get_deferred():
            return self._check_POST_json(*args, **kwargs)

        return self._check_repeat(get_deferred, 10)

    def test_POST_small_json_x10(self):
        request = JsonRequest(url=self.get_url('/post-data-json-small'), method='POST', data=Data.JSON_SMALL)
        return self._check_POST_json_x10(
            request,
            Data.JSON_SMALL,
            Data.EXTRA_SMALL,
            200
        )

    def test_POST_large_json_x10(self):
        request = JsonRequest(url=self.get_url('/post-data-json-large'), method='POST', data=Data.JSON_LARGE)
        return self._check_POST_json_x10(
            request,
            Data.JSON_LARGE,
            Data.EXTRA_LARGE,
            200
        )

    @inlineCallbacks
    def test_invalid_negotiated_protocol(self):
        with mock.patch("scrapy.core.http2.protocol.PROTOCOL_NAME", return_value=b"not-h2"):
            request = Request(url=self.get_url('/status?n=200'))
            with self.assertRaises(ResponseFailed):
                yield self.make_request(request)

    def test_cancel_request(self):
        request = Request(url=self.get_url('/get-data-html-large'))

        def assert_response(response: Response):
            self.assertEqual(response.status, 499)
            self.assertEqual(response.request, request)

        d = self.make_request(request)
        d.addCallback(assert_response)
        d.addErrback(self.fail)
        d.cancel()

        return d

    def test_download_maxsize_exceeded(self):
        request = Request(url=self.get_url('/get-data-html-large'), meta={'download_maxsize': 1000})

        def assert_cancelled_error(failure):
            self.assertIsInstance(failure.value, CancelledError)
            error_pattern = re.compile(
                rf'Cancelling download of {request.url}: received response '
                rf'size \(\d*\) larger than download max size \(1000\)'
            )
            self.assertEqual(len(re.findall(error_pattern, str(failure.value))), 1)

        d = self.make_request(request)
        d.addCallback(self.fail)
        d.addErrback(assert_cancelled_error)
        return d

    def test_received_dataloss_response(self):
        """In case when value of Header Content-Length != len(Received Data)
        ProtocolError is raised"""
        request = Request(url=self.get_url('/dataloss'))

        def assert_failure(failure: Failure):
            self.assertTrue(len(failure.value.reasons) > 0)
            from h2.exceptions import InvalidBodyLengthError
            self.assertTrue(any(
                isinstance(error, InvalidBodyLengthError)
                for error in failure.value.reasons
            ))

        d = self.make_request(request)
        d.addCallback(self.fail)
        d.addErrback(assert_failure)
        return d

    def test_missing_content_length_header(self):
        request = Request(url=self.get_url('/no-content-length-header'))

        def assert_content_length(response: Response):
            self.assertEqual(response.status, 200)
            self.assertEqual(response.body, Data.NO_CONTENT_LENGTH)
            self.assertEqual(response.request, request)
            self.assertNotIn('Content-Length', response.headers)

        d = self.make_request(request)
        d.addCallback(assert_content_length)
        d.addErrback(self.fail)
        return d

    @inlineCallbacks
    def _check_log_warnsize(
        self,
        request,
        warn_pattern,
        expected_body
    ):
        with self.assertLogs('scrapy.core.http2.stream', level='WARNING') as cm:
            response = yield self.make_request(request)
            self.assertEqual(response.status, 200)
            self.assertEqual(response.request, request)
            self.assertEqual(response.body, expected_body)

            # Check the warning is raised only once for this request
            self.assertEqual(sum(
                len(re.findall(warn_pattern, log))
                for log in cm.output
            ), 1)

    @inlineCallbacks
    def test_log_expected_warnsize(self):
        request = Request(url=self.get_url('/get-data-html-large'), meta={'download_warnsize': 1000})
        warn_pattern = re.compile(
            rf'Expected response size \(\d*\) larger than '
            rf'download warn size \(1000\) in request {request}'
        )

        yield self._check_log_warnsize(request, warn_pattern, Data.HTML_LARGE)

    @inlineCallbacks
    def test_log_received_warnsize(self):
        request = Request(url=self.get_url('/no-content-length-header'), meta={'download_warnsize': 10})
        warn_pattern = re.compile(
            rf'Received more \(\d*\) bytes than download '
            rf'warn size \(10\) in request {request}'
        )

        yield self._check_log_warnsize(request, warn_pattern, Data.NO_CONTENT_LENGTH)

    def test_max_concurrent_streams(self):
        """Send 500 requests at one to check if we can handle
        very large number of request.
        """

        def get_deferred():
            return self._check_GET(
                Request(self.get_url('/get-data-html-small')),
                Data.HTML_SMALL,
                200
            )

        return self._check_repeat(get_deferred, 500)

    def test_inactive_stream(self):
        """Here we send 110 requests considering the MAX_CONCURRENT_STREAMS
        by default is 100. After sending the first 100 requests we close the
        connection."""
        d_list = []

        def assert_inactive_stream(failure):
            self.assertIsNotNone(failure.check(ResponseFailed))
            from scrapy.core.http2.stream import InactiveStreamClosed
            self.assertTrue(any(
                isinstance(e, InactiveStreamClosed)
                for e in failure.value.reasons
            ))

        # Send 100 request (we do not check the result)
        for _ in range(100):
            d = self.make_request(Request(self.get_url('/get-data-html-small')))
            d.addBoth(lambda _: None)
            d_list.append(d)

        # Now send 10 extra request and save the response deferred in a list
        for _ in range(10):
            d = self.make_request(Request(self.get_url('/get-data-html-small')))
            d.addCallback(self.fail)
            d.addErrback(assert_inactive_stream)
            d_list.append(d)

        # Close the connection now to fire all the extra 10 requests errback
        # with InactiveStreamClosed
        self.client.transport.loseConnection()

        return DeferredList(d_list, consumeErrors=True, fireOnOneErrback=True)

    def test_invalid_request_type(self):
        with self.assertRaises(TypeError):
            self.make_request('https://InvalidDataTypePassed.com')

    def test_query_parameters(self):
        params = {
            'a': generate_random_string(20),
            'b': generate_random_string(20),
            'c': generate_random_string(20),
            'd': generate_random_string(20)
        }
        request = Request(self.get_url(f'/query-params?{urlencode(params)}'))

        def assert_query_params(response: Response):
            content_encoding = str(response.headers[b'Content-Encoding'], 'utf-8')
            data = json.loads(str(response.body, content_encoding))
            self.assertEqual(data, params)

        d = self.make_request(request)
        d.addCallback(assert_query_params)
        d.addErrback(self.fail)

        return d

    def test_status_codes(self):
        def assert_response_status(response: Response, expected_status: int):
            self.assertEqual(response.status, expected_status)

        d_list = []
        for status in [200, 404]:
            request = Request(self.get_url(f'/status?n={status}'))
            d = self.make_request(request)
            d.addCallback(assert_response_status, status)
            d.addErrback(self.fail)
            d_list.append(d)

        return DeferredList(d_list, fireOnOneErrback=True)

    def test_response_has_correct_certificate_ip_address(self):
        request = Request(self.get_url('/status?n=200'))

        def assert_metadata(response: Response):
            self.assertEqual(response.request, request)
            self.assertIsInstance(response.certificate, Certificate)
            self.assertIsNotNone(response.certificate.original)
            self.assertEqual(response.certificate.getIssuer(), self.client_certificate.getIssuer())
            self.assertTrue(response.certificate.getPublicKey().matches(self.client_certificate.getPublicKey()))

            self.assertIsInstance(response.ip_address, IPv4Address)
            self.assertEqual(str(response.ip_address), '127.0.0.1')

        d = self.make_request(request)
        d.addCallback(assert_metadata)
        d.addErrback(self.fail)

        return d

    def _check_invalid_netloc(self, url):
        request = Request(url)

        def assert_invalid_hostname(failure: Failure):
            from scrapy.core.http2.stream import InvalidHostname
            self.assertIsNotNone(failure.check(InvalidHostname))
            error_msg = str(failure.value)
            self.assertIn('localhost', error_msg)
            self.assertIn('127.0.0.1', error_msg)
            self.assertIn(str(request), error_msg)

        d = self.make_request(request)
        d.addCallback(self.fail)
        d.addErrback(assert_invalid_hostname)
        return d

    def test_invalid_hostname(self):
        return self._check_invalid_netloc('https://notlocalhost.notlocalhostdomain')

    def test_invalid_host_port(self):
        port = self.port_number + 1
        return self._check_invalid_netloc(f'https://127.0.0.1:{port}')

    def test_connection_stays_with_invalid_requests(self):
        d_list = [
            self.test_invalid_hostname(),
            self.test_invalid_host_port(),
            self.test_GET_small_body(),
            self.test_POST_small_json()
        ]

        return DeferredList(d_list, fireOnOneErrback=True)

    def test_connection_timeout(self):
        request = Request(self.get_url('/timeout'))
        d = self.make_request(request)

        # Update the timer to 1s to test connection timeout
        self.client.setTimeout(1)

        def assert_timeout_error(failure: Failure):
            for err in failure.value.reasons:
                from scrapy.core.http2.protocol import H2ClientProtocol
                if isinstance(err, TimeoutError):
                    self.assertIn(f"Connection was IDLE for more than {H2ClientProtocol.IDLE_TIMEOUT}s", str(err))
                    break
            else:
                self.fail()

        d.addCallback(self.fail)
        d.addErrback(assert_timeout_error)
        return d

    def test_request_headers_received(self):
        request = Request(self.get_url('/request-headers'), headers={
            'header-1': 'header value 1',
            'header-2': 'header value 2'
        })
        d = self.make_request(request)

        def assert_request_headers(response: Response):
            self.assertEqual(response.status, 200)
            self.assertEqual(response.request, request)

            response_headers = json.loads(str(response.body, 'utf-8'))
            self.assertIsInstance(response_headers, dict)
            for k, v in request.headers.items():
                k, v = str(k, 'utf-8'), str(v[0], 'utf-8')
                self.assertIn(k, response_headers)
                self.assertEqual(v, response_headers[k])

        d.addErrback(self.fail)
        d.addCallback(assert_request_headers)
        return d<|MERGE_RESOLUTION|>--- conflicted
+++ resolved
@@ -163,14 +163,8 @@
         return bytes(json.dumps(headers), 'utf-8')
 
 
-<<<<<<< HEAD
-def get_client_certificate(key_file, certificate_file) -> PrivateCertificate:
-    with open(key_file, 'r', encoding="utf-8") as key, open(certificate_file, 'r', encoding="utf-8") as certificate:
-        pem = ''.join(key.readlines()) + ''.join(certificate.readlines())
-=======
 def get_client_certificate(key_file: Path, certificate_file: Path) -> PrivateCertificate:
-    pem = key_file.read_text() + certificate_file.read_text()
->>>>>>> e2db6242
+    pem = key_file.read_text(encoding="utf-8") + certificate_file.read_text(encoding="utf-8")
 
     return PrivateCertificate.loadPEM(pem)
 
