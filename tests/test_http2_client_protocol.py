from __future__ import annotations

import json
import random
import re
import string
from ipaddress import IPv4Address
from pathlib import Path
from typing import TYPE_CHECKING, Any, Callable
from unittest import mock
from urllib.parse import urlencode

import pytest
from pytest_twisted import async_yield_fixture
from twisted.internet.defer import (
    CancelledError,
    Deferred,
    DeferredList,
    inlineCallbacks,
)
from twisted.internet.endpoints import SSL4ClientEndpoint, SSL4ServerEndpoint
from twisted.internet.error import TimeoutError as TxTimeoutError
from twisted.internet.ssl import Certificate, PrivateCertificate, optionsForClientTLS
from twisted.web.client import URI, ResponseFailed
from twisted.web.http import H2_ENABLED
from twisted.web.http import Request as TxRequest
from twisted.web.server import NOT_DONE_YET, Site
from twisted.web.static import File

from scrapy.http import JsonRequest, Request, Response
from scrapy.settings import Settings
from scrapy.spiders import Spider
from scrapy.utils.defer import (
    deferred_f_from_coro_f,
    deferred_from_coro,
    maybe_deferred_to_future,
)
from tests.mockserver import LeafResource, Status, ssl_context_factory

if TYPE_CHECKING:
    from collections.abc import AsyncGenerator, Coroutine, Generator

    from scrapy.core.http2.protocol import H2ClientProtocol


def generate_random_string(size: int) -> str:
    return "".join(random.choices(string.ascii_uppercase + string.digits, k=size))


def make_html_body(val: str) -> bytes:
    response = f"""<html>
<h1>Hello from HTTP2<h1>
<p>{val}</p>
</html>"""
    return bytes(response, "utf-8")


class DummySpider(Spider):
    name = "dummy"
    start_urls: list = []

    def parse(self, response):
        print(response)


class Data:
    SMALL_SIZE = 1024  # 1 KB
    LARGE_SIZE = 1024**2  # 1 MB

    STR_SMALL = generate_random_string(SMALL_SIZE)
    STR_LARGE = generate_random_string(LARGE_SIZE)

    EXTRA_SMALL = generate_random_string(1024 * 15)
    EXTRA_LARGE = generate_random_string((1024**2) * 15)

    HTML_SMALL = make_html_body(STR_SMALL)
    HTML_LARGE = make_html_body(STR_LARGE)

    JSON_SMALL = {"data": STR_SMALL}
    JSON_LARGE = {"data": STR_LARGE}

    DATALOSS = b"Dataloss Content"
    NO_CONTENT_LENGTH = b"This response do not have any content-length header"


class GetDataHtmlSmall(LeafResource):
    def render_GET(self, request: TxRequest):
        request.setHeader("Content-Type", "text/html; charset=UTF-8")
        return Data.HTML_SMALL


class GetDataHtmlLarge(LeafResource):
    def render_GET(self, request: TxRequest):
        request.setHeader("Content-Type", "text/html; charset=UTF-8")
        return Data.HTML_LARGE


class PostDataJsonMixin:
    @staticmethod
    def make_response(request: TxRequest, extra_data: str) -> bytes:
        assert request.content is not None
        response = {
            "request-headers": {},
            "request-body": json.loads(request.content.read()),
            "extra-data": extra_data,
        }
        for k, v in request.requestHeaders.getAllRawHeaders():
            response["request-headers"][str(k, "utf-8")] = str(v[0], "utf-8")

        response_bytes = bytes(json.dumps(response), "utf-8")
        request.setHeader("Content-Type", "application/json; charset=UTF-8")
        request.setHeader("Content-Encoding", "UTF-8")
        return response_bytes


class PostDataJsonSmall(LeafResource, PostDataJsonMixin):
    def render_POST(self, request: TxRequest):
        return self.make_response(request, Data.EXTRA_SMALL)


class PostDataJsonLarge(LeafResource, PostDataJsonMixin):
    def render_POST(self, request: TxRequest):
        return self.make_response(request, Data.EXTRA_LARGE)


class Dataloss(LeafResource):
    def render_GET(self, request: TxRequest):
        request.setHeader(b"Content-Length", b"1024")
        self.deferRequest(request, 0, self._delayed_render, request)
        return NOT_DONE_YET

    @staticmethod
    def _delayed_render(request: TxRequest):
        request.write(Data.DATALOSS)
        request.finish()


class NoContentLengthHeader(LeafResource):
    def render_GET(self, request: TxRequest):
        request.requestHeaders.removeHeader("Content-Length")
        self.deferRequest(request, 0, self._delayed_render, request)
        return NOT_DONE_YET

    @staticmethod
    def _delayed_render(request: TxRequest):
        request.write(Data.NO_CONTENT_LENGTH)
        request.finish()


class TimeoutResponse(LeafResource):
    def render_GET(self, request: TxRequest):
        return NOT_DONE_YET


class QueryParams(LeafResource):
    def render_GET(self, request: TxRequest):
        request.setHeader("Content-Type", "application/json; charset=UTF-8")
        request.setHeader("Content-Encoding", "UTF-8")

        query_params: dict[str, str] = {}
        assert request.args is not None
        for k, v in request.args.items():
            query_params[str(k, "utf-8")] = str(v[0], "utf-8")

        return bytes(json.dumps(query_params), "utf-8")


class RequestHeaders(LeafResource):
    """Sends all the headers received as a response"""

    def render_GET(self, request: TxRequest):
        request.setHeader("Content-Type", "application/json; charset=UTF-8")
        request.setHeader("Content-Encoding", "UTF-8")
        headers = {}
        for k, v in request.requestHeaders.getAllRawHeaders():
            headers[str(k, "utf-8")] = str(v[0], "utf-8")

        return bytes(json.dumps(headers), "utf-8")


def make_request_dfd(client: H2ClientProtocol, request: Request) -> Deferred[Response]:
    return client.request(request, DummySpider())


async def make_request(client: H2ClientProtocol, request: Request) -> Response:
    return await maybe_deferred_to_future(make_request_dfd(client, request))


@pytest.mark.skipif(not H2_ENABLED, reason="HTTP/2 support in Twisted is not enabled")
class TestHttps2ClientProtocol:
    scheme = "https"
    host = "localhost"
    key_file = Path(__file__).parent / "keys" / "localhost.key"
    certificate_file = Path(__file__).parent / "keys" / "localhost.crt"

    @pytest.fixture
    def site(self, tmp_path: Path) -> Site:
        r = File(str(tmp_path))
        r.putChild(b"get-data-html-small", GetDataHtmlSmall())
        r.putChild(b"get-data-html-large", GetDataHtmlLarge())

        r.putChild(b"post-data-json-small", PostDataJsonSmall())
        r.putChild(b"post-data-json-large", PostDataJsonLarge())

        r.putChild(b"dataloss", Dataloss())
        r.putChild(b"no-content-length-header", NoContentLengthHeader())
        r.putChild(b"status", Status())
        r.putChild(b"query-params", QueryParams())
        r.putChild(b"timeout", TimeoutResponse())
        r.putChild(b"request-headers", RequestHeaders())
        return Site(r, timeout=None)

    @async_yield_fixture
    async def server_port(self, site: Site) -> AsyncGenerator[int]:
        from twisted.internet import reactor

        context_factory = ssl_context_factory(
            str(self.key_file), str(self.certificate_file)
        )
        server_endpoint = SSL4ServerEndpoint(
            reactor, 0, context_factory, interface=self.host
        )
        server = await server_endpoint.listen(site)

        yield server.getHost().port

        await server.stopListening()

    @pytest.fixture
    def client_certificate(self) -> PrivateCertificate:
        pem = self.key_file.read_text(
            encoding="utf-8"
        ) + self.certificate_file.read_text(encoding="utf-8")
        return PrivateCertificate.loadPEM(pem)

    @async_yield_fixture
    async def client(
        self, server_port: int, client_certificate: PrivateCertificate
    ) -> AsyncGenerator[H2ClientProtocol]:
        from twisted.internet import reactor

        from scrapy.core.http2.protocol import H2ClientFactory  # noqa: PLC0415

        client_options = optionsForClientTLS(
            hostname=self.host,
            trustRoot=client_certificate,
            acceptableProtocols=[b"h2"],
        )
        uri = URI.fromBytes(bytes(self.get_url(server_port, "/"), "utf-8"))
        h2_client_factory = H2ClientFactory(uri, Settings(), Deferred())
        client_endpoint = SSL4ClientEndpoint(
            reactor, self.host, server_port, client_options
        )
        client = await client_endpoint.connect(h2_client_factory)

        yield client

        if client.connected:
            client.transport.loseConnection()
            client.transport.abortConnection()

    def get_url(self, portno: int, path: str) -> str:
        """
        :param path: Should have / at the starting compulsorily if not empty
        :return: Complete url
        """
        assert len(path) > 0
        assert path[0] == "/" or path[0] == "&"
        return f"{self.scheme}://{self.host}:{portno}{path}"

    @staticmethod
    async def _check_repeat(
        get_coro: Callable[[], Coroutine[Any, Any, None]], count: int
    ) -> None:
        d_list = []
        for _ in range(count):
            d = deferred_from_coro(get_coro())
            d_list.append(d)

        await maybe_deferred_to_future(DeferredList(d_list, fireOnOneErrback=True))

    async def _check_GET(
        self,
        client: H2ClientProtocol,
        request: Request,
        expected_body: bytes,
        expected_status: int,
    ) -> None:
        response = await make_request(client, request)
        assert response.status == expected_status
        assert response.body == expected_body
        assert response.request == request

        content_length_header = response.headers.get("Content-Length")
        assert content_length_header is not None
        content_length = int(content_length_header)
        assert len(response.body) == content_length

    @deferred_f_from_coro_f
    async def test_GET_small_body(
        self, server_port: int, client: H2ClientProtocol
    ) -> None:
        request = Request(self.get_url(server_port, "/get-data-html-small"))
        await self._check_GET(client, request, Data.HTML_SMALL, 200)

    @deferred_f_from_coro_f
    async def test_GET_large_body(
        self, server_port: int, client: H2ClientProtocol
    ) -> None:
        request = Request(self.get_url(server_port, "/get-data-html-large"))
        await self._check_GET(client, request, Data.HTML_LARGE, 200)

    async def _check_GET_x10(
        self,
        client: H2ClientProtocol,
        request: Request,
        expected_body: bytes,
        expected_status: int,
    ) -> None:
        async def get_coro() -> None:
            await self._check_GET(client, request, expected_body, expected_status)

        await self._check_repeat(get_coro, 10)

    @deferred_f_from_coro_f
    async def test_GET_small_body_x10(
        self, server_port: int, client: H2ClientProtocol
    ) -> None:
        await self._check_GET_x10(
            client,
            Request(self.get_url(server_port, "/get-data-html-small")),
            Data.HTML_SMALL,
            200,
        )

    @deferred_f_from_coro_f
    async def test_GET_large_body_x10(
        self, server_port: int, client: H2ClientProtocol
    ) -> None:
        await self._check_GET_x10(
            client,
            Request(self.get_url(server_port, "/get-data-html-large")),
            Data.HTML_LARGE,
            200,
        )

    @staticmethod
    async def _check_POST_json(
        client: H2ClientProtocol,
        request: Request,
        expected_request_body: dict[str, str],
        expected_extra_data: str,
        expected_status: int,
    ) -> None:
        response = await make_request(client, request)

        assert response.status == expected_status
        assert response.request == request

        content_length_header = response.headers.get("Content-Length")
        assert content_length_header is not None
        content_length = int(content_length_header)
        assert len(response.body) == content_length

        # Parse the body
        content_encoding_header = response.headers[b"Content-Encoding"]
        assert content_encoding_header is not None
        content_encoding = str(content_encoding_header, "utf-8")
        body = json.loads(str(response.body, content_encoding))
        assert "request-body" in body
        assert "extra-data" in body
        assert "request-headers" in body

        request_body = body["request-body"]
        assert request_body == expected_request_body

        extra_data = body["extra-data"]
        assert extra_data == expected_extra_data

        # Check if headers were sent successfully
        request_headers = body["request-headers"]
        for k, v in request.headers.items():
            k_str = str(k, "utf-8")
            assert k_str in request_headers
            assert request_headers[k_str] == str(v[0], "utf-8")

    @deferred_f_from_coro_f
    async def test_POST_small_json(
        self, server_port: int, client: H2ClientProtocol
    ) -> None:
        request = JsonRequest(
            url=self.get_url(server_port, "/post-data-json-small"),
            method="POST",
            data=Data.JSON_SMALL,
        )
        await self._check_POST_json(
            client, request, Data.JSON_SMALL, Data.EXTRA_SMALL, 200
        )

    @deferred_f_from_coro_f
    async def test_POST_large_json(
        self, server_port: int, client: H2ClientProtocol
    ) -> None:
        request = JsonRequest(
            url=self.get_url(server_port, "/post-data-json-large"),
            method="POST",
            data=Data.JSON_LARGE,
        )
        await self._check_POST_json(
            client, request, Data.JSON_LARGE, Data.EXTRA_LARGE, 200
        )

    async def _check_POST_json_x10(self, *args, **kwargs):
        async def get_coro() -> None:
            await self._check_POST_json(*args, **kwargs)

        await self._check_repeat(get_coro, 10)

    @deferred_f_from_coro_f
    async def test_POST_small_json_x10(
        self, server_port: int, client: H2ClientProtocol
    ) -> None:
        request = JsonRequest(
            url=self.get_url(server_port, "/post-data-json-small"),
            method="POST",
            data=Data.JSON_SMALL,
        )
        await self._check_POST_json_x10(
            client, request, Data.JSON_SMALL, Data.EXTRA_SMALL, 200
        )

    @deferred_f_from_coro_f
    async def test_POST_large_json_x10(
        self, server_port: int, client: H2ClientProtocol
    ) -> None:
        request = JsonRequest(
            url=self.get_url(server_port, "/post-data-json-large"),
            method="POST",
            data=Data.JSON_LARGE,
        )
        await self._check_POST_json_x10(
            client, request, Data.JSON_LARGE, Data.EXTRA_LARGE, 200
        )

    @inlineCallbacks
    def test_invalid_negotiated_protocol(
        self, server_port: int, client: H2ClientProtocol
    ) -> Generator[Deferred[Any], None, None]:
        with mock.patch(
            "scrapy.core.http2.protocol.PROTOCOL_NAME", return_value=b"not-h2"
        ):
            request = Request(url=self.get_url(server_port, "/status?n=200"))
            with pytest.raises(ResponseFailed):
                yield make_request_dfd(client, request)

    @inlineCallbacks
    def test_cancel_request(
        self, server_port: int, client: H2ClientProtocol
    ) -> Generator[Deferred[Any], None, None]:
        request = Request(url=self.get_url(server_port, "/get-data-html-large"))
        d = make_request_dfd(client, request)
        d.cancel()
        response = yield d
        assert response.status == 499
        assert response.request == request

    @deferred_f_from_coro_f
    async def test_download_maxsize_exceeded(
        self, server_port: int, client: H2ClientProtocol
    ) -> None:
        request = Request(
            url=self.get_url(server_port, "/get-data-html-large"),
            meta={"download_maxsize": 1000},
        )
        with pytest.raises(CancelledError) as exc_info:
            await make_request(client, request)
        error_pattern = re.compile(
            rf"Cancelling download of {request.url}: received response "
            rf"size \(\d*\) larger than download max size \(1000\)"
        )
        assert len(re.findall(error_pattern, str(exc_info.value))) == 1

    @inlineCallbacks
    def test_received_dataloss_response(
        self, server_port: int, client: H2ClientProtocol
    ) -> Generator[Deferred[Any], None, None]:
        """In case when value of Header Content-Length != len(Received Data)
        ProtocolError is raised"""
        from h2.exceptions import InvalidBodyLengthError  # noqa: PLC0415

        request = Request(url=self.get_url(server_port, "/dataloss"))
        with pytest.raises(ResponseFailed) as exc_info:
            yield make_request_dfd(client, request)
        assert len(exc_info.value.reasons) > 0
        assert any(
            isinstance(error, InvalidBodyLengthError)
            for error in exc_info.value.reasons
        )

    @deferred_f_from_coro_f
    async def test_missing_content_length_header(
        self, server_port: int, client: H2ClientProtocol
    ) -> None:
        request = Request(url=self.get_url(server_port, "/no-content-length-header"))
        response = await make_request(client, request)
        assert response.status == 200
        assert response.body == Data.NO_CONTENT_LENGTH
        assert response.request == request
        assert "Content-Length" not in response.headers

    async def _check_log_warnsize(
        self,
        client: H2ClientProtocol,
        request: Request,
        warn_pattern: re.Pattern[str],
        expected_body: bytes,
        caplog: pytest.LogCaptureFixture,
    ) -> None:
        with caplog.at_level("WARNING", "scrapy.core.http2.stream"):
            response = await make_request(client, request)
        assert response.status == 200
        assert response.request == request
        assert response.body == expected_body

        # Check the warning is raised only once for this request
        assert len(re.findall(warn_pattern, caplog.text)) == 1

    @deferred_f_from_coro_f
    async def test_log_expected_warnsize(
        self,
        server_port: int,
        client: H2ClientProtocol,
        caplog: pytest.LogCaptureFixture,
    ) -> None:
        request = Request(
            url=self.get_url(server_port, "/get-data-html-large"),
            meta={"download_warnsize": 1000},
        )
        warn_pattern = re.compile(
            rf"Expected response size \(\d*\) larger than "
            rf"download warn size \(1000\) in request {request}"
        )

        await self._check_log_warnsize(
            client, request, warn_pattern, Data.HTML_LARGE, caplog
        )

    @deferred_f_from_coro_f
    async def test_log_received_warnsize(
        self,
        server_port: int,
        client: H2ClientProtocol,
        caplog: pytest.LogCaptureFixture,
    ) -> None:
        request = Request(
            url=self.get_url(server_port, "/no-content-length-header"),
            meta={"download_warnsize": 10},
        )
        warn_pattern = re.compile(
            rf"Received more \(\d*\) bytes than download "
            rf"warn size \(10\) in request {request}"
        )

        await self._check_log_warnsize(
            client, request, warn_pattern, Data.NO_CONTENT_LENGTH, caplog
        )

    @deferred_f_from_coro_f
    async def test_max_concurrent_streams(
        self, server_port: int, client: H2ClientProtocol
    ) -> None:
        """Send 500 requests at one to check if we can handle
        very large number of request.
        """

        async def get_coro() -> None:
            await self._check_GET(
                client,
                Request(self.get_url(server_port, "/get-data-html-small")),
                Data.HTML_SMALL,
                200,
            )

        await self._check_repeat(get_coro, 500)

    @inlineCallbacks
    def test_inactive_stream(
        self, server_port: int, client: H2ClientProtocol
    ) -> Generator[Deferred[Any], None, None]:
        """Here we send 110 requests considering the MAX_CONCURRENT_STREAMS
        by default is 100. After sending the first 100 requests we close the
        connection."""
        d_list = []

        def assert_inactive_stream(failure):
            assert failure.check(ResponseFailed) is not None

            from scrapy.core.http2.stream import InactiveStreamClosed  # noqa: PLC0415

            assert any(
                isinstance(e, InactiveStreamClosed) for e in failure.value.reasons
            )

        # Send 100 request (we do not check the result)
        for _ in range(100):
            d = make_request_dfd(
                client, Request(self.get_url(server_port, "/get-data-html-small"))
            )
            d.addBoth(lambda _: None)
            d_list.append(d)

        # Now send 10 extra request and save the response deferred in a list
        for _ in range(10):
            d = make_request_dfd(
                client, Request(self.get_url(server_port, "/get-data-html-small"))
            )
            d.addCallback(lambda _: pytest.fail("This request should have failed"))
            d.addErrback(assert_inactive_stream)
            d_list.append(d)

        # Close the connection now to fire all the extra 10 requests errback
        # with InactiveStreamClosed
        client.transport.loseConnection()

        yield DeferredList(d_list, consumeErrors=True, fireOnOneErrback=True)

    @deferred_f_from_coro_f
    async def test_invalid_request_type(self, client: H2ClientProtocol):
        with pytest.raises(TypeError):
            await make_request(client, "https://InvalidDataTypePassed.com")

    @deferred_f_from_coro_f
    async def test_query_parameters(
        self, server_port: int, client: H2ClientProtocol
    ) -> None:
        params = {
            "a": generate_random_string(20),
            "b": generate_random_string(20),
            "c": generate_random_string(20),
            "d": generate_random_string(20),
        }
        request = Request(
            self.get_url(server_port, f"/query-params?{urlencode(params)}")
        )
        response = await make_request(client, request)
        content_encoding_header = response.headers[b"Content-Encoding"]
        assert content_encoding_header is not None
        content_encoding = str(content_encoding_header, "utf-8")
        data = json.loads(str(response.body, content_encoding))
        assert data == params

    @deferred_f_from_coro_f
    async def test_status_codes(
        self, server_port: int, client: H2ClientProtocol
    ) -> None:
        for status in [200, 404]:
            request = Request(self.get_url(server_port, f"/status?n={status}"))
            response = await make_request(client, request)
            assert response.status == status

    @deferred_f_from_coro_f
    async def test_response_has_correct_certificate_ip_address(
        self,
        server_port: int,
        client: H2ClientProtocol,
        client_certificate: PrivateCertificate,
    ) -> None:
        request = Request(self.get_url(server_port, "/status?n=200"))
        response = await make_request(client, request)
        assert response.request == request
        assert isinstance(response.certificate, Certificate)
        assert response.certificate.original is not None
        assert response.certificate.getIssuer() == client_certificate.getIssuer()
        assert response.certificate.getPublicKey().matches(
            client_certificate.getPublicKey()
        )
        assert isinstance(response.ip_address, IPv4Address)
        assert str(response.ip_address) == "127.0.0.1"

<<<<<<< HEAD
    @staticmethod
    async def _check_invalid_netloc(client: H2ClientProtocol, url: str) -> None:
        from scrapy.core.http2.stream import InvalidHostname
=======
    async def _check_invalid_netloc(self, url: str) -> None:
        from scrapy.core.http2.stream import InvalidHostname  # noqa: PLC0415
>>>>>>> 4279f283

        request = Request(url)
        with pytest.raises(InvalidHostname) as exc_info:
            await make_request(client, request)
        error_msg = str(exc_info.value)
        assert "localhost" in error_msg
        assert "127.0.0.1" in error_msg
        assert str(request) in error_msg

    @deferred_f_from_coro_f
    async def test_invalid_hostname(self, client: H2ClientProtocol) -> None:
        await self._check_invalid_netloc(
            client, "https://notlocalhost.notlocalhostdomain"
        )

    @deferred_f_from_coro_f
    async def test_invalid_host_port(
        self, server_port: int, client: H2ClientProtocol
    ) -> None:
        port = server_port + 1
        await self._check_invalid_netloc(client, f"https://127.0.0.1:{port}")

    @deferred_f_from_coro_f
    async def test_connection_stays_with_invalid_requests(
        self, server_port: int, client: H2ClientProtocol
    ):
        await maybe_deferred_to_future(self.test_invalid_hostname(client))
        await maybe_deferred_to_future(self.test_invalid_host_port(server_port, client))
        await maybe_deferred_to_future(self.test_GET_small_body(server_port, client))
        await maybe_deferred_to_future(self.test_POST_small_json(server_port, client))

    @inlineCallbacks
    def test_connection_timeout(
        self, server_port: int, client: H2ClientProtocol
    ) -> Generator[Deferred[Any], None, None]:
        request = Request(self.get_url(server_port, "/timeout"))

        # Update the timer to 1s to test connection timeout
        client.setTimeout(1)

        with pytest.raises(ResponseFailed) as exc_info:
            yield make_request_dfd(client, request)

        for err in exc_info.value.reasons:
            from scrapy.core.http2.protocol import H2ClientProtocol  # noqa: PLC0415

            if isinstance(err, TxTimeoutError):
                assert (
                    f"Connection was IDLE for more than {H2ClientProtocol.IDLE_TIMEOUT}s"
                    in str(err)
                )
                break
        else:
            pytest.fail("No TimeoutError raised.")

    @deferred_f_from_coro_f
    async def test_request_headers_received(
        self, server_port: int, client: H2ClientProtocol
    ) -> None:
        request = Request(
            self.get_url(server_port, "/request-headers"),
            headers={"header-1": "header value 1", "header-2": "header value 2"},
        )
        response = await make_request(client, request)
        assert response.status == 200
        assert response.request == request

        response_headers = json.loads(str(response.body, "utf-8"))
        assert isinstance(response_headers, dict)
        for k, v in request.headers.items():
            k, v = str(k, "utf-8"), str(v[0], "utf-8")
            assert k in response_headers
            assert v == response_headers[k]<|MERGE_RESOLUTION|>--- conflicted
+++ resolved
@@ -677,14 +677,9 @@
         assert isinstance(response.ip_address, IPv4Address)
         assert str(response.ip_address) == "127.0.0.1"
 
-<<<<<<< HEAD
     @staticmethod
     async def _check_invalid_netloc(client: H2ClientProtocol, url: str) -> None:
-        from scrapy.core.http2.stream import InvalidHostname
-=======
-    async def _check_invalid_netloc(self, url: str) -> None:
         from scrapy.core.http2.stream import InvalidHostname  # noqa: PLC0415
->>>>>>> 4279f283
 
         request = Request(url)
         with pytest.raises(InvalidHostname) as exc_info:
