--- conflicted
+++ resolved
@@ -23,11 +23,8 @@
         self.assertIs(obj, load_object)
         obj = load_object('scrapy.utils.misc.load_object')
         self.assertIs(obj, load_object)
-<<<<<<< HEAD
-=======
 
     def test_load_object_exceptions(self):
->>>>>>> cf50561b
         self.assertRaises(ImportError, load_object, 'nomodule999.mod.function')
         self.assertRaises(NameError, load_object, 'scrapy.utils.misc.load_object999')
         self.assertRaises(TypeError, load_object, dict())
