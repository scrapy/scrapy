# Tests requirements
attrs
dataclasses; python_version == '3.6'
<<<<<<< HEAD
mitmproxy; python_version >= '3.6'
mitmproxy<4.0.0; python_version < '3.6'
pyftpdlib
=======
mitmproxy; python_version >= '3.7'
mitmproxy >= 4, < 5; python_version >= '3.6' and python_version < '3.7'
mitmproxy < 4; python_version < '3.6'
>>>>>>> 282a6d4f
# https://github.com/pytest-dev/pytest-twisted/issues/93
pytest != 5.4, != 5.4.1
pytest-azurepipelines
pytest-cov
pytest-twisted >= 1.11
pytest-xdist
sybil >= 1.3.0  # https://github.com/cjw296/sybil/issues/20#issuecomment-605433422
testfixtures

# optional for shell wrapper tests
bpython
brotlipy
ipython
pywin32; sys_platform == "win32"<|MERGE_RESOLUTION|>--- conflicted
+++ resolved
@@ -1,15 +1,10 @@
 # Tests requirements
 attrs
 dataclasses; python_version == '3.6'
-<<<<<<< HEAD
-mitmproxy; python_version >= '3.6'
-mitmproxy<4.0.0; python_version < '3.6'
-pyftpdlib
-=======
 mitmproxy; python_version >= '3.7'
 mitmproxy >= 4, < 5; python_version >= '3.6' and python_version < '3.7'
 mitmproxy < 4; python_version < '3.6'
->>>>>>> 282a6d4f
+pyftpdlib
 # https://github.com/pytest-dev/pytest-twisted/issues/93
 pytest != 5.4, != 5.4.1
 pytest-azurepipelines
