from scrapy.http import Request, Response
from scrapy.spidermiddlewares.depth import DepthMiddleware
from scrapy.spiders import Spider
from scrapy.utils.test import get_crawler


class TestDepthMiddleware:
    def setup_method(self):
        crawler = get_crawler(Spider, {"DEPTH_LIMIT": 1, "DEPTH_STATS_VERBOSE": True})
        self.spider = crawler._create_spider("scrapytest.org")

<<<<<<< HEAD
        self.stats = StatsCollector(crawler)
        self.stats.open_spider()
=======
        self.stats = crawler.stats
        self.stats.open_spider(self.spider)
>>>>>>> daf9db72

        self.mw = DepthMiddleware.from_crawler(crawler)

    def test_process_spider_output(self):
        req = Request("http://scrapytest.org")
        resp = Response("http://scrapytest.org")
        resp.request = req
        result = [Request("http://scrapytest.org")]

        out = list(self.mw.process_spider_output(resp, result, self.spider))
        assert out == result

        rdc = self.stats.get_value("request_depth_count/1")
        assert rdc == 1

        req.meta["depth"] = 1

        out2 = list(self.mw.process_spider_output(resp, result, self.spider))
        assert not out2

        rdm = self.stats.get_value("request_depth_max")
        assert rdm == 1

    def teardown_method(self):
        self.stats.close_spider("")<|MERGE_RESOLUTION|>--- conflicted
+++ resolved
@@ -9,13 +9,8 @@
         crawler = get_crawler(Spider, {"DEPTH_LIMIT": 1, "DEPTH_STATS_VERBOSE": True})
         self.spider = crawler._create_spider("scrapytest.org")
 
-<<<<<<< HEAD
-        self.stats = StatsCollector(crawler)
+        self.stats = crawler.stats
         self.stats.open_spider()
-=======
-        self.stats = crawler.stats
-        self.stats.open_spider(self.spider)
->>>>>>> daf9db72
 
         self.mw = DepthMiddleware.from_crawler(crawler)
 
