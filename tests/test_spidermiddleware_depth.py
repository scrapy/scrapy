--- conflicted
+++ resolved
@@ -28,19 +28,14 @@
 
 
 @pytest.fixture
-def stats(crawler: Crawler, spider: Spider) -> Generator[StatsCollector]:
+def stats(crawler: Crawler) -> Generator[StatsCollector]:
     assert crawler.stats is not None
-    crawler.stats.open_spider(spider)
+    crawler.stats.open_spider()
 
     yield crawler.stats
 
-    crawler.stats.close_spider(spider, "")
+    crawler.stats.close_spider("")
 
-<<<<<<< HEAD
-        self.stats = crawler.stats
-        self.stats.open_spider()
-=======
->>>>>>> 3c546bdb
 
 @pytest.fixture
 def mw(crawler: Crawler) -> DepthMiddleware:
@@ -55,29 +50,16 @@
     resp.request = req
     result = [Request("http://scrapytest.org")]
 
-<<<<<<< HEAD
-        rdc = self.stats.get_value("request_depth_count/1")
-        assert rdc == 1
-=======
     out = list(mw.process_spider_output(resp, result, spider))
     assert out == result
->>>>>>> 3c546bdb
 
-    rdc = stats.get_value("request_depth_count/1", spider=spider)
+    rdc = stats.get_value("request_depth_count/1")
     assert rdc == 1
 
     req.meta["depth"] = 1
 
-<<<<<<< HEAD
-        rdm = self.stats.get_value("request_depth_max")
-        assert rdm == 1
-
-    def teardown_method(self):
-        self.stats.close_spider("")
-=======
     out2 = list(mw.process_spider_output(resp, result, spider))
     assert not out2
 
-    rdm = stats.get_value("request_depth_max", spider=spider)
-    assert rdm == 1
->>>>>>> 3c546bdb
+    rdm = stats.get_value("request_depth_max")
+    assert rdm == 1