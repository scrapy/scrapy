import asyncio
import logging
import platform
import re
import signal
import subprocess
import sys
import warnings
from abc import ABC, abstractmethod
from collections.abc import Generator
from pathlib import Path
from typing import Any

import pytest
from packaging.version import parse as parse_version
from pexpect.popen_spawn import PopenSpawn
from twisted.internet.defer import Deferred
from w3lib import __version__ as w3lib_version
from zope.interface.exceptions import MultipleInvalid

import scrapy
from scrapy import Spider
from scrapy.crawler import (
    AsyncCrawlerProcess,
    AsyncCrawlerRunner,
    Crawler,
    CrawlerProcess,
    CrawlerRunner,
)
from scrapy.exceptions import ScrapyDeprecationWarning
from scrapy.extensions.throttle import AutoThrottle
from scrapy.settings import Settings, default_settings
from scrapy.utils.asyncio import call_later
<<<<<<< HEAD
from scrapy.utils.defer import deferred_from_coro
from scrapy.utils.log import configure_logging, get_scrapy_root_handler
=======
from scrapy.utils.defer import (
    deferred_f_from_coro_f,
    deferred_from_coro,
    maybe_deferred_to_future,
)
from scrapy.utils.log import (
    _uninstall_scrapy_root_handler,
    configure_logging,
    get_scrapy_root_handler,
)
>>>>>>> 1e8de243
from scrapy.utils.spider import DefaultSpider
from scrapy.utils.test import get_crawler, get_reactor_settings
from tests.mockserver.http import MockServer
from tests.utils import get_script_run_env
from tests.utils.decorators import deferred_f_from_coro_f, inlineCallbacks

BASE_SETTINGS: dict[str, Any] = {}


def get_raw_crawler(spidercls=None, settings_dict=None):
    """get_crawler alternative that only calls the __init__ method of the
    crawler."""
    settings = Settings()
    settings.setdict(get_reactor_settings())
    settings.setdict(settings_dict or {})
    return Crawler(spidercls or DefaultSpider, settings)


class TestBaseCrawler:
    def assertOptionIsDefault(self, settings, key):
        assert isinstance(settings, Settings)
        assert settings[key] == getattr(default_settings, key)


class TestCrawler(TestBaseCrawler):
    def test_populate_spidercls_settings(self):
        spider_settings = {"TEST1": "spider", "TEST2": "spider"}
        project_settings = {
            **BASE_SETTINGS,
            "TEST1": "project",
            "TEST3": "project",
            **get_reactor_settings(),
        }

        class CustomSettingsSpider(DefaultSpider):
            custom_settings = spider_settings

        settings = Settings()
        settings.setdict(project_settings, priority="project")
        crawler = Crawler(CustomSettingsSpider, settings)
        crawler._apply_settings()

        assert crawler.settings.get("TEST1") == "spider"
        assert crawler.settings.get("TEST2") == "spider"
        assert crawler.settings.get("TEST3") == "project"

        assert not settings.frozen
        assert crawler.settings.frozen

    def test_crawler_accepts_dict(self):
        crawler = get_crawler(DefaultSpider, {"foo": "bar"})
        assert crawler.settings["foo"] == "bar"
        self.assertOptionIsDefault(crawler.settings, "RETRY_ENABLED")

    def test_crawler_accepts_None(self):
        with warnings.catch_warnings():
            warnings.simplefilter("ignore", ScrapyDeprecationWarning)
            crawler = Crawler(DefaultSpider)
        self.assertOptionIsDefault(crawler.settings, "RETRY_ENABLED")

    def test_crawler_rejects_spider_objects(self):
        with pytest.raises(ValueError, match="spidercls argument must be a class"):
            Crawler(DefaultSpider())

    @inlineCallbacks
    def test_crawler_crawl_twice_seq_unsupported(self):
        crawler = get_raw_crawler(NoRequestsSpider, BASE_SETTINGS)
        yield crawler.crawl()
        with pytest.raises(RuntimeError, match="more than once on the same instance"):
            yield crawler.crawl()

    @pytest.mark.only_asyncio
    @deferred_f_from_coro_f
    async def test_crawler_crawl_async_twice_seq_unsupported(self):
        crawler = get_raw_crawler(NoRequestsSpider, BASE_SETTINGS)
        await crawler.crawl_async()
        with pytest.raises(RuntimeError, match="more than once on the same instance"):
            await crawler.crawl_async()

    @inlineCallbacks
    def test_crawler_crawl_twice_parallel_unsupported(self):
        crawler = get_raw_crawler(NoRequestsSpider, BASE_SETTINGS)
        d1 = crawler.crawl()
        d2 = crawler.crawl()
        yield d1
        with pytest.raises(RuntimeError, match="Crawling already taking place"):
            yield d2

    @pytest.mark.only_asyncio
    @deferred_f_from_coro_f
    async def test_crawler_crawl_async_twice_parallel_unsupported(self):
        crawler = get_raw_crawler(NoRequestsSpider, BASE_SETTINGS)
        t1 = asyncio.create_task(crawler.crawl_async())
        t2 = asyncio.create_task(crawler.crawl_async())
        await t1
        with pytest.raises(RuntimeError, match="Crawling already taking place"):
            await t2

    def test_get_addon(self):
        class ParentAddon:
            pass

        class TrackingAddon(ParentAddon):
            instances = []

            def __init__(self):
                TrackingAddon.instances.append(self)

            def update_settings(self, settings):
                pass

        settings = {
            **BASE_SETTINGS,
            "ADDONS": {
                TrackingAddon: 0,
            },
        }
        crawler = get_crawler(settings_dict=settings)
        assert len(TrackingAddon.instances) == 1
        expected = TrackingAddon.instances[-1]

        addon = crawler.get_addon(TrackingAddon)
        assert addon == expected

        addon = crawler.get_addon(DefaultSpider)
        assert addon is None

        addon = crawler.get_addon(ParentAddon)
        assert addon == expected

        class ChildAddon(TrackingAddon):
            pass

        addon = crawler.get_addon(ChildAddon)
        assert addon is None

    @inlineCallbacks
    def test_get_downloader_middleware(self):
        class ParentDownloaderMiddleware:
            pass

        class TrackingDownloaderMiddleware(ParentDownloaderMiddleware):
            instances = []

            def __init__(self):
                TrackingDownloaderMiddleware.instances.append(self)

        class MySpider(Spider):
            name = "myspider"

            @classmethod
            def from_crawler(cls, crawler):
                return cls(crawler=crawler)

            def __init__(self, crawler, **kwargs: Any):
                super().__init__(**kwargs)
                self.crawler = crawler

            async def start(self):
                MySpider.result = crawler.get_downloader_middleware(MySpider.cls)
                return
                yield

        settings = {
            **BASE_SETTINGS,
            "DOWNLOADER_MIDDLEWARES": {
                TrackingDownloaderMiddleware: 0,
            },
        }

        crawler = get_raw_crawler(MySpider, settings)
        MySpider.cls = TrackingDownloaderMiddleware
        yield crawler.crawl()
        assert len(TrackingDownloaderMiddleware.instances) == 1
        assert MySpider.result == TrackingDownloaderMiddleware.instances[-1]

        crawler = get_raw_crawler(MySpider, settings)
        MySpider.cls = DefaultSpider
        yield crawler.crawl()
        assert MySpider.result is None

        crawler = get_raw_crawler(MySpider, settings)
        MySpider.cls = ParentDownloaderMiddleware
        yield crawler.crawl()
        assert MySpider.result == TrackingDownloaderMiddleware.instances[-1]

        class ChildDownloaderMiddleware(TrackingDownloaderMiddleware):
            pass

        crawler = get_raw_crawler(MySpider, settings)
        MySpider.cls = ChildDownloaderMiddleware
        yield crawler.crawl()
        assert MySpider.result is None

    def test_get_downloader_middleware_not_crawling(self):
        crawler = get_raw_crawler(settings_dict=BASE_SETTINGS)
        with pytest.raises(RuntimeError):
            crawler.get_downloader_middleware(DefaultSpider)

    @inlineCallbacks
    def test_get_downloader_middleware_no_engine(self):
        class MySpider(Spider):
            name = "myspider"

            @classmethod
            def from_crawler(cls, crawler):
                try:
                    crawler.get_downloader_middleware(DefaultSpider)
                except Exception as e:
                    MySpider.result = e
                    raise

        crawler = get_raw_crawler(MySpider, BASE_SETTINGS)
        with pytest.raises(RuntimeError):
            yield crawler.crawl()

    @inlineCallbacks
    def test_get_extension(self):
        class ParentExtension:
            pass

        class TrackingExtension(ParentExtension):
            instances = []

            def __init__(self):
                TrackingExtension.instances.append(self)

        class MySpider(Spider):
            name = "myspider"

            @classmethod
            def from_crawler(cls, crawler):
                return cls(crawler=crawler)

            def __init__(self, crawler, **kwargs: Any):
                super().__init__(**kwargs)
                self.crawler = crawler

            async def start(self):
                MySpider.result = crawler.get_extension(MySpider.cls)
                return
                yield

        settings = {
            **BASE_SETTINGS,
            "EXTENSIONS": {
                TrackingExtension: 0,
            },
        }

        crawler = get_raw_crawler(MySpider, settings)
        MySpider.cls = TrackingExtension
        yield crawler.crawl()
        assert len(TrackingExtension.instances) == 1
        assert MySpider.result == TrackingExtension.instances[-1]

        crawler = get_raw_crawler(MySpider, settings)
        MySpider.cls = DefaultSpider
        yield crawler.crawl()
        assert MySpider.result is None

        crawler = get_raw_crawler(MySpider, settings)
        MySpider.cls = ParentExtension
        yield crawler.crawl()
        assert MySpider.result == TrackingExtension.instances[-1]

        class ChildExtension(TrackingExtension):
            pass

        crawler = get_raw_crawler(MySpider, settings)
        MySpider.cls = ChildExtension
        yield crawler.crawl()
        assert MySpider.result is None

    def test_get_extension_not_crawling(self):
        crawler = get_raw_crawler(settings_dict=BASE_SETTINGS)
        with pytest.raises(RuntimeError):
            crawler.get_extension(DefaultSpider)

    @inlineCallbacks
    def test_get_extension_no_engine(self):
        class MySpider(Spider):
            name = "myspider"

            @classmethod
            def from_crawler(cls, crawler):
                try:
                    crawler.get_extension(DefaultSpider)
                except Exception as e:
                    MySpider.result = e
                    raise

        crawler = get_raw_crawler(MySpider, BASE_SETTINGS)
        with pytest.raises(RuntimeError):
            yield crawler.crawl()

    @inlineCallbacks
    def test_get_item_pipeline(self):
        class ParentItemPipeline:
            pass

        class TrackingItemPipeline(ParentItemPipeline):
            instances = []

            def __init__(self):
                TrackingItemPipeline.instances.append(self)

        class MySpider(Spider):
            name = "myspider"

            @classmethod
            def from_crawler(cls, crawler):
                return cls(crawler=crawler)

            def __init__(self, crawler, **kwargs: Any):
                super().__init__(**kwargs)
                self.crawler = crawler

            async def start(self):
                MySpider.result = crawler.get_item_pipeline(MySpider.cls)
                return
                yield

        settings = {
            **BASE_SETTINGS,
            "ITEM_PIPELINES": {
                TrackingItemPipeline: 0,
            },
        }

        crawler = get_raw_crawler(MySpider, settings)
        MySpider.cls = TrackingItemPipeline
        yield crawler.crawl()
        assert len(TrackingItemPipeline.instances) == 1
        assert MySpider.result == TrackingItemPipeline.instances[-1]

        crawler = get_raw_crawler(MySpider, settings)
        MySpider.cls = DefaultSpider
        yield crawler.crawl()
        assert MySpider.result is None

        crawler = get_raw_crawler(MySpider, settings)
        MySpider.cls = ParentItemPipeline
        yield crawler.crawl()
        assert MySpider.result == TrackingItemPipeline.instances[-1]

        class ChildItemPipeline(TrackingItemPipeline):
            pass

        crawler = get_raw_crawler(MySpider, settings)
        MySpider.cls = ChildItemPipeline
        yield crawler.crawl()
        assert MySpider.result is None

    def test_get_item_pipeline_not_crawling(self):
        crawler = get_raw_crawler(settings_dict=BASE_SETTINGS)
        with pytest.raises(RuntimeError):
            crawler.get_item_pipeline(DefaultSpider)

    @inlineCallbacks
    def test_get_item_pipeline_no_engine(self):
        class MySpider(Spider):
            name = "myspider"

            @classmethod
            def from_crawler(cls, crawler):
                try:
                    crawler.get_item_pipeline(DefaultSpider)
                except Exception as e:
                    MySpider.result = e
                    raise

        crawler = get_raw_crawler(MySpider, BASE_SETTINGS)
        with pytest.raises(RuntimeError):
            yield crawler.crawl()

    @inlineCallbacks
    def test_get_spider_middleware(self):
        class ParentSpiderMiddleware:
            pass

        class TrackingSpiderMiddleware(ParentSpiderMiddleware):
            instances = []

            def __init__(self):
                TrackingSpiderMiddleware.instances.append(self)

        class MySpider(Spider):
            name = "myspider"

            @classmethod
            def from_crawler(cls, crawler):
                return cls(crawler=crawler)

            def __init__(self, crawler, **kwargs: Any):
                super().__init__(**kwargs)
                self.crawler = crawler

            async def start(self):
                MySpider.result = crawler.get_spider_middleware(MySpider.cls)
                return
                yield

        settings = {
            **BASE_SETTINGS,
            "SPIDER_MIDDLEWARES": {
                TrackingSpiderMiddleware: 0,
            },
        }

        crawler = get_raw_crawler(MySpider, settings)
        MySpider.cls = TrackingSpiderMiddleware
        yield crawler.crawl()
        assert len(TrackingSpiderMiddleware.instances) == 1
        assert MySpider.result == TrackingSpiderMiddleware.instances[-1]

        crawler = get_raw_crawler(MySpider, settings)
        MySpider.cls = DefaultSpider
        yield crawler.crawl()
        assert MySpider.result is None

        crawler = get_raw_crawler(MySpider, settings)
        MySpider.cls = ParentSpiderMiddleware
        yield crawler.crawl()
        assert MySpider.result == TrackingSpiderMiddleware.instances[-1]

        class ChildSpiderMiddleware(TrackingSpiderMiddleware):
            pass

        crawler = get_raw_crawler(MySpider, settings)
        MySpider.cls = ChildSpiderMiddleware
        yield crawler.crawl()
        assert MySpider.result is None

    def test_get_spider_middleware_not_crawling(self):
        crawler = get_raw_crawler(settings_dict=BASE_SETTINGS)
        with pytest.raises(RuntimeError):
            crawler.get_spider_middleware(DefaultSpider)

    @inlineCallbacks
    def test_get_spider_middleware_no_engine(self):
        class MySpider(Spider):
            name = "myspider"

            @classmethod
            def from_crawler(cls, crawler):
                try:
                    crawler.get_spider_middleware(DefaultSpider)
                except Exception as e:
                    MySpider.result = e
                    raise

        crawler = get_raw_crawler(MySpider, BASE_SETTINGS)
        with pytest.raises(RuntimeError):
            yield crawler.crawl()


class TestSpiderSettings:
    def test_spider_custom_settings(self):
        class MySpider(scrapy.Spider):
            name = "spider"
            custom_settings = {"AUTOTHROTTLE_ENABLED": True}

        crawler = get_crawler(MySpider)
        enabled_exts = [e.__class__ for e in crawler.extensions.middlewares]
        assert AutoThrottle in enabled_exts


class TestCrawlerLogging:
    def test_no_root_handler_installed(self):
        handler = get_scrapy_root_handler()
        if handler is not None:
            logging.root.removeHandler(handler)

        class MySpider(scrapy.Spider):
            name = "spider"

        get_crawler(MySpider)
        assert get_scrapy_root_handler() is None

    @deferred_f_from_coro_f
    async def test_spider_custom_settings_log_level(self, tmp_path):
        log_file = Path(tmp_path, "log.txt")
        log_file.write_text("previous message\n", encoding="utf-8")

        info_count = None

        class MySpider(scrapy.Spider):
            name = "spider"
            custom_settings = {
                "LOG_LEVEL": "INFO",
                "LOG_FILE": str(log_file),
            }

            async def start(self):
                info_count_start = crawler.stats.get_value("log_count/INFO")
                logging.debug("debug message")  # noqa: LOG015
                logging.info("info message")  # noqa: LOG015
                logging.warning("warning message")  # noqa: LOG015
                logging.error("error message")  # noqa: LOG015
                nonlocal info_count
                info_count = (
                    crawler.stats.get_value("log_count/INFO") - info_count_start
                )
                return
                yield

        try:
            configure_logging()
            assert get_scrapy_root_handler().level == logging.DEBUG
            crawler = get_crawler(MySpider)
            assert get_scrapy_root_handler().level == logging.INFO
            await maybe_deferred_to_future(crawler.crawl())
        finally:
            _uninstall_scrapy_root_handler()

        logged = log_file.read_text(encoding="utf-8")

        assert "previous message" in logged
        assert "debug message" not in logged
        assert "info message" in logged
        assert "warning message" in logged
        assert "error message" in logged
        assert crawler.stats.get_value("log_count/ERROR") == 1
        assert crawler.stats.get_value("log_count/WARNING") == 1
        assert info_count == 1
        assert crawler.stats.get_value("log_count/DEBUG", 0) == 0

    def test_spider_custom_settings_log_append(self, tmp_path):
        log_file = Path(tmp_path, "log.txt")
        log_file.write_text("previous message\n", encoding="utf-8")

        class MySpider(scrapy.Spider):
            name = "spider"
            custom_settings = {
                "LOG_FILE": str(log_file),
                "LOG_FILE_APPEND": False,
            }

        try:
            configure_logging()
            get_crawler(MySpider)
            logging.debug("debug message")  # noqa: LOG015
        finally:
            _uninstall_scrapy_root_handler()

        logged = log_file.read_text(encoding="utf-8")

        assert "previous message" not in logged
        assert "debug message" in logged


class SpiderLoaderWithWrongInterface:
    def unneeded_method(self):
        pass


class TestCrawlerRunner(TestBaseCrawler):
    def test_spider_manager_verify_interface(self):
        settings = Settings(
            {
                "SPIDER_LOADER_CLASS": SpiderLoaderWithWrongInterface,
            }
        )
        with pytest.raises(MultipleInvalid):
            CrawlerRunner(settings)

    def test_crawler_runner_accepts_dict(self):
        runner = CrawlerRunner({"foo": "bar"})
        assert runner.settings["foo"] == "bar"
        self.assertOptionIsDefault(runner.settings, "RETRY_ENABLED")

    def test_crawler_runner_accepts_None(self):
        runner = CrawlerRunner()
        self.assertOptionIsDefault(runner.settings, "RETRY_ENABLED")


class TestAsyncCrawlerRunner(TestBaseCrawler):
    def test_spider_manager_verify_interface(self):
        settings = Settings(
            {
                "SPIDER_LOADER_CLASS": SpiderLoaderWithWrongInterface,
            }
        )
        with pytest.raises(MultipleInvalid):
            AsyncCrawlerRunner(settings)

    def test_crawler_runner_accepts_dict(self):
        runner = AsyncCrawlerRunner({"foo": "bar"})
        assert runner.settings["foo"] == "bar"
        self.assertOptionIsDefault(runner.settings, "RETRY_ENABLED")

    def test_crawler_runner_accepts_None(self):
        runner = AsyncCrawlerRunner()
        self.assertOptionIsDefault(runner.settings, "RETRY_ENABLED")


class TestCrawlerProcess(TestBaseCrawler):
    def test_crawler_process_accepts_dict(self):
        runner = CrawlerProcess({"foo": "bar"}, install_root_handler=False)
        assert runner.settings["foo"] == "bar"
        self.assertOptionIsDefault(runner.settings, "RETRY_ENABLED")

    def test_crawler_process_accepts_None(self):
        runner = CrawlerProcess(install_root_handler=False)
        self.assertOptionIsDefault(runner.settings, "RETRY_ENABLED")


@pytest.mark.only_asyncio
class TestAsyncCrawlerProcess(TestBaseCrawler):
    def test_crawler_process_accepts_dict(self):
        runner = AsyncCrawlerProcess({"foo": "bar"}, install_root_handler=False)
        assert runner.settings["foo"] == "bar"
        self.assertOptionIsDefault(runner.settings, "RETRY_ENABLED")

    def test_crawler_process_accepts_None(self):
        runner = AsyncCrawlerProcess(install_root_handler=False)
        self.assertOptionIsDefault(runner.settings, "RETRY_ENABLED")


class ExceptionSpider(scrapy.Spider):
    name = "exception"

    @classmethod
    def from_crawler(cls, crawler, *args, **kwargs):
        raise ValueError("Exception in from_crawler method")


class NoRequestsSpider(scrapy.Spider):
    name = "no_request"

    async def start(self):
        return
        yield


class TestCrawlerRunnerHasSpider:
    @staticmethod
    def _runner():
        return CrawlerRunner(get_reactor_settings())

    @staticmethod
    def _crawl(runner, spider):
        return runner.crawl(spider)

    @inlineCallbacks
    def test_crawler_runner_bootstrap_successful(self):
        runner = self._runner()
        yield self._crawl(runner, NoRequestsSpider)
        assert not runner.bootstrap_failed

    @inlineCallbacks
    def test_crawler_runner_bootstrap_successful_for_several(self):
        runner = self._runner()
        yield self._crawl(runner, NoRequestsSpider)
        yield self._crawl(runner, NoRequestsSpider)
        assert not runner.bootstrap_failed

    @inlineCallbacks
    def test_crawler_runner_bootstrap_failed(self):
        runner = self._runner()

        try:
            yield self._crawl(runner, ExceptionSpider)
        except ValueError:
            pass
        else:
            pytest.fail("Exception should be raised from spider")

        assert runner.bootstrap_failed

    @inlineCallbacks
    def test_crawler_runner_bootstrap_failed_for_several(self):
        runner = self._runner()

        try:
            yield self._crawl(runner, ExceptionSpider)
        except ValueError:
            pass
        else:
            pytest.fail("Exception should be raised from spider")

        yield self._crawl(runner, NoRequestsSpider)

        assert runner.bootstrap_failed

    @inlineCallbacks
    def test_crawler_runner_asyncio_enabled_true(
        self, reactor_pytest: str
    ) -> Generator[Deferred[Any], Any, None]:
        if reactor_pytest != "asyncio":
            runner = CrawlerRunner(
                settings={
                    "TWISTED_REACTOR": "twisted.internet.asyncioreactor.AsyncioSelectorReactor",
                }
            )
            with pytest.raises(
                Exception,
                match=r"The installed reactor \(.*?\) does not match the requested one \(.*?\)",
            ):
                yield self._crawl(runner, NoRequestsSpider)
        else:
            CrawlerRunner(
                settings={
                    "TWISTED_REACTOR": "twisted.internet.asyncioreactor.AsyncioSelectorReactor",
                }
            )


@pytest.mark.only_asyncio
class TestAsyncCrawlerRunnerHasSpider(TestCrawlerRunnerHasSpider):
    @staticmethod
    def _runner():
        return AsyncCrawlerRunner(get_reactor_settings())

    @staticmethod
    def _crawl(runner, spider):
        return deferred_from_coro(runner.crawl(spider))

    def test_crawler_runner_asyncio_enabled_true(self):
        pytest.skip("This test is only for CrawlerRunner")


class ScriptRunnerMixin(ABC):
    @property
    @abstractmethod
    def script_dir(self) -> Path:
        raise NotImplementedError

    @staticmethod
    def get_script_dir(name: str) -> Path:
        return Path(__file__).parent.resolve() / name

    def get_script_args(self, script_name: str, *script_args: str) -> list[str]:
        script_path = self.script_dir / script_name
        return [sys.executable, str(script_path), *script_args]

    def run_script(self, script_name: str, *script_args: str) -> str:
        args = self.get_script_args(script_name, *script_args)
        p = subprocess.Popen(
            args,
            env=get_script_run_env(),
            stdout=subprocess.PIPE,
            stderr=subprocess.PIPE,
        )
        _, stderr = p.communicate()
        return stderr.decode("utf-8")


class TestCrawlerProcessSubprocessBase(ScriptRunnerMixin):
    """Common tests between CrawlerProcess and AsyncCrawlerProcess,
    with the same file names and expectations.
    """

    def test_simple(self):
        log = self.run_script("simple.py")
        assert "Spider closed (finished)" in log
        assert (
            "Using reactor: twisted.internet.asyncioreactor.AsyncioSelectorReactor"
            in log
        )

    def test_multi(self):
        log = self.run_script("multi.py")
        assert "Spider closed (finished)" in log
        assert (
            "Using reactor: twisted.internet.asyncioreactor.AsyncioSelectorReactor"
            in log
        )
        assert "ReactorAlreadyInstalledError" not in log

    def test_reactor_default(self):
        log = self.run_script("reactor_default.py")
        assert "Spider closed (finished)" not in log
        assert (
            "does not match the requested one "
            "(twisted.internet.asyncioreactor.AsyncioSelectorReactor)"
        ) in log

    def test_asyncio_enabled_no_reactor(self):
        log = self.run_script("asyncio_enabled_no_reactor.py")
        assert "Spider closed (finished)" in log
        assert (
            "Using reactor: twisted.internet.asyncioreactor.AsyncioSelectorReactor"
            in log
        )
        assert "RuntimeError" not in log

    def test_asyncio_enabled_reactor(self):
        log = self.run_script("asyncio_enabled_reactor.py")
        assert "Spider closed (finished)" in log
        assert (
            "Using reactor: twisted.internet.asyncioreactor.AsyncioSelectorReactor"
            in log
        )
        assert "RuntimeError" not in log

    @pytest.mark.skipif(
        parse_version(w3lib_version) >= parse_version("2.0.0"),
        reason="w3lib 2.0.0 and later do not allow invalid domains.",
    )
    def test_ipv6_default_name_resolver(self):
        log = self.run_script("default_name_resolver.py")
        assert "Spider closed (finished)" in log
        assert (
            "'downloader/exception_type_count/twisted.internet.error.DNSLookupError': 1,"
            in log
        )
        assert (
            "twisted.internet.error.DNSLookupError: DNS lookup failed: no results for hostname lookup: ::1."
            in log
        )

    def test_caching_hostname_resolver_ipv6(self):
        log = self.run_script("caching_hostname_resolver_ipv6.py")
        assert "Spider closed (finished)" in log
        assert "twisted.internet.error.DNSLookupError" not in log

    def test_caching_hostname_resolver_finite_execution(
        self, mockserver: MockServer
    ) -> None:
        log = self.run_script("caching_hostname_resolver.py", mockserver.url("/"))
        assert "Spider closed (finished)" in log
        assert "ERROR: Error downloading" not in log
        assert "TimeoutError" not in log
        assert "twisted.internet.error.DNSLookupError" not in log

    def test_twisted_reactor_asyncio(self):
        log = self.run_script("twisted_reactor_asyncio.py")
        assert "Spider closed (finished)" in log
        assert (
            "Using reactor: twisted.internet.asyncioreactor.AsyncioSelectorReactor"
            in log
        )

    def test_twisted_reactor_asyncio_custom_settings(self):
        log = self.run_script("twisted_reactor_custom_settings.py")
        assert "Spider closed (finished)" in log
        assert (
            "Using reactor: twisted.internet.asyncioreactor.AsyncioSelectorReactor"
            in log
        )

    def test_twisted_reactor_asyncio_custom_settings_same(self):
        log = self.run_script("twisted_reactor_custom_settings_same.py")
        assert "Spider closed (finished)" in log
        assert (
            "Using reactor: twisted.internet.asyncioreactor.AsyncioSelectorReactor"
            in log
        )

    @pytest.mark.requires_uvloop
    def test_custom_loop_asyncio(self):
        log = self.run_script("asyncio_custom_loop.py")
        assert "Spider closed (finished)" in log
        assert (
            "Using reactor: twisted.internet.asyncioreactor.AsyncioSelectorReactor"
            in log
        )
        assert "Using asyncio event loop: uvloop.Loop" in log

    @pytest.mark.requires_uvloop
    def test_custom_loop_asyncio_deferred_signal(self):
        log = self.run_script("asyncio_deferred_signal.py", "uvloop.Loop")
        assert "Spider closed (finished)" in log
        assert (
            "Using reactor: twisted.internet.asyncioreactor.AsyncioSelectorReactor"
            in log
        )
        assert "Using asyncio event loop: uvloop.Loop" in log
        assert "async pipeline opened!" in log

    @pytest.mark.requires_uvloop
    def test_asyncio_enabled_reactor_same_loop(self):
        log = self.run_script("asyncio_enabled_reactor_same_loop.py")
        assert "Spider closed (finished)" in log
        assert (
            "Using reactor: twisted.internet.asyncioreactor.AsyncioSelectorReactor"
            in log
        )
        assert "Using asyncio event loop: uvloop.Loop" in log

    @pytest.mark.requires_uvloop
    def test_asyncio_enabled_reactor_different_loop(self):
        log = self.run_script("asyncio_enabled_reactor_different_loop.py")
        assert "Spider closed (finished)" not in log
        assert (
            "does not match the one specified in the ASYNCIO_EVENT_LOOP "
            "setting (uvloop.Loop)"
        ) in log

    def test_default_loop_asyncio_deferred_signal(self):
        log = self.run_script("asyncio_deferred_signal.py")
        assert "Spider closed (finished)" in log
        assert (
            "Using reactor: twisted.internet.asyncioreactor.AsyncioSelectorReactor"
            in log
        )
        assert "Using asyncio event loop: uvloop.Loop" not in log
        assert "async pipeline opened!" in log

    def test_args_change_settings(self):
        log = self.run_script("args_settings.py")
        assert "Spider closed (finished)" in log
        assert "The value of FOO is 42" in log

    def test_shutdown_graceful(self):
        sig = signal.SIGINT if sys.platform != "win32" else signal.SIGBREAK
        args = self.get_script_args("sleeping.py", "3")
        p = PopenSpawn(args, timeout=5)
        p.expect_exact("Spider opened")
        p.expect_exact("Crawled (200)")
        p.kill(sig)
        p.expect_exact("shutting down gracefully")
        p.expect_exact("Spider closed (shutdown)")
        p.wait()

    @inlineCallbacks
    def test_shutdown_forced(self):
        sig = signal.SIGINT if sys.platform != "win32" else signal.SIGBREAK
        args = self.get_script_args("sleeping.py", "10")
        p = PopenSpawn(args, timeout=5)
        p.expect_exact("Spider opened")
        p.expect_exact("Crawled (200)")
        p.kill(sig)
        p.expect_exact("shutting down gracefully")
        # sending the second signal too fast often causes problems
        d = Deferred()
        call_later(0.01, d.callback, None)
        yield d
        p.kill(sig)
        p.expect_exact("forcing unclean shutdown")
        p.wait()


class TestCrawlerProcessSubprocess(TestCrawlerProcessSubprocessBase):
    @property
    def script_dir(self) -> Path:
        return self.get_script_dir("CrawlerProcess")

    def test_reactor_default_twisted_reactor_select(self):
        log = self.run_script("reactor_default_twisted_reactor_select.py")
        if platform.system() in ["Windows", "Darwin"]:
            # The goal of this test function is to test that, when a reactor is
            # installed (the default one here) and a different reactor is
            # configured (select here), an error raises.
            #
            # In Windows the default reactor is the select reactor, so that
            # error does not raise.
            #
            # If that ever becomes the case on more platforms (i.e. if Linux
            # also starts using the select reactor by default in a future
            # version of Twisted), then we will need to rethink this test.
            assert "Spider closed (finished)" in log
        else:
            assert "Spider closed (finished)" not in log
            assert (
                "does not match the requested one "
                "(twisted.internet.selectreactor.SelectReactor)"
            ) in log

    def test_reactor_select(self):
        log = self.run_script("reactor_select.py")
        assert "Spider closed (finished)" not in log
        assert (
            "does not match the requested one "
            "(twisted.internet.asyncioreactor.AsyncioSelectorReactor)"
        ) in log

    def test_reactor_select_twisted_reactor_select(self):
        log = self.run_script("reactor_select_twisted_reactor_select.py")
        assert "Spider closed (finished)" in log
        assert "ReactorAlreadyInstalledError" not in log

    def test_reactor_select_subclass_twisted_reactor_select(self):
        log = self.run_script("reactor_select_subclass_twisted_reactor_select.py")
        assert "Spider closed (finished)" not in log
        assert (
            "does not match the requested one "
            "(twisted.internet.selectreactor.SelectReactor)"
        ) in log

    def test_twisted_reactor_select(self):
        log = self.run_script("twisted_reactor_select.py")
        assert "Spider closed (finished)" in log
        assert "Using reactor: twisted.internet.selectreactor.SelectReactor" in log

    @pytest.mark.skipif(
        platform.system() == "Windows", reason="PollReactor is not supported on Windows"
    )
    def test_twisted_reactor_poll(self):
        log = self.run_script("twisted_reactor_poll.py")
        assert "Spider closed (finished)" in log
        assert "Using reactor: twisted.internet.pollreactor.PollReactor" in log

    def test_twisted_reactor_asyncio_custom_settings_conflict(self):
        log = self.run_script("twisted_reactor_custom_settings_conflict.py")
        assert "Using reactor: twisted.internet.selectreactor.SelectReactor" in log
        assert (
            "(twisted.internet.selectreactor.SelectReactor) does not match the requested one"
            in log
        )


class TestAsyncCrawlerProcessSubprocess(TestCrawlerProcessSubprocessBase):
    @property
    def script_dir(self) -> Path:
        return self.get_script_dir("AsyncCrawlerProcess")

    def test_twisted_reactor_custom_settings_select(self):
        log = self.run_script("twisted_reactor_custom_settings_select.py")
        assert "Spider closed (finished)" not in log
        assert (
            "(twisted.internet.asyncioreactor.AsyncioSelectorReactor) "
            "does not match the requested one "
            "(twisted.internet.selectreactor.SelectReactor)"
        ) in log

    @pytest.mark.requires_uvloop
    def test_asyncio_enabled_reactor_same_loop(self):
        log = self.run_script("asyncio_custom_loop_custom_settings_same.py")
        assert "Spider closed (finished)" in log
        assert (
            "Using reactor: twisted.internet.asyncioreactor.AsyncioSelectorReactor"
            in log
        )
        assert "Using asyncio event loop: uvloop.Loop" in log

    @pytest.mark.requires_uvloop
    def test_asyncio_enabled_reactor_different_loop(self):
        log = self.run_script("asyncio_custom_loop_custom_settings_different.py")
        assert "Spider closed (finished)" not in log
        assert (
            "does not match the one specified in the ASYNCIO_EVENT_LOOP "
            "setting (uvloop.Loop)"
        ) in log


class TestCrawlerRunnerSubprocessBase(ScriptRunnerMixin):
    """Common tests between CrawlerRunner and AsyncCrawlerRunner,
    with the same file names and expectations.
    """

    def test_simple(self):
        log = self.run_script("simple.py")
        assert "Spider closed (finished)" in log
        assert (
            "Using reactor: twisted.internet.asyncioreactor.AsyncioSelectorReactor"
            in log
        )

    def test_multi_parallel(self):
        log = self.run_script("multi_parallel.py")
        assert "Spider closed (finished)" in log
        assert (
            "Using reactor: twisted.internet.asyncioreactor.AsyncioSelectorReactor"
            in log
        )
        assert re.search(
            r"Spider opened.+Spider opened.+Closing spider.+Closing spider",
            log,
            re.DOTALL,
        )

    def test_multi_seq(self):
        log = self.run_script("multi_seq.py")
        assert "Spider closed (finished)" in log
        assert (
            "Using reactor: twisted.internet.asyncioreactor.AsyncioSelectorReactor"
            in log
        )
        assert re.search(
            r"Spider opened.+Closing spider.+Spider opened.+Closing spider",
            log,
            re.DOTALL,
        )

    @pytest.mark.requires_uvloop
    def test_custom_loop_same(self):
        log = self.run_script("custom_loop_same.py")
        assert "Spider closed (finished)" in log
        assert (
            "Using reactor: twisted.internet.asyncioreactor.AsyncioSelectorReactor"
            in log
        )
        assert "Using asyncio event loop: uvloop.Loop" in log

    @pytest.mark.requires_uvloop
    def test_custom_loop_different(self):
        log = self.run_script("custom_loop_different.py")
        assert "Spider closed (finished)" not in log
        assert (
            "does not match the one specified in the ASYNCIO_EVENT_LOOP "
            "setting (uvloop.Loop)"
        ) in log


class TestCrawlerRunnerSubprocess(TestCrawlerRunnerSubprocessBase):
    @property
    def script_dir(self) -> Path:
        return self.get_script_dir("CrawlerRunner")

    def test_explicit_default_reactor(self):
        log = self.run_script("explicit_default_reactor.py")
        assert "Spider closed (finished)" in log
        assert (
            "Using reactor: twisted.internet.asyncioreactor.AsyncioSelectorReactor"
            not in log
        )

    def test_response_ip_address(self):
        log = self.run_script("ip_address.py")
        assert "INFO: Spider closed (finished)" in log
        assert "INFO: Host: not.a.real.domain" in log
        assert "INFO: Type: <class 'ipaddress.IPv4Address'>" in log
        assert "INFO: IP address: 127.0.0.1" in log

    def test_change_default_reactor(self):
        log = self.run_script("change_reactor.py")
        assert (
            "DEBUG: Using reactor: twisted.internet.asyncioreactor.AsyncioSelectorReactor"
            in log
        )
        assert "DEBUG: Using asyncio event loop" in log


class TestAsyncCrawlerRunnerSubprocess(TestCrawlerRunnerSubprocessBase):
    @property
    def script_dir(self) -> Path:
        return self.get_script_dir("AsyncCrawlerRunner")

    def test_simple_default_reactor(self):
        log = self.run_script("simple_default_reactor.py")
        assert "Spider closed (finished)" not in log
        assert "RuntimeError: AsyncCrawlerRunner requires AsyncioSelectorReactor" in log


@pytest.mark.parametrize(
    ("settings", "items"),
    [
        ({}, default_settings.LOG_VERSIONS),
        ({"LOG_VERSIONS": ["itemadapter"]}, ["itemadapter"]),
        ({"LOG_VERSIONS": []}, None),
    ],
)
def test_log_scrapy_info(settings, items, caplog):
    with caplog.at_level("INFO"):
        CrawlerProcess(settings, install_root_handler=False)
    assert (
        caplog.records[0].getMessage()
        == f"Scrapy {scrapy.__version__} started (bot: scrapybot)"
    ), repr(caplog.records[0].msg)
    if not items:
        assert len(caplog.records) == 1
        return
    version_string = caplog.records[1].getMessage()
    expected_items_pattern = "',\n '".join(
        f"{item}': '[^']+('\n +'[^']+)*" for item in items
    )
    assert re.search(r"^Versions:\n{'" + expected_items_pattern + "'}$", version_string)


@deferred_f_from_coro_f
async def test_deprecated_crawler_stop() -> None:
    crawler = get_crawler(DefaultSpider)
    d = crawler.crawl()
    await maybe_deferred_to_future(d)
    with pytest.warns(
        ScrapyDeprecationWarning, match=r"Crawler.stop\(\) is deprecated"
    ):
        await maybe_deferred_to_future(crawler.stop())<|MERGE_RESOLUTION|>--- conflicted
+++ resolved
@@ -31,21 +31,12 @@
 from scrapy.extensions.throttle import AutoThrottle
 from scrapy.settings import Settings, default_settings
 from scrapy.utils.asyncio import call_later
-<<<<<<< HEAD
-from scrapy.utils.defer import deferred_from_coro
-from scrapy.utils.log import configure_logging, get_scrapy_root_handler
-=======
-from scrapy.utils.defer import (
-    deferred_f_from_coro_f,
-    deferred_from_coro,
-    maybe_deferred_to_future,
-)
+from scrapy.utils.defer import deferred_from_coro, maybe_deferred_to_future
 from scrapy.utils.log import (
     _uninstall_scrapy_root_handler,
     configure_logging,
     get_scrapy_root_handler,
 )
->>>>>>> 1e8de243
 from scrapy.utils.spider import DefaultSpider
 from scrapy.utils.test import get_crawler, get_reactor_settings
 from tests.mockserver.http import MockServer
