import dataclasses
import os
import random
import time
import warnings
from abc import ABC, abstractmethod
from datetime import datetime
from ftplib import FTP
from io import BytesIO
from pathlib import Path
from posixpath import split
from shutil import rmtree
from tempfile import mkdtemp
from typing import Any
from unittest import mock
from urllib.parse import urlparse

import attr
import pytest
from itemadapter import ItemAdapter
from twisted.internet.defer import inlineCallbacks

from scrapy.exceptions import NotConfigured
from scrapy.http import Request, Response
from scrapy.item import Field, Item
from scrapy.pipelines.files import (
    FilesPipeline,
    FSFilesStore,
    FTPFilesStore,
    GCSFilesStore,
    S3FilesStore,
)
<<<<<<< HEAD
from scrapy.settings import Settings
=======
from scrapy.utils.spider import DefaultSpider
>>>>>>> ed63fa94
from scrapy.utils.test import get_crawler
from tests.mockserver.ftp import MockFTPServer

from .test_pipeline_media import _mocked_download_func


def get_gcs_content_and_delete(
    bucket: Any, path: str
) -> tuple[bytes, list[dict[str, str]], Any]:
    from google.cloud import storage  # noqa: PLC0415

    client = storage.Client(project=os.environ.get("GCS_PROJECT_ID"))
    bucket = client.get_bucket(bucket)
    blob = bucket.get_blob(path)
    content = blob.download_as_string()
    acl = list(blob.acl)  # loads acl before it will be deleted
    bucket.delete_blob(path)
    return content, acl, blob


def get_ftp_content_and_delete(
    path: str,
    host: str,
    port: int,
    username: str,
    password: str,
    use_active_mode: bool = False,
) -> bytes:
    ftp = FTP()
    ftp.connect(host, port)
    ftp.login(username, password)
    if use_active_mode:
        ftp.set_pasv(False)
    ftp_data: list[bytes] = []

    def buffer_data(data: bytes) -> None:
        ftp_data.append(data)

    ftp.retrbinary(f"RETR {path}", buffer_data)
    dirname, filename = split(path)
    ftp.cwd(dirname)
    ftp.delete(filename)
    return b"".join(ftp_data)


class TestFilesPipeline:
    def setup_method(self):
        self.tempdir = mkdtemp()
        settings_dict = {"FILES_STORE": self.tempdir}
        crawler = get_crawler(DefaultSpider, settings_dict=settings_dict)
        crawler.spider = crawler._create_spider()
        self.pipeline = FilesPipeline.from_crawler(crawler)
        self.pipeline.download_func = _mocked_download_func
        self.pipeline.open_spider()

    def teardown_method(self):
        rmtree(self.tempdir)

    def test_file_path(self):
        file_path = self.pipeline.file_path
        assert (
            file_path(Request("https://dev.mydeco.com/mydeco.pdf"))
            == "full/c9b564df929f4bc635bdd19fde4f3d4847c757c5.pdf"
        )
        assert (
            file_path(
                Request(
                    "http://www.maddiebrown.co.uk///catalogue-items//image_54642_12175_95307.txt"
                )
            )
            == "full/4ce274dd83db0368bafd7e406f382ae088e39219.txt"
        )
        assert (
            file_path(
                Request("https://dev.mydeco.com/two/dirs/with%20spaces%2Bsigns.doc")
            )
            == "full/94ccc495a17b9ac5d40e3eabf3afcb8c2c9b9e1a.doc"
        )
        assert (
            file_path(
                Request(
                    "http://www.dfsonline.co.uk/get_prod_image.php?img=status_0907_mdm.jpg"
                )
            )
            == "full/4507be485f38b0da8a0be9eb2e1dfab8a19223f2.jpg"
        )
        assert (
            file_path(Request("http://www.dorma.co.uk/images/product_details/2532/"))
            == "full/97ee6f8a46cbbb418ea91502fd24176865cf39b2"
        )
        assert (
            file_path(Request("http://www.dorma.co.uk/images/product_details/2532"))
            == "full/244e0dd7d96a3b7b01f54eded250c9e272577aa1"
        )
        assert (
            file_path(
                Request("http://www.dorma.co.uk/images/product_details/2532"),
                response=Response("http://www.dorma.co.uk/images/product_details/2532"),
                info=object(),
            )
            == "full/244e0dd7d96a3b7b01f54eded250c9e272577aa1"
        )
        assert (
            file_path(
                Request(
                    "http://www.dfsonline.co.uk/get_prod_image.php?img=status_0907_mdm.jpg.bohaha"
                )
            )
            == "full/76c00cef2ef669ae65052661f68d451162829507"
        )
        assert (
            file_path(
                Request(
                    "data:image/png;base64,iVBORw0KGgoAAAANSUhEUgAAAR0AAACxCAMAAADOHZloAAACClBMVEX/\
                                    //+F0tzCwMK76ZKQ21AMqr7oAAC96JvD5aWM2kvZ78J0N7fmAAC46Y4Ap7y"
                )
            )
            == "full/178059cbeba2e34120a67f2dc1afc3ecc09b61cb.png"
        )

    def test_fs_store(self):
        assert isinstance(self.pipeline.store, FSFilesStore)
        assert self.pipeline.store.basedir == self.tempdir

        path = "some/image/key.jpg"
        fullpath = Path(self.tempdir, "some", "image", "key.jpg")
        assert self.pipeline.store._get_filesystem_path(path) == fullpath

    @inlineCallbacks
    def test_file_not_expired(self):
        item_url = "http://example.com/file.pdf"
        item = _create_item_with_files(item_url)
        patchers = [
            mock.patch.object(FilesPipeline, "inc_stats", return_value=True),
            mock.patch.object(
                FSFilesStore,
                "stat_file",
                return_value={"checksum": "abc", "last_modified": time.time()},
            ),
            mock.patch.object(
                FilesPipeline,
                "get_media_requests",
                return_value=[_prepare_request_object(item_url)],
            ),
        ]
        for p in patchers:
            p.start()

        result = yield self.pipeline.process_item(item, None)
        assert result["files"][0]["checksum"] == "abc"
        assert result["files"][0]["status"] == "uptodate"

        for p in patchers:
            p.stop()

    @inlineCallbacks
    def test_file_expired(self):
        item_url = "http://example.com/file2.pdf"
        item = _create_item_with_files(item_url)
        patchers = [
            mock.patch.object(
                FSFilesStore,
                "stat_file",
                return_value={
                    "checksum": "abc",
                    "last_modified": time.time()
                    - (self.pipeline.expires * 60 * 60 * 24 * 2),
                },
            ),
            mock.patch.object(
                FilesPipeline,
                "get_media_requests",
                return_value=[_prepare_request_object(item_url)],
            ),
            mock.patch.object(FilesPipeline, "inc_stats", return_value=True),
        ]
        for p in patchers:
            p.start()

        result = yield self.pipeline.process_item(item, None)
        assert result["files"][0]["checksum"] != "abc"
        assert result["files"][0]["status"] == "downloaded"

        for p in patchers:
            p.stop()

    @inlineCallbacks
    def test_file_cached(self):
        item_url = "http://example.com/file3.pdf"
        item = _create_item_with_files(item_url)
        patchers = [
            mock.patch.object(FilesPipeline, "inc_stats", return_value=True),
            mock.patch.object(
                FSFilesStore,
                "stat_file",
                return_value={
                    "checksum": "abc",
                    "last_modified": time.time()
                    - (self.pipeline.expires * 60 * 60 * 24 * 2),
                },
            ),
            mock.patch.object(
                FilesPipeline,
                "get_media_requests",
                return_value=[_prepare_request_object(item_url, flags=["cached"])],
            ),
        ]
        for p in patchers:
            p.start()

        result = yield self.pipeline.process_item(item, None)
        assert result["files"][0]["checksum"] != "abc"
        assert result["files"][0]["status"] == "cached"

        for p in patchers:
            p.stop()

    def test_file_path_from_item(self):
        """
        Custom file path based on item data, overriding default implementation
        """

        class CustomFilesPipeline(FilesPipeline):
            def file_path(self, request, response=None, info=None, item=None):
                return f"full/{item.get('path')}"

        file_path = CustomFilesPipeline.from_crawler(
            get_crawler(None, {"FILES_STORE": self.tempdir})
        ).file_path
        item = {"path": "path-to-store-file"}
        request = Request("http://example.com")
        assert file_path(request, item=item) == "full/path-to-store-file"

    @pytest.mark.parametrize(
        "bad_type",
        [
            "http://example.com/file.pdf",
            ("http://example.com/file.pdf",),
            {"url": "http://example.com/file.pdf"},
            123,
            None,
        ],
    )
    def test_rejects_non_list_file_urls(self, tmp_path, bad_type):
        pipeline = FilesPipeline.from_crawler(
            get_crawler(None, {"FILES_STORE": str(tmp_path)})
        )
        item = ItemWithFiles()
        item["file_urls"] = bad_type

        with pytest.raises(TypeError, match="file_urls must be a list of URLs"):
            list(pipeline.get_media_requests(item, None))


class TestFilesPipelineFieldsMixin(ABC):
    @property
    @abstractmethod
    def item_class(self) -> Any:
        raise NotImplementedError

    def test_item_fields_default(self, tmp_path):
        url = "http://www.example.com/files/1.txt"
        item = self.item_class(name="item1", file_urls=[url])
        pipeline = FilesPipeline.from_crawler(
            get_crawler(None, {"FILES_STORE": tmp_path})
        )
        requests = list(pipeline.get_media_requests(item, None))
        assert requests[0].url == url
        results = [(True, {"url": url})]
        item = pipeline.item_completed(results, item, None)
        files = ItemAdapter(item).get("files")
        assert files == [results[0][1]]
        assert isinstance(item, self.item_class)

    def test_item_fields_override_settings(self, tmp_path):
        url = "http://www.example.com/files/1.txt"
        item = self.item_class(name="item1", custom_file_urls=[url])
        pipeline = FilesPipeline.from_crawler(
            get_crawler(
                None,
                {
                    "FILES_STORE": tmp_path,
                    "FILES_URLS_FIELD": "custom_file_urls",
                    "FILES_RESULT_FIELD": "custom_files",
                },
            )
        )
        requests = list(pipeline.get_media_requests(item, None))
        assert requests[0].url == url
        results = [(True, {"url": url})]
        item = pipeline.item_completed(results, item, None)
        custom_files = ItemAdapter(item).get("custom_files")
        assert custom_files == [results[0][1]]
        assert isinstance(item, self.item_class)


class TestFilesPipelineFieldsDict(TestFilesPipelineFieldsMixin):
    item_class = dict


class FilesPipelineTestItem(Item):
    name = Field()
    # default fields
    file_urls = Field()
    files = Field()
    # overridden fields
    custom_file_urls = Field()
    custom_files = Field()


class TestFilesPipelineFieldsItem(TestFilesPipelineFieldsMixin):
    item_class = FilesPipelineTestItem


@dataclasses.dataclass
class FilesPipelineTestDataClass:
    name: str
    # default fields
    file_urls: list = dataclasses.field(default_factory=list)
    files: list = dataclasses.field(default_factory=list)
    # overridden fields
    custom_file_urls: list = dataclasses.field(default_factory=list)
    custom_files: list = dataclasses.field(default_factory=list)


class TestFilesPipelineFieldsDataClass(TestFilesPipelineFieldsMixin):
    item_class = FilesPipelineTestDataClass


@attr.s
class FilesPipelineTestAttrsItem:
    name = attr.ib(default="")
    # default fields
    file_urls: list[str] = attr.ib(default=list)
    files: list[dict[str, str]] = attr.ib(default=list)
    # overridden fields
    custom_file_urls: list[str] = attr.ib(default=list)
    custom_files: list[dict[str, str]] = attr.ib(default=list)


class TestFilesPipelineFieldsAttrsItem(TestFilesPipelineFieldsMixin):
    item_class = FilesPipelineTestAttrsItem


class TestFilesPipelineCustomSettings:
    default_cls_settings = {
        "EXPIRES": 90,
        "FILES_URLS_FIELD": "file_urls",
        "FILES_RESULT_FIELD": "files",
    }
    file_cls_attr_settings_map = {
        ("EXPIRES", "FILES_EXPIRES", "expires"),
        ("FILES_URLS_FIELD", "FILES_URLS_FIELD", "files_urls_field"),
        ("FILES_RESULT_FIELD", "FILES_RESULT_FIELD", "files_result_field"),
    }

    def _generate_fake_settings(self, tmp_path, prefix=None):
        def random_string():
            return "".join([chr(random.randint(97, 123)) for _ in range(10)])

        settings = {
            "FILES_EXPIRES": random.randint(100, 1000),
            "FILES_URLS_FIELD": random_string(),
            "FILES_RESULT_FIELD": random_string(),
            "FILES_STORE": tmp_path,
        }
        if not prefix:
            return settings

        return {
            prefix.upper() + "_" + k if k != "FILES_STORE" else k: v
            for k, v in settings.items()
        }

    def _generate_fake_pipeline(self):
        class UserDefinedFilePipeline(FilesPipeline):
            EXPIRES = 1001
            FILES_URLS_FIELD = "alfa"
            FILES_RESULT_FIELD = "beta"

        return UserDefinedFilePipeline

    def test_different_settings_for_different_instances(self, tmp_path):
        """
        If there are different instances with different settings they should keep
        different settings.
        """
        custom_settings = self._generate_fake_settings(tmp_path)
        another_pipeline = FilesPipeline.from_crawler(
            get_crawler(None, custom_settings)
        )
        one_pipeline = FilesPipeline(tmp_path, crawler=get_crawler(None))
        for pipe_attr, settings_attr, pipe_ins_attr in self.file_cls_attr_settings_map:
            default_value = self.default_cls_settings[pipe_attr]
            assert getattr(one_pipeline, pipe_attr) == default_value
            custom_value = custom_settings[settings_attr]
            assert default_value != custom_value
            assert getattr(another_pipeline, pipe_ins_attr) == custom_value

    def test_subclass_attributes_preserved_if_no_settings(self, tmp_path):
        """
        If subclasses override class attributes and there are no special settings those values should be kept.
        """
        pipe_cls = self._generate_fake_pipeline()
        pipe = pipe_cls.from_crawler(get_crawler(None, {"FILES_STORE": tmp_path}))
        for pipe_attr, settings_attr, pipe_ins_attr in self.file_cls_attr_settings_map:
            custom_value = getattr(pipe, pipe_ins_attr)
            assert custom_value != self.default_cls_settings[pipe_attr]
            assert getattr(pipe, pipe_ins_attr) == getattr(pipe, pipe_attr)

    def test_subclass_attrs_preserved_custom_settings(self, tmp_path):
        """
        If file settings are defined but they are not defined for subclass
        settings should be preserved.
        """
        pipeline_cls = self._generate_fake_pipeline()
        settings = self._generate_fake_settings(tmp_path)
        pipeline = pipeline_cls.from_crawler(get_crawler(None, settings))
        for pipe_attr, settings_attr, pipe_ins_attr in self.file_cls_attr_settings_map:
            value = getattr(pipeline, pipe_ins_attr)
            setting_value = settings.get(settings_attr)
            assert value != self.default_cls_settings[pipe_attr]
            assert value == setting_value

    def test_no_custom_settings_for_subclasses(self, tmp_path):
        """
        If there are no settings for subclass and no subclass attributes, pipeline should use
        attributes of base class.
        """

        class UserDefinedFilesPipeline(FilesPipeline):
            pass

        user_pipeline = UserDefinedFilesPipeline.from_crawler(
            get_crawler(None, {"FILES_STORE": tmp_path})
        )
        for pipe_attr, settings_attr, pipe_ins_attr in self.file_cls_attr_settings_map:
            # Values from settings for custom pipeline should be set on pipeline instance.
            custom_value = self.default_cls_settings.get(pipe_attr.upper())
            assert getattr(user_pipeline, pipe_ins_attr) == custom_value

    def test_custom_settings_for_subclasses(self, tmp_path):
        """
        If there are custom settings for subclass and NO class attributes, pipeline should use custom
        settings.
        """

        class UserDefinedFilesPipeline(FilesPipeline):
            pass

        prefix = UserDefinedFilesPipeline.__name__.upper()
        settings = self._generate_fake_settings(tmp_path, prefix=prefix)
        user_pipeline = UserDefinedFilesPipeline.from_crawler(
            get_crawler(None, settings)
        )
        for pipe_attr, settings_attr, pipe_inst_attr in self.file_cls_attr_settings_map:
            # Values from settings for custom pipeline should be set on pipeline instance.
            custom_value = settings.get(prefix + "_" + settings_attr)
            assert custom_value != self.default_cls_settings[pipe_attr]
            assert getattr(user_pipeline, pipe_inst_attr) == custom_value

    def test_custom_settings_and_class_attrs_for_subclasses(self, tmp_path):
        """
        If there are custom settings for subclass AND class attributes
        setting keys are preferred and override attributes.
        """
        pipeline_cls = self._generate_fake_pipeline()
        prefix = pipeline_cls.__name__.upper()
        settings = self._generate_fake_settings(tmp_path, prefix=prefix)
        user_pipeline = pipeline_cls.from_crawler(get_crawler(None, settings))
        for (
            pipe_cls_attr,
            settings_attr,
            pipe_inst_attr,
        ) in self.file_cls_attr_settings_map:
            custom_value = settings.get(prefix + "_" + settings_attr)
            assert custom_value != self.default_cls_settings[pipe_cls_attr]
            assert getattr(user_pipeline, pipe_inst_attr) == custom_value

    def test_cls_attrs_with_DEFAULT_prefix(self, tmp_path):
        class UserDefinedFilesPipeline(FilesPipeline):
            DEFAULT_FILES_RESULT_FIELD = "this"
            DEFAULT_FILES_URLS_FIELD = "that"

        pipeline = UserDefinedFilesPipeline.from_crawler(
            get_crawler(None, {"FILES_STORE": tmp_path})
        )
        assert (
            pipeline.files_result_field
            == UserDefinedFilesPipeline.DEFAULT_FILES_RESULT_FIELD
        )
        assert (
            pipeline.files_urls_field
            == UserDefinedFilesPipeline.DEFAULT_FILES_URLS_FIELD
        )

    def test_user_defined_subclass_default_key_names(self, tmp_path):
        """Test situation when user defines subclass of FilesPipeline,
        but uses attribute names for default pipeline (without prefixing
        them with pipeline class name).
        """
        settings = self._generate_fake_settings(tmp_path)

        class UserPipe(FilesPipeline):
            pass

        pipeline_cls = UserPipe.from_crawler(get_crawler(None, settings))

        for pipe_attr, settings_attr, pipe_inst_attr in self.file_cls_attr_settings_map:
            expected_value = settings.get(settings_attr)
            assert getattr(pipeline_cls, pipe_inst_attr) == expected_value

    def test_file_pipeline_using_pathlike_objects(self, tmp_path):
        class CustomFilesPipelineWithPathLikeDir(FilesPipeline):
            def file_path(self, request, response=None, info=None, *, item=None):
                return Path("subdir") / Path(request.url).name

        pipeline = CustomFilesPipelineWithPathLikeDir.from_crawler(
            get_crawler(None, {"FILES_STORE": tmp_path})
        )
        request = Request("http://example.com/image01.jpg")
        assert pipeline.file_path(request) == Path("subdir/image01.jpg")

    def test_files_store_constructor_with_pathlike_object(self, tmp_path):
        fs_store = FSFilesStore(tmp_path)
        assert fs_store.basedir == str(tmp_path)


@pytest.mark.requires_botocore
class TestS3FilesStore:
    @inlineCallbacks
    def test_persist(self):
        bucket = "mybucket"
        key = "export.csv"
        uri = f"s3://{bucket}/{key}"
        buffer = mock.MagicMock()
        meta = {"foo": "bar"}
        path = ""
        content_type = "image/png"

        store = S3FilesStore(uri)
        from botocore.stub import Stubber  # noqa: PLC0415

        with Stubber(store.s3_client) as stub:
            stub.add_response(
                "put_object",
                expected_params={
                    "ACL": S3FilesStore.POLICY,
                    "Body": buffer,
                    "Bucket": bucket,
                    "CacheControl": S3FilesStore.HEADERS["Cache-Control"],
                    "ContentType": content_type,
                    "Key": key,
                    "Metadata": meta,
                },
                service_response={},
            )

            yield store.persist_file(
                path,
                buffer,
                info=None,
                meta=meta,
                headers={"Content-Type": content_type},
            )

            stub.assert_no_pending_responses()
            # The call to read does not happen with Stubber
            assert buffer.method_calls == [mock.call.seek(0)]

    @inlineCallbacks
    def test_stat(self):
        bucket = "mybucket"
        key = "export.csv"
        uri = f"s3://{bucket}/{key}"
        checksum = "3187896a9657a28163abb31667df64c8"
        last_modified = datetime(2019, 12, 1)

        store = S3FilesStore(uri)
        from botocore.stub import Stubber  # noqa: PLC0415

        with Stubber(store.s3_client) as stub:
            stub.add_response(
                "head_object",
                expected_params={
                    "Bucket": bucket,
                    "Key": key,
                },
                service_response={
                    "ETag": f'"{checksum}"',
                    "LastModified": last_modified,
                },
            )

            file_stats = yield store.stat_file("", info=None)
            assert file_stats == {
                "checksum": checksum,
                "last_modified": last_modified.timestamp(),
            }

            stub.assert_no_pending_responses()


@pytest.mark.skipif(
    "GCS_PROJECT_ID" not in os.environ, reason="GCS_PROJECT_ID not found"
)
class TestGCSFilesStore:
    @inlineCallbacks
    def test_persist(self):
        uri = os.environ.get("GCS_TEST_FILE_URI")
        if not uri:
            pytest.skip("No GCS URI available for testing")
        data = b"TestGCSFilesStore: \xe2\x98\x83"
        buf = BytesIO(data)
        meta = {"foo": "bar"}
        path = "full/filename"
        store = GCSFilesStore(uri)
        store.POLICY = "authenticatedRead"
        expected_policy = {"role": "READER", "entity": "allAuthenticatedUsers"}
        yield store.persist_file(path, buf, info=None, meta=meta, headers=None)
        s = yield store.stat_file(path, info=None)
        assert "last_modified" in s
        assert "checksum" in s
        assert s["checksum"] == "cdcda85605e46d0af6110752770dce3c"
        u = urlparse(uri)
        content, acl, blob = get_gcs_content_and_delete(u.hostname, u.path[1:] + path)
        assert content == data
        assert blob.metadata == {"foo": "bar"}
        assert blob.cache_control == GCSFilesStore.CACHE_CONTROL
        assert blob.content_type == "application/octet-stream"
        assert expected_policy in acl

    @inlineCallbacks
    def test_blob_path_consistency(self):
        """Test to make sure that paths used to store files is the same as the one used to get
        already uploaded files.
        """
        try:
            import google.cloud.storage  # noqa: F401,PLC0415
        except ModuleNotFoundError:
            pytest.skip("google-cloud-storage is not installed")
        with (
            mock.patch("google.cloud.storage"),
            mock.patch("scrapy.pipelines.files.time"),
        ):
            uri = "gs://my_bucket/my_prefix/"
            store = GCSFilesStore(uri)
            store.bucket = mock.Mock()
            path = "full/my_data.txt"
            yield store.persist_file(
                path, mock.Mock(), info=None, meta=None, headers=None
            )
            yield store.stat_file(path, info=None)
            expected_blob_path = store.prefix + path
            store.bucket.blob.assert_called_with(expected_blob_path)
            store.bucket.get_blob.assert_called_with(expected_blob_path)


class TestFTPFileStore:
    @inlineCallbacks
    def test_persist(self):
        data = b"TestFTPFilesStore: \xe2\x98\x83"
        buf = BytesIO(data)
        meta = {"foo": "bar"}
        path = "full/filename"
        with MockFTPServer() as ftp_server:
            store = FTPFilesStore(ftp_server.url("/"))
            empty_dict = yield store.stat_file(path, info=None)
            assert empty_dict == {}
            yield store.persist_file(path, buf, info=None, meta=meta, headers=None)
            stat = yield store.stat_file(path, info=None)
            assert "last_modified" in stat
            assert "checksum" in stat
            assert stat["checksum"] == "d113d66b2ec7258724a268bd88eef6b6"
            path = f"{store.basedir}/{path}"
            content = get_ftp_content_and_delete(
                path,
                store.host,
                store.port,
                store.username,
                store.password,
                store.USE_ACTIVE_MODE,
            )
        assert data == content


class ItemWithFiles(Item):
    file_urls = Field()
    files = Field()


def _create_item_with_files(*files):
    item = ItemWithFiles()
    item["file_urls"] = files
    return item


def _prepare_request_object(item_url, flags=None):
    return Request(
        item_url,
        meta={"response": Response(item_url, status=200, body=b"data", flags=flags)},
    )


# this is separate from the one in test_pipeline_media.py to specifically test FilesPipeline subclasses
class TestBuildFromCrawler:
    def setup_method(self):
        self.tempdir = mkdtemp()
        self.crawler = get_crawler(None, {"FILES_STORE": self.tempdir})

    def teardown_method(self):
        rmtree(self.tempdir)

    def test_simple(self):
        class Pipeline(FilesPipeline):
            pass

        with warnings.catch_warnings(record=True) as w:
            pipe = Pipeline.from_crawler(self.crawler)
            assert pipe.crawler == self.crawler
            assert pipe._fingerprinter
            assert len(w) == 0
            assert pipe.store

    def test_has_old_init(self):
        class Pipeline(FilesPipeline):
            def __init__(self, store_uri, download_func=None, settings=None):
                super().__init__(store_uri, download_func, settings)
                self._init_called = True

        with warnings.catch_warnings(record=True) as w:
            pipe = Pipeline.from_crawler(self.crawler)
            assert pipe.crawler == self.crawler
            assert pipe._fingerprinter
            assert len(w) == 2
            assert pipe._init_called

    def test_has_from_settings(self):
        class Pipeline(FilesPipeline):
            _from_settings_called = False

            @classmethod
            def from_settings(cls, settings):
                o = super().from_settings(settings)
                o._from_settings_called = True
                return o

        with warnings.catch_warnings(record=True) as w:
            pipe = Pipeline.from_crawler(self.crawler)
            assert pipe.crawler == self.crawler
            assert pipe._fingerprinter
            assert len(w) == 3
            assert pipe.store
            assert pipe._from_settings_called

    def test_has_from_crawler_and_init(self):
        class Pipeline(FilesPipeline):
            _from_crawler_called = False

            @classmethod
            def from_crawler(cls, crawler):
                settings = crawler.settings
                store_uri = settings["FILES_STORE"]
                o = cls(store_uri, crawler=crawler)
                o._from_crawler_called = True
                return o

        with warnings.catch_warnings(record=True) as w:
            pipe = Pipeline.from_crawler(self.crawler)
            assert pipe.crawler == self.crawler
            assert pipe._fingerprinter
            assert len(w) == 0
            assert pipe.store
            assert pipe._from_crawler_called


@pytest.mark.parametrize("store", [None, ""])
def test_files_pipeline_raises_notconfigured_when_files_store_invalid(store):
    settings = Settings()
    settings.clear()
    settings.set("FILES_STORE", store, priority="cmdline")
    with pytest.raises(NotConfigured):
        FilesPipeline.from_settings(settings)<|MERGE_RESOLUTION|>--- conflicted
+++ resolved
@@ -30,11 +30,9 @@
     GCSFilesStore,
     S3FilesStore,
 )
-<<<<<<< HEAD
+
 from scrapy.settings import Settings
-=======
 from scrapy.utils.spider import DefaultSpider
->>>>>>> ed63fa94
 from scrapy.utils.test import get_crawler
 from tests.mockserver.ftp import MockFTPServer
 
