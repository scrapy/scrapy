import dataclasses
import os
import random
import time
import warnings
from abc import ABC, abstractmethod
from datetime import datetime
from ftplib import FTP
from io import BytesIO
from pathlib import Path
from posixpath import split
from shutil import rmtree
from tempfile import mkdtemp
from typing import Any
from unittest import mock
from urllib.parse import urlparse

import attr
import pytest
from itemadapter import ItemAdapter

from scrapy.http import Request, Response
from scrapy.item import Field, Item
from scrapy.pipelines.files import (
    FilesPipeline,
    FSFilesStore,
    FTPFilesStore,
    GCSFilesStore,
    S3FilesStore,
)
from scrapy.utils.test import get_crawler
<<<<<<< HEAD
from tests.mockserver import MockFTPServer
from tests.utils.decorators import inlineCallbacks
=======
from tests.mockserver.ftp import MockFTPServer
>>>>>>> 552f2fb9

from .test_pipeline_media import _mocked_download_func


def get_gcs_content_and_delete(
    bucket: Any, path: str
) -> tuple[bytes, list[dict[str, str]], Any]:
    from google.cloud import storage  # noqa: PLC0415

    client = storage.Client(project=os.environ.get("GCS_PROJECT_ID"))
    bucket = client.get_bucket(bucket)
    blob = bucket.get_blob(path)
    content = blob.download_as_string()
    acl = list(blob.acl)  # loads acl before it will be deleted
    bucket.delete_blob(path)
    return content, acl, blob


def get_ftp_content_and_delete(
    path: str,
    host: str,
    port: int,
    username: str,
    password: str,
    use_active_mode: bool = False,
) -> bytes:
    ftp = FTP()
    ftp.connect(host, port)
    ftp.login(username, password)
    if use_active_mode:
        ftp.set_pasv(False)
    ftp_data: list[bytes] = []

    def buffer_data(data: bytes) -> None:
        ftp_data.append(data)

    ftp.retrbinary(f"RETR {path}", buffer_data)
    dirname, filename = split(path)
    ftp.cwd(dirname)
    ftp.delete(filename)
    return b"".join(ftp_data)


class TestFilesPipeline:
    def setup_method(self):
        self.tempdir = mkdtemp()
        settings_dict = {"FILES_STORE": self.tempdir}
        crawler = get_crawler(spidercls=None, settings_dict=settings_dict)
        self.pipeline = FilesPipeline.from_crawler(crawler)
        self.pipeline.download_func = _mocked_download_func
        self.pipeline.open_spider(None)

    def teardown_method(self):
        rmtree(self.tempdir)

    def test_file_path(self):
        file_path = self.pipeline.file_path
        assert (
            file_path(Request("https://dev.mydeco.com/mydeco.pdf"))
            == "full/c9b564df929f4bc635bdd19fde4f3d4847c757c5.pdf"
        )
        assert (
            file_path(
                Request(
                    "http://www.maddiebrown.co.uk///catalogue-items//image_54642_12175_95307.txt"
                )
            )
            == "full/4ce274dd83db0368bafd7e406f382ae088e39219.txt"
        )
        assert (
            file_path(
                Request("https://dev.mydeco.com/two/dirs/with%20spaces%2Bsigns.doc")
            )
            == "full/94ccc495a17b9ac5d40e3eabf3afcb8c2c9b9e1a.doc"
        )
        assert (
            file_path(
                Request(
                    "http://www.dfsonline.co.uk/get_prod_image.php?img=status_0907_mdm.jpg"
                )
            )
            == "full/4507be485f38b0da8a0be9eb2e1dfab8a19223f2.jpg"
        )
        assert (
            file_path(Request("http://www.dorma.co.uk/images/product_details/2532/"))
            == "full/97ee6f8a46cbbb418ea91502fd24176865cf39b2"
        )
        assert (
            file_path(Request("http://www.dorma.co.uk/images/product_details/2532"))
            == "full/244e0dd7d96a3b7b01f54eded250c9e272577aa1"
        )
        assert (
            file_path(
                Request("http://www.dorma.co.uk/images/product_details/2532"),
                response=Response("http://www.dorma.co.uk/images/product_details/2532"),
                info=object(),
            )
            == "full/244e0dd7d96a3b7b01f54eded250c9e272577aa1"
        )
        assert (
            file_path(
                Request(
                    "http://www.dfsonline.co.uk/get_prod_image.php?img=status_0907_mdm.jpg.bohaha"
                )
            )
            == "full/76c00cef2ef669ae65052661f68d451162829507"
        )
        assert (
            file_path(
                Request(
                    "data:image/png;base64,iVBORw0KGgoAAAANSUhEUgAAAR0AAACxCAMAAADOHZloAAACClBMVEX/\
                                    //+F0tzCwMK76ZKQ21AMqr7oAAC96JvD5aWM2kvZ78J0N7fmAAC46Y4Ap7y"
                )
            )
            == "full/178059cbeba2e34120a67f2dc1afc3ecc09b61cb.png"
        )

    def test_fs_store(self):
        assert isinstance(self.pipeline.store, FSFilesStore)
        assert self.pipeline.store.basedir == self.tempdir

        path = "some/image/key.jpg"
        fullpath = Path(self.tempdir, "some", "image", "key.jpg")
        assert self.pipeline.store._get_filesystem_path(path) == fullpath

    @inlineCallbacks
    def test_file_not_expired(self):
        item_url = "http://example.com/file.pdf"
        item = _create_item_with_files(item_url)
        patchers = [
            mock.patch.object(FilesPipeline, "inc_stats", return_value=True),
            mock.patch.object(
                FSFilesStore,
                "stat_file",
                return_value={"checksum": "abc", "last_modified": time.time()},
            ),
            mock.patch.object(
                FilesPipeline,
                "get_media_requests",
                return_value=[_prepare_request_object(item_url)],
            ),
        ]
        for p in patchers:
            p.start()

        result = yield self.pipeline.process_item(item, None)
        assert result["files"][0]["checksum"] == "abc"
        assert result["files"][0]["status"] == "uptodate"

        for p in patchers:
            p.stop()

    @inlineCallbacks
    def test_file_expired(self):
        item_url = "http://example.com/file2.pdf"
        item = _create_item_with_files(item_url)
        patchers = [
            mock.patch.object(
                FSFilesStore,
                "stat_file",
                return_value={
                    "checksum": "abc",
                    "last_modified": time.time()
                    - (self.pipeline.expires * 60 * 60 * 24 * 2),
                },
            ),
            mock.patch.object(
                FilesPipeline,
                "get_media_requests",
                return_value=[_prepare_request_object(item_url)],
            ),
            mock.patch.object(FilesPipeline, "inc_stats", return_value=True),
        ]
        for p in patchers:
            p.start()

        result = yield self.pipeline.process_item(item, None)
        assert result["files"][0]["checksum"] != "abc"
        assert result["files"][0]["status"] == "downloaded"

        for p in patchers:
            p.stop()

    @inlineCallbacks
    def test_file_cached(self):
        item_url = "http://example.com/file3.pdf"
        item = _create_item_with_files(item_url)
        patchers = [
            mock.patch.object(FilesPipeline, "inc_stats", return_value=True),
            mock.patch.object(
                FSFilesStore,
                "stat_file",
                return_value={
                    "checksum": "abc",
                    "last_modified": time.time()
                    - (self.pipeline.expires * 60 * 60 * 24 * 2),
                },
            ),
            mock.patch.object(
                FilesPipeline,
                "get_media_requests",
                return_value=[_prepare_request_object(item_url, flags=["cached"])],
            ),
        ]
        for p in patchers:
            p.start()

        result = yield self.pipeline.process_item(item, None)
        assert result["files"][0]["checksum"] != "abc"
        assert result["files"][0]["status"] == "cached"

        for p in patchers:
            p.stop()

    def test_file_path_from_item(self):
        """
        Custom file path based on item data, overriding default implementation
        """

        class CustomFilesPipeline(FilesPipeline):
            def file_path(self, request, response=None, info=None, item=None):
                return f"full/{item.get('path')}"

        file_path = CustomFilesPipeline.from_crawler(
            get_crawler(None, {"FILES_STORE": self.tempdir})
        ).file_path
        item = {"path": "path-to-store-file"}
        request = Request("http://example.com")
        assert file_path(request, item=item) == "full/path-to-store-file"

    @pytest.mark.parametrize(
        "bad_type",
        [
            "http://example.com/file.pdf",
            ("http://example.com/file.pdf",),
            {"url": "http://example.com/file.pdf"},
            123,
            None,
        ],
    )
    def test_rejects_non_list_file_urls(self, tmp_path, bad_type):
        pipeline = FilesPipeline.from_crawler(
            get_crawler(None, {"FILES_STORE": str(tmp_path)})
        )
        item = ItemWithFiles()
        item["file_urls"] = bad_type

        with pytest.raises(TypeError, match="file_urls must be a list of URLs"):
            list(pipeline.get_media_requests(item, None))


class TestFilesPipelineFieldsMixin(ABC):
    @property
    @abstractmethod
    def item_class(self) -> Any:
        raise NotImplementedError

    def test_item_fields_default(self, tmp_path):
        url = "http://www.example.com/files/1.txt"
        item = self.item_class(name="item1", file_urls=[url])
        pipeline = FilesPipeline.from_crawler(
            get_crawler(None, {"FILES_STORE": tmp_path})
        )
        requests = list(pipeline.get_media_requests(item, None))
        assert requests[0].url == url
        results = [(True, {"url": url})]
        item = pipeline.item_completed(results, item, None)
        files = ItemAdapter(item).get("files")
        assert files == [results[0][1]]
        assert isinstance(item, self.item_class)

    def test_item_fields_override_settings(self, tmp_path):
        url = "http://www.example.com/files/1.txt"
        item = self.item_class(name="item1", custom_file_urls=[url])
        pipeline = FilesPipeline.from_crawler(
            get_crawler(
                None,
                {
                    "FILES_STORE": tmp_path,
                    "FILES_URLS_FIELD": "custom_file_urls",
                    "FILES_RESULT_FIELD": "custom_files",
                },
            )
        )
        requests = list(pipeline.get_media_requests(item, None))
        assert requests[0].url == url
        results = [(True, {"url": url})]
        item = pipeline.item_completed(results, item, None)
        custom_files = ItemAdapter(item).get("custom_files")
        assert custom_files == [results[0][1]]
        assert isinstance(item, self.item_class)


class TestFilesPipelineFieldsDict(TestFilesPipelineFieldsMixin):
    item_class = dict


class FilesPipelineTestItem(Item):
    name = Field()
    # default fields
    file_urls = Field()
    files = Field()
    # overridden fields
    custom_file_urls = Field()
    custom_files = Field()


class TestFilesPipelineFieldsItem(TestFilesPipelineFieldsMixin):
    item_class = FilesPipelineTestItem


@dataclasses.dataclass
class FilesPipelineTestDataClass:
    name: str
    # default fields
    file_urls: list = dataclasses.field(default_factory=list)
    files: list = dataclasses.field(default_factory=list)
    # overridden fields
    custom_file_urls: list = dataclasses.field(default_factory=list)
    custom_files: list = dataclasses.field(default_factory=list)


class TestFilesPipelineFieldsDataClass(TestFilesPipelineFieldsMixin):
    item_class = FilesPipelineTestDataClass


@attr.s
class FilesPipelineTestAttrsItem:
    name = attr.ib(default="")
    # default fields
    file_urls: list[str] = attr.ib(default=list)
    files: list[dict[str, str]] = attr.ib(default=list)
    # overridden fields
    custom_file_urls: list[str] = attr.ib(default=list)
    custom_files: list[dict[str, str]] = attr.ib(default=list)


class TestFilesPipelineFieldsAttrsItem(TestFilesPipelineFieldsMixin):
    item_class = FilesPipelineTestAttrsItem


class TestFilesPipelineCustomSettings:
    default_cls_settings = {
        "EXPIRES": 90,
        "FILES_URLS_FIELD": "file_urls",
        "FILES_RESULT_FIELD": "files",
    }
    file_cls_attr_settings_map = {
        ("EXPIRES", "FILES_EXPIRES", "expires"),
        ("FILES_URLS_FIELD", "FILES_URLS_FIELD", "files_urls_field"),
        ("FILES_RESULT_FIELD", "FILES_RESULT_FIELD", "files_result_field"),
    }

    def _generate_fake_settings(self, tmp_path, prefix=None):
        def random_string():
            return "".join([chr(random.randint(97, 123)) for _ in range(10)])

        settings = {
            "FILES_EXPIRES": random.randint(100, 1000),
            "FILES_URLS_FIELD": random_string(),
            "FILES_RESULT_FIELD": random_string(),
            "FILES_STORE": tmp_path,
        }
        if not prefix:
            return settings

        return {
            prefix.upper() + "_" + k if k != "FILES_STORE" else k: v
            for k, v in settings.items()
        }

    def _generate_fake_pipeline(self):
        class UserDefinedFilePipeline(FilesPipeline):
            EXPIRES = 1001
            FILES_URLS_FIELD = "alfa"
            FILES_RESULT_FIELD = "beta"

        return UserDefinedFilePipeline

    def test_different_settings_for_different_instances(self, tmp_path):
        """
        If there are different instances with different settings they should keep
        different settings.
        """
        custom_settings = self._generate_fake_settings(tmp_path)
        another_pipeline = FilesPipeline.from_crawler(
            get_crawler(None, custom_settings)
        )
        one_pipeline = FilesPipeline(tmp_path, crawler=get_crawler(None))
        for pipe_attr, settings_attr, pipe_ins_attr in self.file_cls_attr_settings_map:
            default_value = self.default_cls_settings[pipe_attr]
            assert getattr(one_pipeline, pipe_attr) == default_value
            custom_value = custom_settings[settings_attr]
            assert default_value != custom_value
            assert getattr(another_pipeline, pipe_ins_attr) == custom_value

    def test_subclass_attributes_preserved_if_no_settings(self, tmp_path):
        """
        If subclasses override class attributes and there are no special settings those values should be kept.
        """
        pipe_cls = self._generate_fake_pipeline()
        pipe = pipe_cls.from_crawler(get_crawler(None, {"FILES_STORE": tmp_path}))
        for pipe_attr, settings_attr, pipe_ins_attr in self.file_cls_attr_settings_map:
            custom_value = getattr(pipe, pipe_ins_attr)
            assert custom_value != self.default_cls_settings[pipe_attr]
            assert getattr(pipe, pipe_ins_attr) == getattr(pipe, pipe_attr)

    def test_subclass_attrs_preserved_custom_settings(self, tmp_path):
        """
        If file settings are defined but they are not defined for subclass
        settings should be preserved.
        """
        pipeline_cls = self._generate_fake_pipeline()
        settings = self._generate_fake_settings(tmp_path)
        pipeline = pipeline_cls.from_crawler(get_crawler(None, settings))
        for pipe_attr, settings_attr, pipe_ins_attr in self.file_cls_attr_settings_map:
            value = getattr(pipeline, pipe_ins_attr)
            setting_value = settings.get(settings_attr)
            assert value != self.default_cls_settings[pipe_attr]
            assert value == setting_value

    def test_no_custom_settings_for_subclasses(self, tmp_path):
        """
        If there are no settings for subclass and no subclass attributes, pipeline should use
        attributes of base class.
        """

        class UserDefinedFilesPipeline(FilesPipeline):
            pass

        user_pipeline = UserDefinedFilesPipeline.from_crawler(
            get_crawler(None, {"FILES_STORE": tmp_path})
        )
        for pipe_attr, settings_attr, pipe_ins_attr in self.file_cls_attr_settings_map:
            # Values from settings for custom pipeline should be set on pipeline instance.
            custom_value = self.default_cls_settings.get(pipe_attr.upper())
            assert getattr(user_pipeline, pipe_ins_attr) == custom_value

    def test_custom_settings_for_subclasses(self, tmp_path):
        """
        If there are custom settings for subclass and NO class attributes, pipeline should use custom
        settings.
        """

        class UserDefinedFilesPipeline(FilesPipeline):
            pass

        prefix = UserDefinedFilesPipeline.__name__.upper()
        settings = self._generate_fake_settings(tmp_path, prefix=prefix)
        user_pipeline = UserDefinedFilesPipeline.from_crawler(
            get_crawler(None, settings)
        )
        for pipe_attr, settings_attr, pipe_inst_attr in self.file_cls_attr_settings_map:
            # Values from settings for custom pipeline should be set on pipeline instance.
            custom_value = settings.get(prefix + "_" + settings_attr)
            assert custom_value != self.default_cls_settings[pipe_attr]
            assert getattr(user_pipeline, pipe_inst_attr) == custom_value

    def test_custom_settings_and_class_attrs_for_subclasses(self, tmp_path):
        """
        If there are custom settings for subclass AND class attributes
        setting keys are preferred and override attributes.
        """
        pipeline_cls = self._generate_fake_pipeline()
        prefix = pipeline_cls.__name__.upper()
        settings = self._generate_fake_settings(tmp_path, prefix=prefix)
        user_pipeline = pipeline_cls.from_crawler(get_crawler(None, settings))
        for (
            pipe_cls_attr,
            settings_attr,
            pipe_inst_attr,
        ) in self.file_cls_attr_settings_map:
            custom_value = settings.get(prefix + "_" + settings_attr)
            assert custom_value != self.default_cls_settings[pipe_cls_attr]
            assert getattr(user_pipeline, pipe_inst_attr) == custom_value

    def test_cls_attrs_with_DEFAULT_prefix(self, tmp_path):
        class UserDefinedFilesPipeline(FilesPipeline):
            DEFAULT_FILES_RESULT_FIELD = "this"
            DEFAULT_FILES_URLS_FIELD = "that"

        pipeline = UserDefinedFilesPipeline.from_crawler(
            get_crawler(None, {"FILES_STORE": tmp_path})
        )
        assert (
            pipeline.files_result_field
            == UserDefinedFilesPipeline.DEFAULT_FILES_RESULT_FIELD
        )
        assert (
            pipeline.files_urls_field
            == UserDefinedFilesPipeline.DEFAULT_FILES_URLS_FIELD
        )

    def test_user_defined_subclass_default_key_names(self, tmp_path):
        """Test situation when user defines subclass of FilesPipeline,
        but uses attribute names for default pipeline (without prefixing
        them with pipeline class name).
        """
        settings = self._generate_fake_settings(tmp_path)

        class UserPipe(FilesPipeline):
            pass

        pipeline_cls = UserPipe.from_crawler(get_crawler(None, settings))

        for pipe_attr, settings_attr, pipe_inst_attr in self.file_cls_attr_settings_map:
            expected_value = settings.get(settings_attr)
            assert getattr(pipeline_cls, pipe_inst_attr) == expected_value

    def test_file_pipeline_using_pathlike_objects(self, tmp_path):
        class CustomFilesPipelineWithPathLikeDir(FilesPipeline):
            def file_path(self, request, response=None, info=None, *, item=None):
                return Path("subdir") / Path(request.url).name

        pipeline = CustomFilesPipelineWithPathLikeDir.from_crawler(
            get_crawler(None, {"FILES_STORE": tmp_path})
        )
        request = Request("http://example.com/image01.jpg")
        assert pipeline.file_path(request) == Path("subdir/image01.jpg")

    def test_files_store_constructor_with_pathlike_object(self, tmp_path):
        fs_store = FSFilesStore(tmp_path)
        assert fs_store.basedir == str(tmp_path)


@pytest.mark.requires_botocore
class TestS3FilesStore:
    @inlineCallbacks
    def test_persist(self):
        bucket = "mybucket"
        key = "export.csv"
        uri = f"s3://{bucket}/{key}"
        buffer = mock.MagicMock()
        meta = {"foo": "bar"}
        path = ""
        content_type = "image/png"

        store = S3FilesStore(uri)
        from botocore.stub import Stubber  # noqa: PLC0415

        with Stubber(store.s3_client) as stub:
            stub.add_response(
                "put_object",
                expected_params={
                    "ACL": S3FilesStore.POLICY,
                    "Body": buffer,
                    "Bucket": bucket,
                    "CacheControl": S3FilesStore.HEADERS["Cache-Control"],
                    "ContentType": content_type,
                    "Key": key,
                    "Metadata": meta,
                },
                service_response={},
            )

            yield store.persist_file(
                path,
                buffer,
                info=None,
                meta=meta,
                headers={"Content-Type": content_type},
            )

            stub.assert_no_pending_responses()
            # The call to read does not happen with Stubber
            assert buffer.method_calls == [mock.call.seek(0)]

    @inlineCallbacks
    def test_stat(self):
        bucket = "mybucket"
        key = "export.csv"
        uri = f"s3://{bucket}/{key}"
        checksum = "3187896a9657a28163abb31667df64c8"
        last_modified = datetime(2019, 12, 1)

        store = S3FilesStore(uri)
        from botocore.stub import Stubber  # noqa: PLC0415

        with Stubber(store.s3_client) as stub:
            stub.add_response(
                "head_object",
                expected_params={
                    "Bucket": bucket,
                    "Key": key,
                },
                service_response={
                    "ETag": f'"{checksum}"',
                    "LastModified": last_modified,
                },
            )

            file_stats = yield store.stat_file("", info=None)
            assert file_stats == {
                "checksum": checksum,
                "last_modified": last_modified.timestamp(),
            }

            stub.assert_no_pending_responses()


@pytest.mark.skipif(
    "GCS_PROJECT_ID" not in os.environ, reason="GCS_PROJECT_ID not found"
)
class TestGCSFilesStore:
    @inlineCallbacks
    def test_persist(self):
        uri = os.environ.get("GCS_TEST_FILE_URI")
        if not uri:
            pytest.skip("No GCS URI available for testing")
        data = b"TestGCSFilesStore: \xe2\x98\x83"
        buf = BytesIO(data)
        meta = {"foo": "bar"}
        path = "full/filename"
        store = GCSFilesStore(uri)
        store.POLICY = "authenticatedRead"
        expected_policy = {"role": "READER", "entity": "allAuthenticatedUsers"}
        yield store.persist_file(path, buf, info=None, meta=meta, headers=None)
        s = yield store.stat_file(path, info=None)
        assert "last_modified" in s
        assert "checksum" in s
        assert s["checksum"] == "cdcda85605e46d0af6110752770dce3c"
        u = urlparse(uri)
        content, acl, blob = get_gcs_content_and_delete(u.hostname, u.path[1:] + path)
        assert content == data
        assert blob.metadata == {"foo": "bar"}
        assert blob.cache_control == GCSFilesStore.CACHE_CONTROL
        assert blob.content_type == "application/octet-stream"
        assert expected_policy in acl

    @inlineCallbacks
    def test_blob_path_consistency(self):
        """Test to make sure that paths used to store files is the same as the one used to get
        already uploaded files.
        """
        try:
            import google.cloud.storage  # noqa: F401,PLC0415
        except ModuleNotFoundError:
            pytest.skip("google-cloud-storage is not installed")
        with (
            mock.patch("google.cloud.storage"),
            mock.patch("scrapy.pipelines.files.time"),
        ):
            uri = "gs://my_bucket/my_prefix/"
            store = GCSFilesStore(uri)
            store.bucket = mock.Mock()
            path = "full/my_data.txt"
            yield store.persist_file(
                path, mock.Mock(), info=None, meta=None, headers=None
            )
            yield store.stat_file(path, info=None)
            expected_blob_path = store.prefix + path
            store.bucket.blob.assert_called_with(expected_blob_path)
            store.bucket.get_blob.assert_called_with(expected_blob_path)


class TestFTPFileStore:
    @inlineCallbacks
    def test_persist(self):
        data = b"TestFTPFilesStore: \xe2\x98\x83"
        buf = BytesIO(data)
        meta = {"foo": "bar"}
        path = "full/filename"
        with MockFTPServer() as ftp_server:
            store = FTPFilesStore(ftp_server.url("/"))
            empty_dict = yield store.stat_file(path, info=None)
            assert empty_dict == {}
            yield store.persist_file(path, buf, info=None, meta=meta, headers=None)
            stat = yield store.stat_file(path, info=None)
            assert "last_modified" in stat
            assert "checksum" in stat
            assert stat["checksum"] == "d113d66b2ec7258724a268bd88eef6b6"
            path = f"{store.basedir}/{path}"
            content = get_ftp_content_and_delete(
                path,
                store.host,
                store.port,
                store.username,
                store.password,
                store.USE_ACTIVE_MODE,
            )
        assert data == content


class ItemWithFiles(Item):
    file_urls = Field()
    files = Field()


def _create_item_with_files(*files):
    item = ItemWithFiles()
    item["file_urls"] = files
    return item


def _prepare_request_object(item_url, flags=None):
    return Request(
        item_url,
        meta={"response": Response(item_url, status=200, body=b"data", flags=flags)},
    )


# this is separate from the one in test_pipeline_media.py to specifically test FilesPipeline subclasses
class TestBuildFromCrawler:
    def setup_method(self):
        self.tempdir = mkdtemp()
        self.crawler = get_crawler(None, {"FILES_STORE": self.tempdir})

    def teardown_method(self):
        rmtree(self.tempdir)

    def test_simple(self):
        class Pipeline(FilesPipeline):
            pass

        with warnings.catch_warnings(record=True) as w:
            pipe = Pipeline.from_crawler(self.crawler)
            assert pipe.crawler == self.crawler
            assert pipe._fingerprinter
            assert len(w) == 0
            assert pipe.store

    def test_has_old_init(self):
        class Pipeline(FilesPipeline):
            def __init__(self, store_uri, download_func=None, settings=None):
                super().__init__(store_uri, download_func, settings)
                self._init_called = True

        with warnings.catch_warnings(record=True) as w:
            pipe = Pipeline.from_crawler(self.crawler)
            assert pipe.crawler == self.crawler
            assert pipe._fingerprinter
            assert len(w) == 2
            assert pipe._init_called

    def test_has_from_settings(self):
        class Pipeline(FilesPipeline):
            _from_settings_called = False

            @classmethod
            def from_settings(cls, settings):
                o = super().from_settings(settings)
                o._from_settings_called = True
                return o

        with warnings.catch_warnings(record=True) as w:
            pipe = Pipeline.from_crawler(self.crawler)
            assert pipe.crawler == self.crawler
            assert pipe._fingerprinter
            assert len(w) == 3
            assert pipe.store
            assert pipe._from_settings_called

    def test_has_from_crawler_and_init(self):
        class Pipeline(FilesPipeline):
            _from_crawler_called = False

            @classmethod
            def from_crawler(cls, crawler):
                settings = crawler.settings
                store_uri = settings["FILES_STORE"]
                o = cls(store_uri, crawler=crawler)
                o._from_crawler_called = True
                return o

        with warnings.catch_warnings(record=True) as w:
            pipe = Pipeline.from_crawler(self.crawler)
            assert pipe.crawler == self.crawler
            assert pipe._fingerprinter
            assert len(w) == 0
            assert pipe.store
            assert pipe._from_crawler_called<|MERGE_RESOLUTION|>--- conflicted
+++ resolved
@@ -29,12 +29,8 @@
     S3FilesStore,
 )
 from scrapy.utils.test import get_crawler
-<<<<<<< HEAD
-from tests.mockserver import MockFTPServer
+from tests.mockserver.ftp import MockFTPServer
 from tests.utils.decorators import inlineCallbacks
-=======
-from tests.mockserver.ftp import MockFTPServer
->>>>>>> 552f2fb9
 
 from .test_pipeline_media import _mocked_download_func
 
