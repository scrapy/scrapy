import sys
import unittest
from unittest import mock
from warnings import catch_warnings

from scrapy.exceptions import ScrapyDeprecationWarning
from scrapy.item import ABCMeta, BaseItem, DictItem, Field, Item, ItemMeta


PY36_PLUS = (sys.version_info.major >= 3) and (sys.version_info.minor >= 6)


class ItemTest(unittest.TestCase):

    def assertSortedEqual(self, first, second, msg=None):
        return self.assertEqual(sorted(first), sorted(second), msg)

    def test_simple(self):
        class TestItem(Item):
            name = Field()

        i = TestItem()
        i['name'] = u'name'
        self.assertEqual(i['name'], u'name')

    def test_init(self):
        class TestItem(Item):
            name = Field()

        i = TestItem()
        self.assertRaises(KeyError, i.__getitem__, 'name')

        i2 = TestItem(name=u'john doe')
        self.assertEqual(i2['name'], u'john doe')

        i3 = TestItem({'name': u'john doe'})
        self.assertEqual(i3['name'], u'john doe')

        i4 = TestItem(i3)
        self.assertEqual(i4['name'], u'john doe')

        self.assertRaises(KeyError, TestItem, {'name': u'john doe',
                                               'other': u'foo'})

    def test_invalid_field(self):
        class TestItem(Item):
            pass

        i = TestItem()
        self.assertRaises(KeyError, i.__setitem__, 'field', 'text')
        self.assertRaises(KeyError, i.__getitem__, 'field')

    def test_repr(self):
        class TestItem(Item):
            name = Field()
            number = Field()

        i = TestItem()
        i['name'] = u'John Doe'
        i['number'] = 123
        itemrepr = repr(i)

        self.assertEqual(itemrepr,
                         "{'name': 'John Doe', 'number': 123}")

        i2 = eval(itemrepr)
        self.assertEqual(i2['name'], 'John Doe')
        self.assertEqual(i2['number'], 123)

    def test_private_attr(self):
        class TestItem(Item):
            name = Field()

        i = TestItem()
        i._private = 'test'
        self.assertEqual(i._private, 'test')

    def test_raise_getattr(self):
        class TestItem(Item):
            name = Field()

        i = TestItem()
        self.assertRaises(AttributeError, getattr, i, 'name')

    def test_raise_setattr(self):
        class TestItem(Item):
            name = Field()

        i = TestItem()
        self.assertRaises(AttributeError, setattr, i, 'name', 'john')

    def test_custom_methods(self):
        class TestItem(Item):
            name = Field()

            def get_name(self):
                return self['name']

            def change_name(self, name):
                self['name'] = name

        i = TestItem()
        self.assertRaises(KeyError, i.get_name)
        i['name'] = u'lala'
        self.assertEqual(i.get_name(), u'lala')
        i.change_name(u'other')
        self.assertEqual(i.get_name(), 'other')

    def test_metaclass(self):
        class TestItem(Item):
            name = Field()
            keys = Field()
            values = Field()

        i = TestItem()
        i['name'] = u'John'
        self.assertEqual(list(i.keys()), ['name'])
        self.assertEqual(list(i.values()), ['John'])

        i['keys'] = u'Keys'
        i['values'] = u'Values'
        self.assertSortedEqual(list(i.keys()), ['keys', 'values', 'name'])
        self.assertSortedEqual(list(i.values()), [u'Keys', u'Values', u'John'])

    def test_metaclass_with_fields_attribute(self):
        class TestItem(Item):
            fields = {'new': Field(default='X')}

        item = TestItem(new=u'New')
        self.assertSortedEqual(list(item.keys()), ['new'])
        self.assertSortedEqual(list(item.values()), [u'New'])

    def test_metaclass_inheritance(self):
        class ParentItem(Item):
            name = Field()
            keys = Field()
            values = Field()

        class TestItem(ParentItem):
            keys = Field()

        i = TestItem()
        i['keys'] = 3
        self.assertEqual(list(i.keys()), ['keys'])
        self.assertEqual(list(i.values()), [3])

    def test_metaclass_multiple_inheritance_simple(self):
        class A(Item):
            fields = {'load': Field(default='A')}
            save = Field(default='A')

        class B(A):
            pass

        class C(Item):
            fields = {'load': Field(default='C')}
            save = Field(default='C')

        class D(B, C):
            pass

        item = D(save='X', load='Y')
        self.assertEqual(item['save'], 'X')
        self.assertEqual(item['load'], 'Y')
        self.assertEqual(D.fields, {'load': {'default': 'A'},
            'save': {'default': 'A'}})

        # D class inverted
        class E(C, B):
            pass

        self.assertEqual(E(save='X')['save'], 'X')
        self.assertEqual(E(load='X')['load'], 'X')
        self.assertEqual(E.fields, {'load': {'default': 'C'},
            'save': {'default': 'C'}})

    def test_metaclass_multiple_inheritance_diamond(self):
        class A(Item):
            fields = {'update': Field(default='A')}
            save = Field(default='A')
            load = Field(default='A')

        class B(A):
            pass

        class C(A):
            fields = {'update': Field(default='C')}
            save = Field(default='C')

        class D(B, C):
            fields = {'update': Field(default='D')}
            load = Field(default='D')

        self.assertEqual(D(save='X')['save'], 'X')
        self.assertEqual(D(load='X')['load'], 'X')
        self.assertEqual(D.fields, {'save': {'default': 'C'},
            'load': {'default': 'D'}, 'update': {'default': 'D'}})

        # D class inverted
        class E(C, B):
            load = Field(default='E')

        self.assertEqual(E(save='X')['save'], 'X')
        self.assertEqual(E(load='X')['load'], 'X')
        self.assertEqual(E.fields, {'save': {'default': 'C'},
            'load': {'default': 'E'}, 'update': {'default': 'C'}})

    def test_metaclass_multiple_inheritance_without_metaclass(self):
        class A(Item):
            fields = {'load': Field(default='A')}
            save = Field(default='A')

        class B(A):
            pass

        class C:
            fields = {'load': Field(default='C')}
            not_allowed = Field(default='not_allowed')
            save = Field(default='C')

        class D(B, C):
            pass

        self.assertRaises(KeyError, D, not_allowed='value')
        self.assertEqual(D(save='X')['save'], 'X')
        self.assertEqual(D.fields, {'save': {'default': 'A'},
            'load': {'default': 'A'}})

        # D class inverted
        class E(C, B):
            pass

        self.assertRaises(KeyError, E, not_allowed='value')
        self.assertEqual(E(save='X')['save'], 'X')
        self.assertEqual(E.fields, {'save': {'default': 'A'},
            'load': {'default': 'A'}})

    def test_to_dict(self):
        class TestItem(Item):
            name = Field()

        i = TestItem()
        i['name'] = u'John'
        self.assertEqual(dict(i), {'name': u'John'})

    def test_copy(self):
        class TestItem(Item):
            name = Field()
        item = TestItem({'name': 'lower'})
        copied_item = item.copy()
        self.assertNotEqual(id(item), id(copied_item))
        copied_item['name'] = copied_item['name'].upper()
        self.assertNotEqual(item['name'], copied_item['name'])

    def test_deepcopy(self):
        class TestItem(Item):
            tags = Field()
        item = TestItem({'tags': ['tag1']})
        copied_item = item.deepcopy()
        item['tags'].append('tag2')
        assert item['tags'] != copied_item['tags']

    def test_dictitem_deprecation_warning(self):
        """Make sure the DictItem deprecation warning is not issued for
        Item"""
        with catch_warnings(record=True) as warnings:
            Item()
            self.assertEqual(len(warnings), 0)

            class SubclassedItem(Item):
                pass
            SubclassedItem()
            self.assertEqual(len(warnings), 0)


class ItemMetaTest(unittest.TestCase):

    def test_new_method_propagates_classcell(self):
        new_mock = mock.Mock(side_effect=ABCMeta.__new__)
        base = ItemMeta.__bases__[0]

        with mock.patch.object(base, '__new__', new_mock):

            class MyItem(Item):
                if not PY36_PLUS:
                    # This attribute is an internal attribute in Python 3.6+
                    # and must be propagated properly. See
                    # https://docs.python.org/3.6/reference/datamodel.html#creating-the-class-object
                    # In <3.6, we add a dummy attribute just to ensure the
                    # __new__ method propagates it correctly.
                    __classcell__ = object()

                def f(self):
                    # For rationale of this see:
                    # https://github.com/python/cpython/blob/ee1a81b77444c6715cbe610e951c655b6adab88b/Lib/test/test_super.py#L222
                    return __class__  # noqa  https://github.com/scrapy/scrapy/issues/2836

            MyItem()

        (first_call, second_call) = new_mock.call_args_list[-2:]

        mcs, class_name, bases, attrs = first_call[0]
        assert '__classcell__' not in attrs
        mcs, class_name, bases, attrs = second_call[0]
        assert '__classcell__' in attrs


class ItemMetaClassCellRegression(unittest.TestCase):

    def test_item_meta_classcell_regression(self):
        class MyItem(Item, metaclass=ItemMeta):
            def __init__(self, *args, **kwargs):
                # This call to super() trigger the __classcell__ propagation
                # requirement. When not done properly raises an error:
                # TypeError: __class__ set to <class '__main__.MyItem'>
                # defining 'MyItem' as <class '__main__.MyItem'>
                super(MyItem, self).__init__(*args, **kwargs)


class DictItemTest(unittest.TestCase):

    def test_deprecation_warning(self):
        with catch_warnings(record=True) as warnings:
            DictItem()
            self.assertEqual(len(warnings), 1)
            self.assertEqual(warnings[0].category, ScrapyDeprecationWarning)
        with catch_warnings(record=True) as warnings:
            class SubclassedDictItem(DictItem):
                pass
            SubclassedDictItem()
<<<<<<< HEAD
            self.assertEqual(len(warnings), 1)
            self.assertEqual(warnings[0].category, ScrapyDeprecationWarning)


class BaseItemTest(unittest.TestCase):

    def test_deprecation_warning(self):
        with catch_warnings(record=True) as warnings:
            BaseItem()
            self.assertEqual(len(warnings), 1)
            self.assertEqual(warnings[0].category, ScrapyDeprecationWarning)
        with catch_warnings(record=True) as warnings:
            class SubclassedBaseItem(BaseItem):
                pass
            SubclassedBaseItem()
=======
>>>>>>> 519f752d
            self.assertEqual(len(warnings), 1)
            self.assertEqual(warnings[0].category, ScrapyDeprecationWarning)


if __name__ == "__main__":
    unittest.main()<|MERGE_RESOLUTION|>--- conflicted
+++ resolved
@@ -328,7 +328,6 @@
             class SubclassedDictItem(DictItem):
                 pass
             SubclassedDictItem()
-<<<<<<< HEAD
             self.assertEqual(len(warnings), 1)
             self.assertEqual(warnings[0].category, ScrapyDeprecationWarning)
 
@@ -344,8 +343,6 @@
             class SubclassedBaseItem(BaseItem):
                 pass
             SubclassedBaseItem()
-=======
->>>>>>> 519f752d
             self.assertEqual(len(warnings), 1)
             self.assertEqual(warnings[0].category, ScrapyDeprecationWarning)
 
