--- conflicted
+++ resolved
@@ -6,12 +6,7 @@
 from typing import TYPE_CHECKING, Any
 
 import pytest
-<<<<<<< HEAD
 from twisted.internet.defer import Deferred, succeed
-from twisted.python.failure import Failure
-=======
-from twisted.internet.defer import Deferred, inlineCallbacks, succeed
->>>>>>> 1e8de243
 
 from scrapy.utils.asyncgen import as_async_generator, collect_asyncgen
 from scrapy.utils.defer import (
