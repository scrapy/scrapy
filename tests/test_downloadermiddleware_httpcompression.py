--- conflicted
+++ resolved
@@ -12,14 +12,9 @@
     ACCEPTED_ENCODINGS,
     HttpCompressionMiddleware,
 )
-<<<<<<< HEAD
-from scrapy.exceptions import NotConfigured, ScrapyDeprecationWarning
-=======
-from scrapy.exceptions import IgnoreRequest, NotConfigured
->>>>>>> ee239d24
+from scrapy.exceptions import IgnoreRequest, NotConfigured, ScrapyDeprecationWarning
 from scrapy.http import HtmlResponse, Request, Response
 from scrapy.responsetypes import responsetypes
-from scrapy.settings import Settings
 from scrapy.spiders import Spider
 from scrapy.utils.gz import gunzip
 from scrapy.utils.test import get_crawler
@@ -134,24 +129,6 @@
         self.assertStatsEqual("httpcompression/response_count", 1)
         self.assertStatsEqual("httpcompression/response_bytes", 74837)
 
-<<<<<<< HEAD
-    def test_process_response_gzip_no_stats(self):
-        mw = HttpCompressionMiddleware(
-            settings=Settings({"COMPRESSION_KEEP_ENCODING_HEADER": True})
-        )
-        response = self._getresponse("gzip")
-        request = response.request
-
-        self.assertEqual(response.headers["Content-Encoding"], b"gzip")
-        newresponse = mw.process_response(request, response, self.spider)
-        self.assertEqual(mw.stats, None)
-        self.assertNotEqual(newresponse, response)
-        self.assertTrue(newresponse.body.startswith(b"<!DOCTYPE"))
-        self.assertIn("Content-Encoding", newresponse.headers)
-        self.assertNotIn(b"gzip", newresponse.headers["Content-Encoding"])
-
-=======
->>>>>>> ee239d24
     def test_process_response_br(self):
         try:
             try:
@@ -488,106 +465,6 @@
         self.assertStatsEqual("httpcompression/response_count", None)
         self.assertStatsEqual("httpcompression/response_bytes", None)
 
-<<<<<<< HEAD
-    def test_process_response_keeps_content_encoding_header(self):
-        settings = {
-            "COMPRESSION_ENABLED": True,
-            "COMPRESSION_KEEP_ENCODING_HEADER": True,
-        }
-        crawler = get_crawler(Spider, settings)
-        spider = crawler._create_spider("example.com")
-        mw = HttpCompressionMiddleware.from_crawler(crawler)
-        response = self._getresponse("gzip")
-        request = response.request
-
-        self.assertEqual(response.headers["Content-Encoding"], b"gzip")
-        newresponse = mw.process_response(request, response, spider)
-        self.assertIsNot(newresponse, response)
-        self.assertTrue(newresponse.body.startswith(b"<!DOCTYPE"))
-        self.assertIn("Content-Encoding", newresponse.headers)
-        self.assertNotIn(b"gzip", newresponse.headers["Content-Encoding"])
-        self.assertIn(b"decoded", newresponse.flags)
-
-    def test_process_response_doesnt_keep_content_encoding_header(self):
-        settings = {
-            "COMPRESSION_ENABLED": True,
-            "COMPRESSION_KEEP_ENCODING_HEADER": False,
-        }
-        crawler = get_crawler(Spider, settings)
-        spider = crawler._create_spider("example.com")
-        mw = HttpCompressionMiddleware.from_crawler(crawler)
-        response = self._getresponse("gzip")
-        request = response.request
-
-        self.assertEqual(response.headers["Content-Encoding"], b"gzip")
-        newresponse = mw.process_response(request, response, spider)
-        self.assertIsNot(newresponse, response)
-        self.assertTrue(newresponse.body.startswith(b"<!DOCTYPE"))
-        self.assertNotIn("Content-Encoding", newresponse.headers)
-        self.assertIn(b"decoded", newresponse.flags)
-
-
-class HttpCompressionSubclassTest(TestCase):
-    def test_from_crawler_missing_args(self):
-        class HttpCompressionMiddlewareSubclass(HttpCompressionMiddleware):
-            def __init__(self):
-                super().__init__()
-
-        crawler = get_crawler(Spider)
-        with catch_warnings(record=True) as caught_warnings:
-            HttpCompressionMiddlewareSubclass.from_crawler(crawler)
-        messages = tuple(
-            str(warning.message)
-            for warning in caught_warnings
-            if warning.category is ScrapyDeprecationWarning
-        )
-        self.assertEqual(
-            messages,
-            (
-                "HttpCompressionMiddleware subclasses must either modify "
-                "their '__init__' method to support 'stats' and 'settings' parameters "
-                "or reimplement the 'from_crawler' method.",
-                "HttpCompressionMiddleware now accepts a 'stats' parameter which should be specified.",
-                "HttpCompressionMiddleware now accepts a 'settings' parameter which should be specified.",
-            ),
-        )
-
-    def test_init_missing_args(self):
-        with catch_warnings(record=True) as caught_warnings:
-            self.assertIsNotNone(HttpCompressionMiddleware(stats=None, settings=None))
-        messages = tuple(
-            str(warning.message)
-            for warning in caught_warnings
-            if warning.category is ScrapyDeprecationWarning
-        )
-
-        self.assertEqual(
-            messages,
-            (
-                "HttpCompressionMiddleware now accepts a 'stats' parameter which should be specified.",
-                "HttpCompressionMiddleware now accepts a 'settings' parameter which should be specified.",
-            ),
-        )
-
-    def test_init_keep_encoding_header_deprecation_warning(self):
-        from scrapy.settings import Settings
-
-        settings = Settings({"COMPRESSION_KEEP_ENCODING_HEADER": False})
-
-        with catch_warnings(record=True) as caught_warnings:
-            mw = HttpCompressionMiddleware(stats={"foo": "bar"}, settings=settings)
-            self.assertIsNotNone(mw)
-        messages = tuple(
-            str(warning.message)
-            for warning in caught_warnings
-            if warning.category is ScrapyDeprecationWarning
-        )
-
-        self.assertEqual(
-            messages,
-            ("Setting COMPRESSION_KEEP_ENCODING_HEADER=False is deprecated",),
-        )
-=======
     def _test_compression_bomb_setting(self, compression_id):
         settings = {"DOWNLOAD_MAXSIZE": 10_000_000}
         crawler = get_crawler(Spider, settings_dict=settings)
@@ -855,4 +732,57 @@
         except ImportError:
             raise SkipTest("no zstd support (zstandard)")
         self._test_download_warnsize_request_meta("zstd")
->>>>>>> ee239d24
+
+    def test_process_response_keeps_content_encoding_header(self):
+        settings = {
+            "COMPRESSION_ENABLED": True,
+            "COMPRESSION_KEEP_ENCODING_HEADER": True,
+        }
+        crawler = get_crawler(Spider, settings)
+        spider = crawler._create_spider("example.com")
+        mw = HttpCompressionMiddleware.from_crawler(crawler)
+        response = self._getresponse("gzip")
+        request = response.request
+
+        self.assertEqual(response.headers["Content-Encoding"], b"gzip")
+        newresponse = mw.process_response(request, response, spider)
+        self.assertIsNot(newresponse, response)
+        self.assertTrue(newresponse.body.startswith(b"<!DOCTYPE"))
+        self.assertIn("Content-Encoding", newresponse.headers)
+        self.assertNotIn(b"gzip", newresponse.headers["Content-Encoding"])
+        self.assertIn(b"decoded", newresponse.flags)
+
+    def test_process_response_doesnt_keep_content_encoding_header(self):
+        settings = {
+            "COMPRESSION_ENABLED": True,
+            "COMPRESSION_KEEP_ENCODING_HEADER": False,
+        }
+        crawler = get_crawler(Spider, settings)
+        spider = crawler._create_spider("example.com")
+        mw = HttpCompressionMiddleware.from_crawler(crawler)
+        response = self._getresponse("gzip")
+        request = response.request
+
+        self.assertEqual(response.headers["Content-Encoding"], b"gzip")
+        newresponse = mw.process_response(request, response, spider)
+        self.assertIsNot(newresponse, response)
+        self.assertTrue(newresponse.body.startswith(b"<!DOCTYPE"))
+        self.assertNotIn("Content-Encoding", newresponse.headers)
+        self.assertIn(b"decoded", newresponse.flags)
+
+    def test_init_keep_encoding_header_deprecation_warning(self):
+        settings = {"COMPRESSION_KEEP_ENCODING_HEADER": False}
+        crawler = get_crawler(Spider, settings)
+        with catch_warnings(record=True) as caught_warnings:
+            mw = HttpCompressionMiddleware(crawler=crawler)
+            self.assertIsNotNone(mw)
+        messages = tuple(
+            str(warning.message)
+            for warning in caught_warnings
+            if warning.category is ScrapyDeprecationWarning
+        )
+
+        self.assertEqual(
+            messages,
+            ("Setting COMPRESSION_KEEP_ENCODING_HEADER=False is deprecated",),
+        )