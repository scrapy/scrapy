--- conflicted
+++ resolved
@@ -16,15 +16,8 @@
 from scrapy.utils.gz import gunzip
 from scrapy.utils.test import get_crawler
 from tests import tests_datadir
-<<<<<<< HEAD
-from w3lib.encoding import resolve_encoding
-from scrapy.utils.test import get_crawler
-
-SAMPLEDIR = join(tests_datadir, 'compressed')
-=======
 
 SAMPLEDIR = Path(tests_datadir, "compressed")
->>>>>>> fa690fbe
 
 FORMAT = {
     "gzip": ("html-gzip.bin", "gzip"),
@@ -43,26 +36,24 @@
     ),
 }
 
+
 class HttpCompressionTest(TestCase):
-<<<<<<< HEAD
-
-    def create_spider_mw(self, compression_enabled=True, compression_header=False):
-        settings = {'COMPRESSION_ENABLED': compression_enabled,
-                    'COMPRESSION_KEEP_ENCODING_HEADERS': compression_header}
+    @staticmethod
+    def create_spider_mw(compression_enabled=True, compression_header=False):
+        settings = {
+            "COMPRESSION_ENABLED": compression_enabled,
+            "COMPRESSION_KEEP_ENCODING_HEADERS": compression_header,
+        }
         crawler = get_crawler(Spider, settings)
-        spider = crawler._create_spider('foo')
+        spider = crawler._create_spider("foo")
         mw = HttpCompressionMiddleware.from_crawler(crawler)
         return spider, mw
-                            
-    def setUp(self):
-        self.spider, self.mw = self.create_spider_mw()
-=======
+
     def setUp(self):
         self.crawler = get_crawler(Spider)
         self.spider = self.crawler._create_spider("scrapytest.org")
         self.mw = HttpCompressionMiddleware.from_crawler(self.crawler)
         self.crawler.stats.open_spider(self.spider)
->>>>>>> fa690fbe
 
     def _getresponse(self, coding):
         if coding not in FORMAT:
@@ -388,39 +379,34 @@
         response = response.replace(body=None)
         newresponse = self.mw.process_response(request, response, self.spider)
         self.assertIs(newresponse, response)
-<<<<<<< HEAD
-        self.assertEqual(response.body, b'')
-
-    def test_process_response_gzip_keep_headers(self):
-        test_spider, test_mw = self.create_spider_mw(
-            compression_enabled=True,
-            compression_header=True)
-        response = self._getresponse('gzip')
-        request = response.request
-
-        self.assertEqual(response.headers['Content-Encoding'], b'gzip')
-        newresponse = test_mw.process_response(request, response, test_spider)
-        assert newresponse is not response
-        assert newresponse.body.startswith(b'<!DOCTYPE')
-        assert 'Content-Encoding' in newresponse.headers
-        assert b'decoded' in newresponse.flags
-
-    def test_process_response_gzip_binary_octetstream_contenttype(self):
-        test_spider, test_mw = self.create_spider_mw(
-            compression_enabled=True,
-            compression_header=True)
-        response = self._getresponse('x-gzip')
-        response.headers['Content-Type'] = 'binary/octet-stream'
-        request = response.request
-
-        newresponse = test_mw.process_response(request, response, test_spider)
-        self.assertIsNot(newresponse, response)
-        self.assertTrue(newresponse.body.startswith(b'<!DOCTYPE'))
-        self.assertIn('Content-Encoding', newresponse.headers)
-        self.assertIn(b'decoded',newresponse.flags)
-
-=======
         self.assertEqual(response.body, b"")
         self.assertStatsEqual("httpcompression/response_count", None)
         self.assertStatsEqual("httpcompression/response_bytes", None)
->>>>>>> fa690fbe
+
+    def test_process_response_gzip_keep_headers(self):
+        test_spider, test_mw = self.create_spider_mw(
+            compression_enabled=True, compression_header=True
+        )
+        response = self._getresponse("gzip")
+        request = response.request
+
+        self.assertEqual(response.headers["Content-Encoding"], b"gzip")
+        newresponse = test_mw.process_response(request, response, test_spider)
+        assert newresponse is not response
+        assert newresponse.body.startswith(b"<!DOCTYPE")
+        assert "Content-Encoding" in newresponse.headers
+        assert "decoded" in newresponse.flags
+
+    def test_process_response_gzip_binary_octetstream_contenttype_kept(self):
+        test_spider, test_mw = self.create_spider_mw(
+            compression_enabled=True, compression_header=True
+        )
+        response = self._getresponse("x-gzip")
+        response.headers["Content-Type"] = "binary/octet-stream"
+        request = response.request
+
+        newresponse = test_mw.process_response(request, response, test_spider)
+        self.assertIsNot(newresponse, response)
+        self.assertTrue(newresponse.body.startswith(b"<!DOCTYPE"))
+        self.assertIn("Content-Encoding", newresponse.headers)
+        self.assertIn("decoded", newresponse.flags)