<<<<<<< HEAD
import warnings
=======
from __future__ import annotations

>>>>>>> 3c546bdb
from datetime import datetime
from typing import TYPE_CHECKING
from unittest import mock

import pytest

from scrapy.extensions.corestats import CoreStats
from scrapy.spiders import Spider
from scrapy.statscollectors import DummyStatsCollector, StatsCollector
from scrapy.utils.test import get_crawler

if TYPE_CHECKING:
    from scrapy.crawler import Crawler


@pytest.fixture
def crawler() -> Crawler:
    return get_crawler(Spider)


@pytest.fixture
def spider(crawler: Crawler) -> Spider:
    return crawler._create_spider("foo")


class TestCoreStatsExtension:
    @mock.patch("scrapy.extensions.corestats.datetime")
    def test_core_stats_default_stats_collector(
        self, mock_datetime: mock.Mock, crawler: Crawler, spider: Spider
    ) -> None:
        fixed_datetime = datetime(2019, 12, 1, 11, 38)
        mock_datetime.now = mock.Mock(return_value=fixed_datetime)
        crawler.stats = StatsCollector(crawler)
        ext = CoreStats.from_crawler(crawler)
        ext.spider_opened(spider)
        ext.item_scraped({}, spider)
        ext.response_received(spider)
        ext.item_dropped({}, spider, ZeroDivisionError())
        ext.spider_closed(spider, "finished")
        assert ext.stats._stats == {
            "start_time": fixed_datetime,
            "finish_time": fixed_datetime,
            "item_scraped_count": 1,
            "response_received_count": 1,
            "item_dropped_count": 1,
            "item_dropped_reasons_count/ZeroDivisionError": 1,
            "finish_reason": "finished",
            "elapsed_time_seconds": 0.0,
        }

    def test_core_stats_dummy_stats_collector(
        self, crawler: Crawler, spider: Spider
    ) -> None:
        crawler.stats = DummyStatsCollector(crawler)
        ext = CoreStats.from_crawler(crawler)
        ext.spider_opened(spider)
        ext.item_scraped({}, spider)
        ext.response_received(spider)
        ext.item_dropped({}, spider, ZeroDivisionError())
        ext.spider_closed(spider, "finished")
        assert ext.stats._stats == {}


class TestStatsCollector:
    def test_collector(self, crawler: Crawler) -> None:
        stats = StatsCollector(crawler)
        assert stats.get_stats() == {}
        assert stats.get_value("anything") is None
        assert stats.get_value("anything", "default") == "default"
        stats.set_value("test", "value")
        assert stats.get_stats() == {"test": "value"}
        stats.set_value("test2", 23)
        assert stats.get_stats() == {"test": "value", "test2": 23}
        assert stats.get_value("test2") == 23
        stats.inc_value("test2")
        assert stats.get_value("test2") == 24
        stats.inc_value("test2", 6)
        assert stats.get_value("test2") == 30
        stats.max_value("test2", 6)
        assert stats.get_value("test2") == 30
        stats.max_value("test2", 40)
        assert stats.get_value("test2") == 40
        stats.max_value("test3", 1)
        assert stats.get_value("test3") == 1
        stats.min_value("test2", 60)
        assert stats.get_value("test2") == 40
        stats.min_value("test2", 35)
        assert stats.get_value("test2") == 35
        stats.min_value("test4", 7)
        assert stats.get_value("test4") == 7

    def test_dummy_collector(self, crawler: Crawler, spider: Spider) -> None:
        stats = DummyStatsCollector(crawler)
        assert stats.get_stats() == {}
        assert stats.get_value("anything") is None
        assert stats.get_value("anything", "default") == "default"
        stats.set_value("test", "value")
        stats.inc_value("v1")
        stats.max_value("v2", 100)
        stats.min_value("v3", 100)
<<<<<<< HEAD
        stats.open_spider()

        with warnings.catch_warnings(record=True) as w:
            stats.set_value("test", "value", spider=self.spider)
            assert (
                str(w[0].message)
                == "Passing a 'spider' argument to StatsCollector.set_value is deprecated and will be removed in a future Scrapy version."
            )

        assert stats.get_stats() == {}
        with warnings.catch_warnings(record=True) as w:
            assert stats.get_stats("a") == {}
            assert (
                str(w[0].message)
                == "Passing a 'spider' argument to StatsCollector.get_stats is deprecated and will be removed in a future Scrapy version."
            )
=======
        stats.open_spider(spider)
        stats.set_value("test", "value", spider=spider)
        assert stats.get_stats() == {}
        assert stats.get_stats(spider) == {}
>>>>>>> 3c546bdb
<|MERGE_RESOLUTION|>--- conflicted
+++ resolved
@@ -1,9 +1,6 @@
-<<<<<<< HEAD
-import warnings
-=======
 from __future__ import annotations
 
->>>>>>> 3c546bdb
+import warnings
 from datetime import datetime
 from typing import TYPE_CHECKING
 from unittest import mock
@@ -104,11 +101,10 @@
         stats.inc_value("v1")
         stats.max_value("v2", 100)
         stats.min_value("v3", 100)
-<<<<<<< HEAD
         stats.open_spider()
 
         with warnings.catch_warnings(record=True) as w:
-            stats.set_value("test", "value", spider=self.spider)
+            stats.set_value("test", "value", spider=spider)
             assert (
                 str(w[0].message)
                 == "Passing a 'spider' argument to StatsCollector.set_value is deprecated and will be removed in a future Scrapy version."
@@ -120,10 +116,4 @@
             assert (
                 str(w[0].message)
                 == "Passing a 'spider' argument to StatsCollector.get_stats is deprecated and will be removed in a future Scrapy version."
-            )
-=======
-        stats.open_spider(spider)
-        stats.set_value("test", "value", spider=spider)
-        assert stats.get_stats() == {}
-        assert stats.get_stats(spider) == {}
->>>>>>> 3c546bdb
+            )