--- conflicted
+++ resolved
@@ -729,11 +729,6 @@
 
 
 class HttpDownloadHandlerMock:
-<<<<<<< HEAD
-    def __init__(self, settings):
-        pass
-=======
->>>>>>> f9bf4b8d
 
     def download_request(self, request, spider):
         return request
