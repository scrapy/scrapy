import time
from typing import Any

import pytest
<<<<<<< HEAD
=======
from twisted.internet.defer import inlineCallbacks
>>>>>>> 9381ad89

from scrapy import Request
from scrapy.core.downloader import Downloader, Slot
from scrapy.crawler import CrawlerRunner
from scrapy.exceptions import ScrapyDeprecationWarning
from scrapy.utils.defer import deferred_f_from_coro_f, maybe_deferred_to_future
from scrapy.utils.spider import DefaultSpider
from scrapy.utils.test import get_crawler
from tests.mockserver.http import MockServer
from tests.spiders import MetaSpider
from tests.utils.decorators import inlineCallbacks


class DownloaderSlotsSettingsTestSpider(MetaSpider):
    name = "downloader_slots"

    custom_settings = {
        "DOWNLOAD_DELAY": 1,
        "RANDOMIZE_DOWNLOAD_DELAY": False,
        "DOWNLOAD_SLOTS": {
            "quotes.toscrape.com": {
                "concurrency": 1,
                "delay": 2,
                "randomize_delay": False,
                "throttle": False,
            },
            "books.toscrape.com": {"delay": 3, "randomize_delay": False},
        },
    }

    def __init__(self, *args: Any, **kwargs: Any):
        super().__init__(*args, **kwargs)
        self.default_slot = self.mockserver.host
        self.times: dict[str, list[float]] = {}

    async def start(self):
        slots = [*self.custom_settings.get("DOWNLOAD_SLOTS", {}), None]
        for slot in slots:
            url = self.mockserver.url(f"/?downloader_slot={slot}")
            self.times[slot or self.default_slot] = []
            yield Request(url, callback=self.parse, meta={"download_slot": slot})

    def parse(self, response):
        slot = response.meta.get("download_slot", self.default_slot)
        self.times[slot].append(time.time())
        url = self.mockserver.url(f"/?downloader_slot={slot}&req=2")
        yield Request(url, callback=self.not_parse, meta={"download_slot": slot})

    def not_parse(self, response):
        slot = response.meta.get("download_slot", self.default_slot)
        self.times[slot].append(time.time())


class TestCrawl:
    @classmethod
    def setup_class(cls):
        cls.mockserver = MockServer()
        cls.mockserver.__enter__()

    @classmethod
    def teardown_class(cls):
        cls.mockserver.__exit__(None, None, None)

    def setup_method(self):
        self.runner = CrawlerRunner()

    @inlineCallbacks
    def test_delay(self):
        crawler = get_crawler(DownloaderSlotsSettingsTestSpider)
        yield crawler.crawl(mockserver=self.mockserver)
        slots = crawler.engine.downloader.slots
        times = crawler.spider.times
        tolerance = 0.3

        delays_real = {k: v[1] - v[0] for k, v in times.items()}
        error_delta = {
            k: 1 - min(delays_real[k], v.delay) / max(delays_real[k], v.delay)
            for k, v in slots.items()
        }

        assert max(list(error_delta.values())) < tolerance


@pytest.mark.requires_reactor  # needs a reactor or an event loop for Downloader._slot_gc_loop
def test_params():
    params = {
        "concurrency": 1,
        "delay": 2,
        "randomize_delay": False,
    }
    settings = {
        "DOWNLOAD_SLOTS": {
            "example.com": params,
        },
    }
    crawler = get_crawler(DefaultSpider, settings_dict=settings)
    crawler.spider = crawler._create_spider()
    downloader = Downloader(crawler)
    downloader._slot_gc_loop.stop()  # Prevent an unclean reactor.
    request = Request("https://example.com")
    _, actual = downloader._get_slot(request)
    expected = Slot(**params)
    for param in params:
        assert getattr(expected, param) == getattr(actual, param), (
            f"Slot.{param}: {getattr(expected, param)!r} != {getattr(actual, param)!r}"
        )


def test_get_slot_deprecated_spider_arg():
    crawler = get_crawler(DefaultSpider)
    crawler.spider = crawler._create_spider()
    downloader = Downloader(crawler)
    downloader._slot_gc_loop.stop()  # Prevent an unclean reactor.
    request = Request("https://example.com")

    with pytest.warns(
        ScrapyDeprecationWarning,
        match=r"Passing a 'spider' argument to Downloader\._get_slot\(\) is deprecated",
    ):
        key1, slot1 = downloader._get_slot(request, spider=crawler.spider)
    key2, slot2 = downloader._get_slot(request)

    assert key1 == key2
    assert slot1 == slot2


@pytest.mark.parametrize(
    "priority_queue_class",
    [
        "scrapy.pqueues.ScrapyPriorityQueue",
        "scrapy.pqueues.DownloaderAwarePriorityQueue",
    ],
)
@deferred_f_from_coro_f
async def test_none_slot_with_priority_queue(
    mockserver: MockServer, priority_queue_class: str
) -> None:
    """Test specific cases for None slot handling with different priority queues."""
    crawler = get_crawler(
        DownloaderSlotsSettingsTestSpider,
        settings_dict={"SCHEDULER_PRIORITY_QUEUE": priority_queue_class},
    )
    await maybe_deferred_to_future(crawler.crawl(mockserver=mockserver))
    assert isinstance(crawler.spider, DownloaderSlotsSettingsTestSpider)

    assert hasattr(crawler.spider, "times")
    assert None not in crawler.spider.times
    assert crawler.spider.default_slot in crawler.spider.times
    assert len(crawler.spider.times[crawler.spider.default_slot]) == 2

    assert crawler.stats
    stats = crawler.stats
    assert stats.get_value("spider_exceptions", 0) == 0
    assert stats.get_value("downloader/exception_count", 0) == 0<|MERGE_RESOLUTION|>--- conflicted
+++ resolved
@@ -2,10 +2,6 @@
 from typing import Any
 
 import pytest
-<<<<<<< HEAD
-=======
-from twisted.internet.defer import inlineCallbacks
->>>>>>> 9381ad89
 
 from scrapy import Request
 from scrapy.core.downloader import Downloader, Slot
