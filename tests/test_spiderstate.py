--- conflicted
+++ resolved
@@ -1,13 +1,7 @@
-<<<<<<< HEAD
-from datetime import datetime
-import shutil
-from tempfile import mkdtemp
-=======
 import shutil
 from datetime import datetime, timezone
-from pathlib import Path
+from tempfile import mkdtemp
 
->>>>>>> ba8993ec
 from twisted.trial import unittest
 
 from scrapy.exceptions import NotConfigured
@@ -18,12 +12,7 @@
 
 class SpiderStateTest(unittest.TestCase):
     def test_store_load(self):
-<<<<<<< HEAD
         jobdir = mkdtemp()
-=======
-        jobdir = self.mktemp()
-        Path(jobdir).mkdir()
->>>>>>> ba8993ec
         try:
             spider = Spider(name="default")
             dt = datetime.now(tz=timezone.utc)
