--- conflicted
+++ resolved
@@ -11,11 +11,7 @@
 
     name = "caching_hostname_resolver_spider"
 
-<<<<<<< HEAD
-    async def yield_seeds(self):
-=======
     async def start(self):
->>>>>>> 8e3d211a
         yield scrapy.Request(self.url)
 
     def parse(self, response):
