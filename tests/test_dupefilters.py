import hashlib
import shutil
import sys
import tempfile
import unittest
from pathlib import Path

from testfixtures import LogCapture
from warnings import catch_warnings

<<<<<<< HEAD
from scrapy.dupefilters import BaseDupeFilter, RFPDupeFilter
from scrapy.exceptions import ScrapyDeprecationWarning
=======
from scrapy.core.scheduler import Scheduler
from scrapy.dupefilters import RFPDupeFilter
>>>>>>> 1fc91bb4
from scrapy.http import Request
from scrapy.utils.python import to_bytes
from scrapy.utils.test import get_crawler
from tests.spiders import SimpleSpider


def _get_dupefilter(*, crawler=None, settings=None, open=True):
    if crawler is None:
        crawler = get_crawler(settings_dict=settings)
    scheduler = Scheduler.from_crawler(crawler)
    dupefilter = scheduler.df
    if open:
        dupefilter.open()
    return dupefilter


class FromCrawlerRFPDupeFilter(RFPDupeFilter):
    @classmethod
    def from_crawler(cls, crawler):
        df = super().from_crawler(crawler)
        df.method = "from_crawler"
        return df


class DirectDupeFilter:
    method = "n/a"


class RFPDupeFilterTest(unittest.TestCase):
    def test_df_from_crawler_scheduler(self):
        settings = {
            "DUPEFILTER_DEBUG": True,
            "DUPEFILTER_CLASS": FromCrawlerRFPDupeFilter,
        }
        crawler = get_crawler(settings_dict=settings)
        scheduler = Scheduler.from_crawler(crawler)
        self.assertTrue(scheduler.df.debug)
        self.assertEqual(scheduler.df.method, "from_crawler")

    def test_df_direct_scheduler(self):
        settings = {
            "DUPEFILTER_CLASS": DirectDupeFilter,
        }
        crawler = get_crawler(settings_dict=settings)
        scheduler = Scheduler.from_crawler(crawler)
        self.assertEqual(scheduler.df.method, "n/a")

    def test_filter(self):
        dupefilter = _get_dupefilter()
        r1 = Request("http://scrapytest.org/1")
        r2 = Request("http://scrapytest.org/2")
        r3 = Request("http://scrapytest.org/2")

        assert not dupefilter.request_seen(r1)
        assert dupefilter.request_seen(r1)

        assert not dupefilter.request_seen(r2)
        assert dupefilter.request_seen(r3)

        dupefilter.close("finished")

    def test_dupefilter_path(self):
        r1 = Request("http://scrapytest.org/1")
        r2 = Request("http://scrapytest.org/2")

        path = tempfile.mkdtemp()
        try:
            df = _get_dupefilter(settings={"JOBDIR": path}, open=False)
            try:
                df.open()
                assert not df.request_seen(r1)
                assert df.request_seen(r1)
            finally:
                df.close("finished")

            df2 = _get_dupefilter(settings={"JOBDIR": path}, open=False)
            assert df != df2
            try:
                df2.open()
                assert df2.request_seen(r1)
                assert not df2.request_seen(r2)
                assert df2.request_seen(r2)
            finally:
                df2.close("finished")
        finally:
            shutil.rmtree(path)

    def test_request_fingerprint(self):
        """Test if customization of request_fingerprint method will change
        output of request_seen.

        """
        dupefilter = _get_dupefilter()
        r1 = Request("http://scrapytest.org/index.html")
        r2 = Request("http://scrapytest.org/INDEX.html")

        assert not dupefilter.request_seen(r1)
        assert not dupefilter.request_seen(r2)

        dupefilter.close("finished")

        class RequestFingerprinter:
            def fingerprint(self, request):
                fp = hashlib.sha1()
                fp.update(to_bytes(request.url.lower()))
                return fp.digest()

        settings = {"REQUEST_FINGERPRINTER_CLASS": RequestFingerprinter}
        case_insensitive_dupefilter = _get_dupefilter(settings=settings)

        assert not case_insensitive_dupefilter.request_seen(r1)
        assert case_insensitive_dupefilter.request_seen(r2)

        case_insensitive_dupefilter.close("finished")

    def test_seenreq_newlines(self):
        r"""Checks against adding duplicate \r to
        line endings on Windows platforms."""

        r1 = Request("http://scrapytest.org/1")

        path = tempfile.mkdtemp()
        crawler = get_crawler(settings_dict={"JOBDIR": path})
        try:
            scheduler = Scheduler.from_crawler(crawler)
            df = scheduler.df
            df.open()
            df.request_seen(r1)
            df.close("finished")

            with Path(path, "requests.seen").open("rb") as seen_file:
                line = next(seen_file).decode()
                assert not line.endswith("\r\r\n")
                if sys.platform == "win32":
                    assert line.endswith("\r\n")
                else:
                    assert line.endswith("\n")

        finally:
            shutil.rmtree(path)

    def test_log(self):
        with LogCapture() as log:
            settings = {
                "DUPEFILTER_DEBUG": False,
                "DUPEFILTER_CLASS": FromCrawlerRFPDupeFilter,
            }
            crawler = get_crawler(SimpleSpider, settings_dict=settings)
            spider = SimpleSpider.from_crawler(crawler)
            dupefilter = _get_dupefilter(crawler=crawler)

            r1 = Request("http://scrapytest.org/index.html")
            r2 = Request("http://scrapytest.org/index.html")

            dupefilter.log(r1, spider)
            dupefilter.log(r2, spider)

            assert crawler.stats.get_value("dupefilter/filtered") == 2
            log.check_present(
                (
                    "scrapy.dupefilters",
                    "DEBUG",
                    "Filtered duplicate request: <GET http://scrapytest.org/index.html> - no more"
                    " duplicates will be shown (see DUPEFILTER_DEBUG to show all duplicates)",
                )
            )

            dupefilter.close("finished")

    def test_log_debug(self):
        with LogCapture() as log:
            settings = {
                "DUPEFILTER_DEBUG": True,
                "DUPEFILTER_CLASS": FromCrawlerRFPDupeFilter,
            }
            crawler = get_crawler(SimpleSpider, settings_dict=settings)
            spider = SimpleSpider.from_crawler(crawler)
            dupefilter = _get_dupefilter(crawler=crawler)

            r1 = Request("http://scrapytest.org/index.html")
            r2 = Request(
                "http://scrapytest.org/index.html",
                headers={"Referer": "http://scrapytest.org/INDEX.html"},
            )

            dupefilter.log(r1, spider)
            dupefilter.log(r2, spider)

            assert crawler.stats.get_value("dupefilter/filtered") == 2
            log.check_present(
                (
                    "scrapy.dupefilters",
                    "DEBUG",
                    "Filtered duplicate request: <GET http://scrapytest.org/index.html> (referer: None)",
                )
            )
            log.check_present(
                (
                    "scrapy.dupefilters",
                    "DEBUG",
                    "Filtered duplicate request: <GET http://scrapytest.org/index.html>"
                    " (referer: http://scrapytest.org/INDEX.html)",
                )
            )

            dupefilter.close("finished")

    def test_log_debug_default_dupefilter(self):
        with LogCapture() as log:
            settings = {
                "DUPEFILTER_DEBUG": True,
            }
            crawler = get_crawler(SimpleSpider, settings_dict=settings)
            spider = SimpleSpider.from_crawler(crawler)
            dupefilter = _get_dupefilter(crawler=crawler)

            r1 = Request("http://scrapytest.org/index.html")
            r2 = Request(
                "http://scrapytest.org/index.html",
                headers={"Referer": "http://scrapytest.org/INDEX.html"},
            )

            dupefilter.log(r1, spider)
            dupefilter.log(r2, spider)

            assert crawler.stats.get_value("dupefilter/filtered") == 2
            log.check_present(
                (
                    "scrapy.dupefilters",
                    "DEBUG",
                    "Filtered duplicate request: <GET http://scrapytest.org/index.html> (referer: None)",
                )
            )
            log.check_present(
                (
                    "scrapy.dupefilters",
                    "DEBUG",
                    "Filtered duplicate request: <GET http://scrapytest.org/index.html>"
                    " (referer: http://scrapytest.org/INDEX.html)",
                )
            )

<<<<<<< HEAD
            dupefilter.close('finished')


class BaseDupeFilterTestCase(unittest.TestCase):
    def test_log_deprecation(self):
        dupefilter = _get_dupefilter(
            settings={'DUPEFILTER_CLASS': BaseDupeFilter},
        )
        with catch_warnings(record=True) as warning_list:
            dupefilter.log(None, None)
        self.assertEqual(len(warning_list), 1)
        self.assertEqual(
            str(warning_list[0].message),
            "Calling BaseDupeFilter.log() is deprecated.",
        )
        self.assertEqual(warning_list[0].category, ScrapyDeprecationWarning)
=======
            dupefilter.close("finished")
>>>>>>> 1fc91bb4
<|MERGE_RESOLUTION|>--- conflicted
+++ resolved
@@ -4,17 +4,13 @@
 import tempfile
 import unittest
 from pathlib import Path
+from warnings import catch_warnings
 
 from testfixtures import LogCapture
-from warnings import catch_warnings
-
-<<<<<<< HEAD
+
+from scrapy.core.scheduler import Scheduler
 from scrapy.dupefilters import BaseDupeFilter, RFPDupeFilter
 from scrapy.exceptions import ScrapyDeprecationWarning
-=======
-from scrapy.core.scheduler import Scheduler
-from scrapy.dupefilters import RFPDupeFilter
->>>>>>> 1fc91bb4
 from scrapy.http import Request
 from scrapy.utils.python import to_bytes
 from scrapy.utils.test import get_crawler
@@ -257,14 +253,13 @@
                 )
             )
 
-<<<<<<< HEAD
-            dupefilter.close('finished')
+            dupefilter.close("finished")
 
 
 class BaseDupeFilterTestCase(unittest.TestCase):
     def test_log_deprecation(self):
         dupefilter = _get_dupefilter(
-            settings={'DUPEFILTER_CLASS': BaseDupeFilter},
+            settings={"DUPEFILTER_CLASS": BaseDupeFilter},
         )
         with catch_warnings(record=True) as warning_list:
             dupefilter.log(None, None)
@@ -273,7 +268,4 @@
             str(warning_list[0].message),
             "Calling BaseDupeFilter.log() is deprecated.",
         )
-        self.assertEqual(warning_list[0].category, ScrapyDeprecationWarning)
-=======
-            dupefilter.close("finished")
->>>>>>> 1fc91bb4
+        self.assertEqual(warning_list[0].category, ScrapyDeprecationWarning)