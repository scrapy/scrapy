--- conflicted
+++ resolved
@@ -11,12 +11,7 @@
         self.spider = (self.proj_mod_path / 'spiders' / 'checkspider.py').resolve()
 
     def _write_contract(self, contracts, parse_def):
-<<<<<<< HEAD
-        with open(self.spider, 'w', encoding="utf-8") as file:
-            file.write(f"""
-=======
         self.spider.write_text(f"""
->>>>>>> e2db6242
 import scrapy
 
 class CheckSpider(scrapy.Spider):
@@ -29,7 +24,7 @@
         {contracts}
         \"\"\"
         {parse_def}
-        """)
+        """, encoding="utf-8")
 
     def _test_contract(self, contracts='', parse_def='pass'):
         self._write_contract(contracts, parse_def)
