import unittest
import warnings

from scrapy.exceptions import UsageError, ScrapyDeprecationWarning
from scrapy.settings import BaseSettings, Settings
from scrapy.utils.conf import (
    arglist_to_dict,
    build_component_list,
    feed_complete_default_values_from_settings,
    feed_process_params_from_cli
)


class BuildComponentListTest(unittest.TestCase):

    def test_build_dict(self):
        d = {'one': 1, 'two': None, 'three': 8, 'four': 4}
        self.assertEqual(build_component_list(d, convert=lambda x: x),
                         ['one', 'four', 'three'])

    def test_backward_compatible_build_dict(self):
        base = {'one': 1, 'two': 2, 'three': 3, 'five': 5, 'six': None}
        custom = {'two': None, 'three': 8, 'four': 4}
        self.assertEqual(build_component_list(base, custom,
                                              convert=lambda x: x),
                         ['one', 'four', 'five', 'three'])

    def test_return_list(self):
        custom = ['a', 'b', 'c']
        self.assertEqual(build_component_list(None, custom,
                                              convert=lambda x: x),
                         custom)

    def test_map_dict(self):
        custom = {'one': 1, 'two': 2, 'three': 3}
        self.assertEqual(build_component_list({}, custom,
                                              convert=lambda x: x.upper()),
                         ['ONE', 'TWO', 'THREE'])

    def test_map_list(self):
        custom = ['a', 'b', 'c']
        self.assertEqual(build_component_list(None, custom,
                                              lambda x: x.upper()),
                         ['A', 'B', 'C'])

    def test_duplicate_components_in_dict(self):
        duplicate_dict = {'one': 1, 'two': 2, 'ONE': 4}
        self.assertRaises(ValueError, build_component_list, {}, duplicate_dict,
                          convert=lambda x: x.lower())

    def test_duplicate_components_in_list(self):
        duplicate_list = ['a', 'b', 'a']
        with self.assertRaises(ValueError) as cm:
            build_component_list(None, duplicate_list, convert=lambda x: x)
        self.assertIn(str(duplicate_list), str(cm.exception))

    def test_duplicate_components_in_basesettings(self):
        # Higher priority takes precedence
        duplicate_bs = BaseSettings({'one': 1, 'two': 2}, priority=0)
        duplicate_bs.set('ONE', 4, priority=10)
        self.assertEqual(build_component_list(duplicate_bs,
                                              convert=lambda x: x.lower()),
                         ['two', 'one'])
        duplicate_bs.set('one', duplicate_bs['one'], priority=20)
        self.assertEqual(build_component_list(duplicate_bs,
                                              convert=lambda x: x.lower()),
                         ['one', 'two'])
        # Same priority raises ValueError
        duplicate_bs.set('ONE', duplicate_bs['ONE'], priority=20)
        self.assertRaises(ValueError, build_component_list, duplicate_bs,
                          convert=lambda x: x.lower())

    def test_valid_numbers(self):
        # work well with None and numeric values
        d = {'a': 10, 'b': None, 'c': 15, 'd': 5.0}
        self.assertEqual(build_component_list(d, convert=lambda x: x),
                         ['d', 'a', 'c'])
        d = {'a': 33333333333333333333, 'b': 11111111111111111111, 'c': 22222222222222222222}
        self.assertEqual(build_component_list(d, convert=lambda x: x),
                         ['b', 'c', 'a'])
        # raise exception for invalid values
        d = {'one': '5'}
        self.assertRaises(ValueError, build_component_list, {}, d, convert=lambda x: x)
        d = {'one': '1.0'}
        self.assertRaises(ValueError, build_component_list, {}, d, convert=lambda x: x)
        d = {'one': [1, 2, 3]}
        self.assertRaises(ValueError, build_component_list, {}, d, convert=lambda x: x)
        d = {'one': {'a': 'a', 'b': 2}}
        self.assertRaises(ValueError, build_component_list, {}, d, convert=lambda x: x)
        d = {'one': 'lorem ipsum'}
        self.assertRaises(ValueError, build_component_list, {}, d, convert=lambda x: x)


class UtilsConfTestCase(unittest.TestCase):

    def test_arglist_to_dict(self):
        self.assertEqual(
            arglist_to_dict(['arg1=val1', 'arg2=val2']),
            {'arg1': 'val1', 'arg2': 'val2'})


class FeedExportConfigTestCase(unittest.TestCase):

    def test_feed_export_config_invalid_format(self):
        settings = Settings()
        self.assertRaises(UsageError, feed_process_params_from_cli, settings, ['items.dat'], 'noformat')

    def test_feed_export_config_mismatch(self):
        settings = Settings()
        self.assertRaises(
            UsageError,
            feed_process_params_from_cli, settings, ['items1.dat', 'items2.dat'], 'noformat'
        )

    def test_feed_export_config_backward_compatible(self):
        with warnings.catch_warnings(record=True) as cw:
            settings = Settings()
            self.assertEqual(
                {'items.dat': {'format': 'csv'}},
                feed_process_params_from_cli(settings, ['items.dat'], 'csv')
            )
            self.assertEqual(cw[0].category, ScrapyDeprecationWarning)

    def test_feed_export_config_explicit_formats(self):
        settings = Settings()
        self.assertEqual(
            {'items_1.dat': {'format': 'json'}, 'items_2.dat': {'format': 'xml'}, 'items_3.dat': {'format': 'csv'}},
            feed_process_params_from_cli(settings, ['items_1.dat:json', 'items_2.dat:xml', 'items_3.dat:csv'])
        )

    def test_feed_export_config_implicit_formats(self):
        settings = Settings()
        self.assertEqual(
            {'items_1.json': {'format': 'json'}, 'items_2.xml': {'format': 'xml'}, 'items_3.csv': {'format': 'csv'}},
            feed_process_params_from_cli(settings, ['items_1.json', 'items_2.xml', 'items_3.csv'])
        )

    def test_feed_export_config_stdout(self):
        settings = Settings()
        self.assertEqual(
            {'stdout:': {'format': 'pickle'}},
            feed_process_params_from_cli(settings, ['-:pickle'])
        )

    def test_feed_export_config_overwrite(self):
        settings = Settings()
        self.assertEqual(
            {'output.json': {'format': 'json', 'overwrite': True}},
            feed_process_params_from_cli(settings, [], None, ['output.json'])
        )

    def test_output_and_overwrite_output(self):
        with self.assertRaises(UsageError):
            feed_process_params_from_cli(
                Settings(),
                ['output1.json'],
                None,
                ['output2.json'],
            )

    def test_feed_complete_default_values_from_settings_empty(self):
        feed = {}
        settings = Settings({
            "FEED_EXPORT_ENCODING": "custom encoding",
            "FEED_EXPORT_FIELDS": ["f1", "f2", "f3"],
            "FEED_EXPORT_INDENT": 42,
            "FEED_STORE_EMPTY": True,
            "FEED_URI_PARAMS": (1, 2, 3, 4),
            "FEED_EXPORT_BATCH_ITEM_COUNT": 2,
            "FEED_EXPORT_BATCH_FILE_SIZE": "1B",
            "FEED_EXPORT_BATCH_DURATION": "0:0:1",
        })
        new_feed = feed_complete_default_values_from_settings(feed, settings)
        self.assertEqual(new_feed, {
            "encoding": "custom encoding",
            "fields": ["f1", "f2", "f3"],
            "indent": 42,
            "store_empty": True,
            "uri_params": (1, 2, 3, 4),
            "batch_item_count": 2,
<<<<<<< HEAD
            "batch_duration": "0:0:1",
            "batch_file_size": "1B",
            "item_export_kwargs": dict(),
=======
            "item_export_kwargs": {},
>>>>>>> 8284de5e
        })

    def test_feed_complete_default_values_from_settings_non_empty(self):
        feed = {
            "encoding": "other encoding",
            "fields": None,
        }
        settings = Settings({
            "FEED_EXPORT_ENCODING": "custom encoding",
            "FEED_EXPORT_FIELDS": ["f1", "f2", "f3"],
            "FEED_EXPORT_INDENT": 42,
            "FEED_STORE_EMPTY": True,
            "FEED_EXPORT_BATCH_ITEM_COUNT": 2,
            "FEED_EXPORT_BATCH_FILE_SIZE": "1B",
            "FEED_EXPORT_BATCH_DURATION": "0:0:1",
        })
        new_feed = feed_complete_default_values_from_settings(feed, settings)
        self.assertEqual(new_feed, {
            "encoding": "other encoding",
            "fields": None,
            "indent": 42,
            "store_empty": True,
            "uri_params": None,
            "batch_item_count": 2,
<<<<<<< HEAD
            "batch_duration": "0:0:1",
            "batch_file_size": "1B",
            "item_export_kwargs": dict(),
=======
            "item_export_kwargs": {},
>>>>>>> 8284de5e
        })


if __name__ == "__main__":
    unittest.main()<|MERGE_RESOLUTION|>--- conflicted
+++ resolved
@@ -178,13 +178,9 @@
             "store_empty": True,
             "uri_params": (1, 2, 3, 4),
             "batch_item_count": 2,
-<<<<<<< HEAD
             "batch_duration": "0:0:1",
             "batch_file_size": "1B",
-            "item_export_kwargs": dict(),
-=======
             "item_export_kwargs": {},
->>>>>>> 8284de5e
         })
 
     def test_feed_complete_default_values_from_settings_non_empty(self):
@@ -209,13 +205,9 @@
             "store_empty": True,
             "uri_params": None,
             "batch_item_count": 2,
-<<<<<<< HEAD
             "batch_duration": "0:0:1",
             "batch_file_size": "1B",
-            "item_export_kwargs": dict(),
-=======
             "item_export_kwargs": {},
->>>>>>> 8284de5e
         })
 
 
