from __future__ import annotations

from collections.abc import AsyncIterator, Iterable
from inspect import isasyncgen
from unittest import mock

import pytest
from testfixtures import LogCapture
from twisted.internet import defer
from twisted.internet.defer import inlineCallbacks
from twisted.python.failure import Failure
from twisted.trial.unittest import TestCase

from scrapy.core.spidermw import SpiderMiddlewareManager
from scrapy.exceptions import _InvalidOutput
from scrapy.http import Request, Response
from scrapy.spiders import Spider
from scrapy.utils.asyncgen import collect_asyncgen
from scrapy.utils.defer import deferred_from_coro, maybe_deferred_to_future
from scrapy.utils.test import get_crawler


class TestSpiderMiddleware(TestCase):
    def setUp(self):
        self.request = Request("http://example.com/index.html")
        self.response = Response(self.request.url, request=self.request)
        self.crawler = get_crawler(Spider, {"SPIDER_MIDDLEWARES_BASE": {}})
        self.spider = self.crawler._create_spider("foo")
        self.mwman = SpiderMiddlewareManager.from_crawler(self.crawler)

    def _scrape_response(self):
        """Execute spider mw manager's scrape_response method and return the result.
        Raise exception in case of failure.
        """
        scrape_func = mock.MagicMock()
        dfd = self.mwman.scrape_response(
            scrape_func, self.response, self.request, self.spider
        )
        # catch deferred result and return the value
        results = []
        dfd.addBoth(results.append)
        self._wait(dfd)
        return results[0]


class TestProcessSpiderInputInvalidOutput(TestSpiderMiddleware):
    """Invalid return value for process_spider_input method"""

    def test_invalid_process_spider_input(self):
        class InvalidProcessSpiderInputMiddleware:
            def process_spider_input(self, response, spider):
                return 1

        self.mwman._add_middleware(InvalidProcessSpiderInputMiddleware())
        result = self._scrape_response()
        assert isinstance(result, Failure)
        assert isinstance(result.value, _InvalidOutput)


class TestProcessSpiderOutputInvalidOutput(TestSpiderMiddleware):
    """Invalid return value for process_spider_output method"""

    def test_invalid_process_spider_output(self):
        class InvalidProcessSpiderOutputMiddleware:
            def process_spider_output(self, response, result, spider):
                return 1

        self.mwman._add_middleware(InvalidProcessSpiderOutputMiddleware())
        result = self._scrape_response()
        assert isinstance(result, Failure)
        assert isinstance(result.value, _InvalidOutput)


class TestProcessSpiderExceptionInvalidOutput(TestSpiderMiddleware):
    """Invalid return value for process_spider_exception method"""

    def test_invalid_process_spider_exception(self):
        class InvalidProcessSpiderOutputExceptionMiddleware:
            def process_spider_exception(self, response, exception, spider):
                return 1

        class RaiseExceptionProcessSpiderOutputMiddleware:
            def process_spider_output(self, response, result, spider):
                raise RuntimeError

        self.mwman._add_middleware(InvalidProcessSpiderOutputExceptionMiddleware())
        self.mwman._add_middleware(RaiseExceptionProcessSpiderOutputMiddleware())
        result = self._scrape_response()
        assert isinstance(result, Failure)
        assert isinstance(result.value, _InvalidOutput)


class TestProcessSpiderExceptionReRaise(TestSpiderMiddleware):
    """Re raise the exception by returning None"""

    def test_process_spider_exception_return_none(self):
        class ProcessSpiderExceptionReturnNoneMiddleware:
            def process_spider_exception(self, response, exception, spider):
                return None

        class RaiseExceptionProcessSpiderOutputMiddleware:
            def process_spider_output(self, response, result, spider):
                1 / 0

        self.mwman._add_middleware(ProcessSpiderExceptionReturnNoneMiddleware())
        self.mwman._add_middleware(RaiseExceptionProcessSpiderOutputMiddleware())
        result = self._scrape_response()
        assert isinstance(result, Failure)
        assert isinstance(result.value, ZeroDivisionError)


class TestBaseAsyncSpiderMiddleware(TestSpiderMiddleware):
    """Helpers for testing sync, async and mixed middlewares.

    Should work for process_spider_output and, when it's supported, process_test_yield_seeds.
    """

    ITEM_TYPE: type | tuple
    RESULT_COUNT = 3  # to simplify checks, let everything return 3 objects

    @staticmethod
    def _construct_mw_setting(*mw_classes, start_index: int | None = None):
        if start_index is None:
            start_index = 10
        return {i: c for c, i in enumerate(mw_classes, start=start_index)}

    def _scrape_func(self, *args, **kwargs):
        yield {"foo": 1}
        yield {"foo": 2}
        yield {"foo": 3}

    @defer.inlineCallbacks
    def _get_middleware_result(self, *mw_classes, start_index: int | None = None):
        setting = self._construct_mw_setting(*mw_classes, start_index=start_index)
        self.crawler = get_crawler(
            Spider, {"SPIDER_MIDDLEWARES_BASE": {}, "SPIDER_MIDDLEWARES": setting}
        )
        self.spider = self.crawler._create_spider("foo")
        self.mwman = SpiderMiddlewareManager.from_crawler(self.crawler)
        result = yield self.mwman.scrape_response(
            self._scrape_func, self.response, self.request, self.spider
        )
        return result

    @defer.inlineCallbacks
    def _test_simple_base(
        self, *mw_classes, downgrade: bool = False, start_index: int | None = None
    ):
        with LogCapture() as log:
            result = yield self._get_middleware_result(
                *mw_classes, start_index=start_index
            )
        assert isinstance(result, Iterable)
        result_list = list(result)
        assert len(result_list) == self.RESULT_COUNT
        assert isinstance(result_list[0], self.ITEM_TYPE)
        assert ("downgraded to a non-async" in str(log)) == downgrade
        assert ("doesn't support asynchronous spider output" in str(log)) == (
            ProcessSpiderOutputSimpleMiddleware in mw_classes
        )

    @defer.inlineCallbacks
    def _test_asyncgen_base(
        self, *mw_classes, downgrade: bool = False, start_index: int | None = None
    ):
        with LogCapture() as log:
            result = yield self._get_middleware_result(
                *mw_classes, start_index=start_index
            )
        assert isinstance(result, AsyncIterator)
        result_list = yield deferred_from_coro(collect_asyncgen(result))
        assert len(result_list) == self.RESULT_COUNT
        assert isinstance(result_list[0], self.ITEM_TYPE)
        assert ("downgraded to a non-async" in str(log)) == downgrade


class ProcessSpiderOutputSimpleMiddleware:
    def process_spider_output(self, response, result, spider):
        yield from result


class ProcessSpiderOutputAsyncGenMiddleware:
    async def process_spider_output(self, response, result, spider):
        async for r in result:
            yield r


class ProcessSpiderOutputUniversalMiddleware:
    def process_spider_output(self, response, result, spider):
        yield from result

    async def process_spider_output_async(self, response, result, spider):
        async for r in result:
            yield r


class ProcessSpiderExceptionSimpleIterableMiddleware:
    def process_spider_exception(self, response, exception, spider):
        yield {"foo": 1}
        yield {"foo": 2}
        yield {"foo": 3}


class ProcessSpiderExceptionAsyncIterableMiddleware:
    async def process_spider_exception(self, response, exception, spider):
        yield {"foo": 1}
        d = defer.Deferred()
        from twisted.internet import reactor

        reactor.callLater(0, d.callback, None)
        await maybe_deferred_to_future(d)
        yield {"foo": 2}
        yield {"foo": 3}


class TestProcessSpiderOutputSimple(TestBaseAsyncSpiderMiddleware):
    """process_spider_output tests for simple callbacks"""

    ITEM_TYPE = dict
    MW_SIMPLE = ProcessSpiderOutputSimpleMiddleware
    MW_ASYNCGEN = ProcessSpiderOutputAsyncGenMiddleware
    MW_UNIVERSAL = ProcessSpiderOutputUniversalMiddleware

    def test_simple(self):
        """Simple mw"""
        return self._test_simple_base(self.MW_SIMPLE)

    def test_asyncgen(self):
        """Asyncgen mw; upgrade"""
        return self._test_asyncgen_base(self.MW_ASYNCGEN)

    def test_simple_asyncgen(self):
        """Simple mw -> asyncgen mw; upgrade"""
        return self._test_asyncgen_base(self.MW_ASYNCGEN, self.MW_SIMPLE)

    def test_asyncgen_simple(self):
        """Asyncgen mw -> simple mw; upgrade then downgrade"""
        return self._test_simple_base(self.MW_SIMPLE, self.MW_ASYNCGEN, downgrade=True)

    def test_universal(self):
        """Universal mw"""
        return self._test_simple_base(self.MW_UNIVERSAL)

    def test_universal_simple(self):
        """Universal mw -> simple mw"""
        return self._test_simple_base(self.MW_SIMPLE, self.MW_UNIVERSAL)

    def test_simple_universal(self):
        """Simple mw -> universal mw"""
        return self._test_simple_base(self.MW_UNIVERSAL, self.MW_SIMPLE)

    def test_universal_asyncgen(self):
        """Universal mw -> asyncgen mw; upgrade"""
        return self._test_asyncgen_base(self.MW_ASYNCGEN, self.MW_UNIVERSAL)

    def test_asyncgen_universal(self):
        """Asyncgen mw -> universal mw; upgrade"""
        return self._test_asyncgen_base(self.MW_UNIVERSAL, self.MW_ASYNCGEN)


class TestProcessSpiderOutputAsyncGen(TestProcessSpiderOutputSimple):
    """process_spider_output tests for async generator callbacks"""

    async def _scrape_func(self, *args, **kwargs):
        for item in super()._scrape_func():
            yield item

    def test_simple(self):
        """Simple mw; downgrade"""
        return self._test_simple_base(self.MW_SIMPLE, downgrade=True)

    def test_simple_asyncgen(self):
        """Simple mw -> asyncgen mw; downgrade then upgrade"""
        return self._test_asyncgen_base(
            self.MW_ASYNCGEN, self.MW_SIMPLE, downgrade=True
        )

    def test_universal(self):
        """Universal mw"""
        return self._test_asyncgen_base(self.MW_UNIVERSAL)

    def test_universal_simple(self):
        """Universal mw -> simple mw; downgrade"""
        return self._test_simple_base(self.MW_SIMPLE, self.MW_UNIVERSAL, downgrade=True)

    def test_simple_universal(self):
        """Simple mw -> universal mw; downgrade"""
        return self._test_simple_base(self.MW_UNIVERSAL, self.MW_SIMPLE, downgrade=True)


class ProcessSpiderOutputNonIterableMiddleware:
    def process_spider_output(self, response, result, spider):
        return


class ProcessSpiderOutputCoroutineMiddleware:
    async def process_spider_output(self, response, result, spider):
        return result


class TestProcessSpiderOutputInvalidResult(TestBaseAsyncSpiderMiddleware):
    @defer.inlineCallbacks
    def test_non_iterable(self):
        with pytest.raises(
            _InvalidOutput,
            match=r"\.process_spider_output must return an iterable, got <class 'NoneType'>",
        ):
            yield self._get_middleware_result(
                ProcessSpiderOutputNonIterableMiddleware,
            )

    @defer.inlineCallbacks
    def test_coroutine(self):
        with pytest.raises(
            _InvalidOutput,
            match=r"\.process_spider_output must be an asynchronous generator",
        ):
            yield self._get_middleware_result(
                ProcessSpiderOutputCoroutineMiddleware,
            )


class ProcessYieldSeedsSimpleMiddleware:
    def process_test_yield_seeds(self, test_yield_seeds, spider):
        yield from test_yield_seeds


<<<<<<< HEAD
class ProcessYieldSeedsSimple(BaseAsyncSpiderMiddlewareTestCase):
    """process_test_yield_seeds tests for simple test_yield_seeds"""
=======
class TestProcessStartRequestsSimple(TestBaseAsyncSpiderMiddleware):
    """process_start_requests tests for simple start_requests"""
>>>>>>> 1469b273

    ITEM_TYPE = (Request, dict)
    MW_SIMPLE = ProcessYieldSeedsSimpleMiddleware

    @inlineCallbacks
    def _get_processed_seeds(self, *mw_classes):
        class TestSpider(Spider):
            name = "test"

            async def yield_seeds(self):
                for i in range(2):
                    yield Request(f"https://example.com/{i}", dont_filter=True)
                yield {"name": "test item"}

        setting = self._construct_mw_setting(*mw_classes)
        self.crawler = get_crawler(
            TestSpider, {"SPIDER_MIDDLEWARES_BASE": {}, "SPIDER_MIDDLEWARES": setting}
        )
        self.spider = self.crawler._create_spider()
        self.mwman = SpiderMiddlewareManager.from_crawler(self.crawler)
        results = yield self.mwman.process_seeds(self.spider)
        return results

    @inlineCallbacks
    def test_simple(self):
        """Simple mw"""
        seeds = yield self._get_processed_seeds(self.MW_SIMPLE)
        self.assertTrue(isasyncgen(seeds))
        seed_list = yield deferred_from_coro(collect_asyncgen(seeds))
        self.assertEqual(len(seed_list), self.RESULT_COUNT)
        self.assertIsInstance(seed_list[0], self.ITEM_TYPE)


class UniversalMiddlewareNoSync:
    async def process_spider_output_async(self, response, result, spider):
        yield


class UniversalMiddlewareBothSync:
    def process_spider_output(self, response, result, spider):
        yield

    def process_spider_output_async(self, response, result, spider):
        yield


class UniversalMiddlewareBothAsync:
    async def process_spider_output(self, response, result, spider):
        yield

    async def process_spider_output_async(self, response, result, spider):
        yield


class TestUniversalMiddlewareManager:
    def setup_method(self):
        self.mwman = SpiderMiddlewareManager()

    def test_simple_mw(self):
        mw = ProcessSpiderOutputSimpleMiddleware()
        self.mwman._add_middleware(mw)
        assert (
            self.mwman.methods["process_spider_output"][0] == mw.process_spider_output  # pylint: disable=comparison-with-callable
        )

    def test_async_mw(self):
        mw = ProcessSpiderOutputAsyncGenMiddleware()
        self.mwman._add_middleware(mw)
        assert (
            self.mwman.methods["process_spider_output"][0] == mw.process_spider_output  # pylint: disable=comparison-with-callable
        )

    def test_universal_mw(self):
        mw = ProcessSpiderOutputUniversalMiddleware()
        self.mwman._add_middleware(mw)
        assert self.mwman.methods["process_spider_output"][0] == (
            mw.process_spider_output,
            mw.process_spider_output_async,
        )

    def test_universal_mw_no_sync(self):
        with LogCapture() as log:
            self.mwman._add_middleware(UniversalMiddlewareNoSync())
        assert (
            "UniversalMiddlewareNoSync has process_spider_output_async"
            " without process_spider_output" in str(log)
        )
        assert self.mwman.methods["process_spider_output"][0] is None

    def test_universal_mw_both_sync(self):
        mw = UniversalMiddlewareBothSync()
        with LogCapture() as log:
            self.mwman._add_middleware(mw)
        assert (
            "UniversalMiddlewareBothSync.process_spider_output_async "
            "is not an async generator function" in str(log)
        )
        assert (
            self.mwman.methods["process_spider_output"][0] == mw.process_spider_output  # pylint: disable=comparison-with-callable
        )

    def test_universal_mw_both_async(self):
        with LogCapture() as log:
            self.mwman._add_middleware(UniversalMiddlewareBothAsync())
        assert (
            "UniversalMiddlewareBothAsync.process_spider_output "
            "is an async generator function while process_spider_output_async exists"
            in str(log)
        )
        assert self.mwman.methods["process_spider_output"][0] is None


class TestBuiltinMiddlewareSimple(TestBaseAsyncSpiderMiddleware):
    ITEM_TYPE = dict
    MW_SIMPLE = ProcessSpiderOutputSimpleMiddleware
    MW_ASYNCGEN = ProcessSpiderOutputAsyncGenMiddleware
    MW_UNIVERSAL = ProcessSpiderOutputUniversalMiddleware

    @defer.inlineCallbacks
    def _get_middleware_result(self, *mw_classes, start_index: int | None = None):
        setting = self._construct_mw_setting(*mw_classes, start_index=start_index)
        self.crawler = get_crawler(Spider, {"SPIDER_MIDDLEWARES": setting})
        self.spider = self.crawler._create_spider("foo")
        self.mwman = SpiderMiddlewareManager.from_crawler(self.crawler)
        result = yield self.mwman.scrape_response(
            self._scrape_func, self.response, self.request, self.spider
        )
        return result

    def test_just_builtin(self):
        return self._test_simple_base()

    def test_builtin_simple(self):
        return self._test_simple_base(self.MW_SIMPLE, start_index=1000)

    def test_builtin_async(self):
        """Upgrade"""
        return self._test_asyncgen_base(self.MW_ASYNCGEN, start_index=1000)

    def test_builtin_universal(self):
        return self._test_simple_base(self.MW_UNIVERSAL, start_index=1000)

    def test_simple_builtin(self):
        return self._test_simple_base(self.MW_SIMPLE)

    def test_async_builtin(self):
        """Upgrade"""
        return self._test_asyncgen_base(self.MW_ASYNCGEN)

    def test_universal_builtin(self):
        return self._test_simple_base(self.MW_UNIVERSAL)


class TestBuiltinMiddlewareAsyncGen(TestBuiltinMiddlewareSimple):
    async def _scrape_func(self, *args, **kwargs):
        for item in super()._scrape_func():
            yield item

    def test_just_builtin(self):
        return self._test_asyncgen_base()

    def test_builtin_simple(self):
        """Downgrade"""
        return self._test_simple_base(self.MW_SIMPLE, downgrade=True, start_index=1000)

    def test_builtin_async(self):
        return self._test_asyncgen_base(self.MW_ASYNCGEN, start_index=1000)

    def test_builtin_universal(self):
        return self._test_asyncgen_base(self.MW_UNIVERSAL, start_index=1000)

    def test_simple_builtin(self):
        """Downgrade"""
        return self._test_simple_base(self.MW_SIMPLE, downgrade=True)

    def test_async_builtin(self):
        return self._test_asyncgen_base(self.MW_ASYNCGEN)

    def test_universal_builtin(self):
        return self._test_asyncgen_base(self.MW_UNIVERSAL)


class TestProcessSpiderException(TestBaseAsyncSpiderMiddleware):
    ITEM_TYPE = dict
    MW_SIMPLE = ProcessSpiderOutputSimpleMiddleware
    MW_ASYNCGEN = ProcessSpiderOutputAsyncGenMiddleware
    MW_UNIVERSAL = ProcessSpiderOutputUniversalMiddleware
    MW_EXC_SIMPLE = ProcessSpiderExceptionSimpleIterableMiddleware
    MW_EXC_ASYNCGEN = ProcessSpiderExceptionAsyncIterableMiddleware

    def _scrape_func(self, *args, **kwargs):
        1 / 0

    @defer.inlineCallbacks
    def _test_asyncgen_nodowngrade(self, *mw_classes):
        with pytest.raises(
            _InvalidOutput, match="Async iterable returned from .+ cannot be downgraded"
        ):
            yield self._get_middleware_result(*mw_classes)

    def test_exc_simple(self):
        """Simple exc mw"""
        return self._test_simple_base(self.MW_EXC_SIMPLE)

    def test_exc_async(self):
        """Async exc mw"""
        return self._test_asyncgen_base(self.MW_EXC_ASYNCGEN)

    def test_exc_simple_simple(self):
        """Simple exc mw -> simple output mw"""
        return self._test_simple_base(self.MW_SIMPLE, self.MW_EXC_SIMPLE)

    def test_exc_async_async(self):
        """Async exc mw -> async output mw"""
        return self._test_asyncgen_base(self.MW_ASYNCGEN, self.MW_EXC_ASYNCGEN)

    def test_exc_simple_async(self):
        """Simple exc mw -> async output mw; upgrade"""
        return self._test_asyncgen_base(self.MW_ASYNCGEN, self.MW_EXC_SIMPLE)

    def test_exc_async_simple(self):
        """Async exc mw -> simple output mw; cannot work as downgrading is not supported"""
        return self._test_asyncgen_nodowngrade(self.MW_SIMPLE, self.MW_EXC_ASYNCGEN)<|MERGE_RESOLUTION|>--- conflicted
+++ resolved
@@ -325,13 +325,8 @@
         yield from test_yield_seeds
 
 
-<<<<<<< HEAD
-class ProcessYieldSeedsSimple(BaseAsyncSpiderMiddlewareTestCase):
-    """process_test_yield_seeds tests for simple test_yield_seeds"""
-=======
-class TestProcessStartRequestsSimple(TestBaseAsyncSpiderMiddleware):
-    """process_start_requests tests for simple start_requests"""
->>>>>>> 1469b273
+class TestProcessSeedsSimple(TestBaseAsyncSpiderMiddleware):
+    """process_seeds tests for simple yield_seeds"""
 
     ITEM_TYPE = (Request, dict)
     MW_SIMPLE = ProcessYieldSeedsSimpleMiddleware
