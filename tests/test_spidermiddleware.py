--- conflicted
+++ resolved
@@ -347,11 +347,7 @@
         )
         self.spider = self.crawler._create_spider()
         self.mwman = SpiderMiddlewareManager.from_crawler(self.crawler)
-<<<<<<< HEAD
-        return await maybe_deferred_to_future(self.mwman.process_start(self.spider))
-=======
         return await self.mwman.process_start(self.spider)
->>>>>>> 6ff45dc8
 
     @deferred_f_from_coro_f
     async def test_simple(self):
