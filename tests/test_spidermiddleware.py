--- conflicted
+++ resolved
@@ -2,10 +2,7 @@
 
 from collections.abc import AsyncIterator, Iterable
 from inspect import isasyncgen
-<<<<<<< HEAD
-=======
 from typing import Any
->>>>>>> 036f3e56
 from unittest import mock
 
 import pytest
@@ -350,11 +347,7 @@
         )
         self.spider = self.crawler._create_spider()
         self.mwman = SpiderMiddlewareManager.from_crawler(self.crawler)
-<<<<<<< HEAD
-        return await maybe_deferred_to_future(self.mwman.process_start(self.spider))
-=======
         return await self.mwman.process_start(self.spider)
->>>>>>> 036f3e56
 
     @deferred_f_from_coro_f
     async def test_simple(self):
