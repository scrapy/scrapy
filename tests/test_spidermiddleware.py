from __future__ import annotations

from collections.abc import AsyncIterator, Iterable
from inspect import isasyncgen
from unittest import mock

import pytest
from testfixtures import LogCapture
from twisted.internet import defer
from twisted.internet.defer import inlineCallbacks
from twisted.python.failure import Failure
from twisted.trial.unittest import TestCase

from scrapy.core.spidermw import SpiderMiddlewareManager
from scrapy.exceptions import _InvalidOutput
from scrapy.http import Request, Response
from scrapy.spiders import Spider
from scrapy.utils.asyncgen import collect_asyncgen
from scrapy.utils.defer import (
    deferred_f_from_coro_f,
    deferred_from_coro,
    maybe_deferred_to_future,
)
from scrapy.utils.test import get_crawler


class TestSpiderMiddleware(TestCase):
    def setUp(self):
        self.request = Request("http://example.com/index.html")
        self.response = Response(self.request.url, request=self.request)
        self.crawler = get_crawler(Spider, {"SPIDER_MIDDLEWARES_BASE": {}})
        self.spider = self.crawler._create_spider("foo")
        self.mwman = SpiderMiddlewareManager.from_crawler(self.crawler)

    def _scrape_response(self):
        """Execute spider mw manager's scrape_response method and return the result.
        Raise exception in case of failure.
        """
        scrape_func = mock.MagicMock()
        dfd = self.mwman.scrape_response(
            scrape_func, self.response, self.request, self.spider
        )
        # catch deferred result and return the value
        results = []
        dfd.addBoth(results.append)
        self._wait(dfd)
        return results[0]


class TestProcessSpiderInputInvalidOutput(TestSpiderMiddleware):
    """Invalid return value for process_spider_input method"""

    def test_invalid_process_spider_input(self):
        class InvalidProcessSpiderInputMiddleware:
            def process_spider_input(self, response, spider):
                return 1

        self.mwman._add_middleware(InvalidProcessSpiderInputMiddleware())
        result = self._scrape_response()
        assert isinstance(result, Failure)
        assert isinstance(result.value, _InvalidOutput)


class TestProcessSpiderOutputInvalidOutput(TestSpiderMiddleware):
    """Invalid return value for process_spider_output method"""

    def test_invalid_process_spider_output(self):
        class InvalidProcessSpiderOutputMiddleware:
            def process_spider_output(self, response, result, spider):
                return 1

        self.mwman._add_middleware(InvalidProcessSpiderOutputMiddleware())
        result = self._scrape_response()
        assert isinstance(result, Failure)
        assert isinstance(result.value, _InvalidOutput)


class TestProcessSpiderExceptionInvalidOutput(TestSpiderMiddleware):
    """Invalid return value for process_spider_exception method"""

    def test_invalid_process_spider_exception(self):
        class InvalidProcessSpiderOutputExceptionMiddleware:
            def process_spider_exception(self, response, exception, spider):
                return 1

        class RaiseExceptionProcessSpiderOutputMiddleware:
            def process_spider_output(self, response, result, spider):
                raise RuntimeError

        self.mwman._add_middleware(InvalidProcessSpiderOutputExceptionMiddleware())
        self.mwman._add_middleware(RaiseExceptionProcessSpiderOutputMiddleware())
        result = self._scrape_response()
        assert isinstance(result, Failure)
        assert isinstance(result.value, _InvalidOutput)


class TestProcessSpiderExceptionReRaise(TestSpiderMiddleware):
    """Re raise the exception by returning None"""

    def test_process_spider_exception_return_none(self):
        class ProcessSpiderExceptionReturnNoneMiddleware:
            def process_spider_exception(self, response, exception, spider):
                return None

        class RaiseExceptionProcessSpiderOutputMiddleware:
            def process_spider_output(self, response, result, spider):
                1 / 0

        self.mwman._add_middleware(ProcessSpiderExceptionReturnNoneMiddleware())
        self.mwman._add_middleware(RaiseExceptionProcessSpiderOutputMiddleware())
        result = self._scrape_response()
        assert isinstance(result, Failure)
        assert isinstance(result.value, ZeroDivisionError)


class TestBaseAsyncSpiderMiddleware(TestSpiderMiddleware):
    """Helpers for testing sync, async and mixed middlewares.

<<<<<<< HEAD
    Should work for process_spider_output and, when it's supported, process_test_yield_seeds.
=======
    Should work for process_spider_output and, when it's supported, process_start.
>>>>>>> 8e3d211a
    """

    ITEM_TYPE: type | tuple
    RESULT_COUNT = 3  # to simplify checks, let everything return 3 objects

    @staticmethod
    def _construct_mw_setting(*mw_classes, start_index: int | None = None):
        if start_index is None:
            start_index = 10
        return {i: c for c, i in enumerate(mw_classes, start=start_index)}

    def _scrape_func(self, *args, **kwargs):
        yield {"foo": 1}
        yield {"foo": 2}
        yield {"foo": 3}

    @defer.inlineCallbacks
    def _get_middleware_result(self, *mw_classes, start_index: int | None = None):
        setting = self._construct_mw_setting(*mw_classes, start_index=start_index)
        self.crawler = get_crawler(
            Spider, {"SPIDER_MIDDLEWARES_BASE": {}, "SPIDER_MIDDLEWARES": setting}
        )
        self.spider = self.crawler._create_spider("foo")
        self.mwman = SpiderMiddlewareManager.from_crawler(self.crawler)
        result = yield self.mwman.scrape_response(
            self._scrape_func, self.response, self.request, self.spider
        )
        return result

    @defer.inlineCallbacks
    def _test_simple_base(
        self, *mw_classes, downgrade: bool = False, start_index: int | None = None
    ):
        with LogCapture() as log:
            result = yield self._get_middleware_result(
                *mw_classes, start_index=start_index
            )
        assert isinstance(result, Iterable)
        result_list = list(result)
        assert len(result_list) == self.RESULT_COUNT
        assert isinstance(result_list[0], self.ITEM_TYPE)
        assert ("downgraded to a non-async" in str(log)) == downgrade
        assert ("doesn't support asynchronous spider output" in str(log)) == (
            ProcessSpiderOutputSimpleMiddleware in mw_classes
        )

    @defer.inlineCallbacks
    def _test_asyncgen_base(
        self, *mw_classes, downgrade: bool = False, start_index: int | None = None
    ):
        with LogCapture() as log:
            result = yield self._get_middleware_result(
                *mw_classes, start_index=start_index
            )
        assert isinstance(result, AsyncIterator)
        result_list = yield deferred_from_coro(collect_asyncgen(result))
        assert len(result_list) == self.RESULT_COUNT
        assert isinstance(result_list[0], self.ITEM_TYPE)
        assert ("downgraded to a non-async" in str(log)) == downgrade


class ProcessSpiderOutputSimpleMiddleware:
    def process_spider_output(self, response, result, spider):
        yield from result


class ProcessSpiderOutputAsyncGenMiddleware:
    async def process_spider_output(self, response, result, spider):
        async for r in result:
            yield r


class ProcessSpiderOutputUniversalMiddleware:
    def process_spider_output(self, response, result, spider):
        yield from result

    async def process_spider_output_async(self, response, result, spider):
        async for r in result:
            yield r


class ProcessSpiderExceptionSimpleIterableMiddleware:
    def process_spider_exception(self, response, exception, spider):
        yield {"foo": 1}
        yield {"foo": 2}
        yield {"foo": 3}


class ProcessSpiderExceptionAsyncIteratorMiddleware:
    async def process_spider_exception(self, response, exception, spider):
        yield {"foo": 1}
        d = defer.Deferred()
        from twisted.internet import reactor

        reactor.callLater(0, d.callback, None)
        await maybe_deferred_to_future(d)
        yield {"foo": 2}
        yield {"foo": 3}


class TestProcessSpiderOutputSimple(TestBaseAsyncSpiderMiddleware):
    """process_spider_output tests for simple callbacks"""

    ITEM_TYPE = dict
    MW_SIMPLE = ProcessSpiderOutputSimpleMiddleware
    MW_ASYNCGEN = ProcessSpiderOutputAsyncGenMiddleware
    MW_UNIVERSAL = ProcessSpiderOutputUniversalMiddleware

    def test_simple(self):
        """Simple mw"""
        return self._test_simple_base(self.MW_SIMPLE)

    def test_asyncgen(self):
        """Asyncgen mw; upgrade"""
        return self._test_asyncgen_base(self.MW_ASYNCGEN)

    def test_simple_asyncgen(self):
        """Simple mw -> asyncgen mw; upgrade"""
        return self._test_asyncgen_base(self.MW_ASYNCGEN, self.MW_SIMPLE)

    def test_asyncgen_simple(self):
        """Asyncgen mw -> simple mw; upgrade then downgrade"""
        return self._test_simple_base(self.MW_SIMPLE, self.MW_ASYNCGEN, downgrade=True)

    def test_universal(self):
        """Universal mw"""
        return self._test_simple_base(self.MW_UNIVERSAL)

    def test_universal_simple(self):
        """Universal mw -> simple mw"""
        return self._test_simple_base(self.MW_SIMPLE, self.MW_UNIVERSAL)

    def test_simple_universal(self):
        """Simple mw -> universal mw"""
        return self._test_simple_base(self.MW_UNIVERSAL, self.MW_SIMPLE)

    def test_universal_asyncgen(self):
        """Universal mw -> asyncgen mw; upgrade"""
        return self._test_asyncgen_base(self.MW_ASYNCGEN, self.MW_UNIVERSAL)

    def test_asyncgen_universal(self):
        """Asyncgen mw -> universal mw; upgrade"""
        return self._test_asyncgen_base(self.MW_UNIVERSAL, self.MW_ASYNCGEN)


class TestProcessSpiderOutputAsyncGen(TestProcessSpiderOutputSimple):
    """process_spider_output tests for async generator callbacks"""

    async def _scrape_func(self, *args, **kwargs):
        for item in super()._scrape_func():
            yield item

    def test_simple(self):
        """Simple mw; downgrade"""
        return self._test_simple_base(self.MW_SIMPLE, downgrade=True)

    def test_simple_asyncgen(self):
        """Simple mw -> asyncgen mw; downgrade then upgrade"""
        return self._test_asyncgen_base(
            self.MW_ASYNCGEN, self.MW_SIMPLE, downgrade=True
        )

    def test_universal(self):
        """Universal mw"""
        return self._test_asyncgen_base(self.MW_UNIVERSAL)

    def test_universal_simple(self):
        """Universal mw -> simple mw; downgrade"""
        return self._test_simple_base(self.MW_SIMPLE, self.MW_UNIVERSAL, downgrade=True)

    def test_simple_universal(self):
        """Simple mw -> universal mw; downgrade"""
        return self._test_simple_base(self.MW_UNIVERSAL, self.MW_SIMPLE, downgrade=True)


class ProcessSpiderOutputNonIterableMiddleware:
    def process_spider_output(self, response, result, spider):
        return


class ProcessSpiderOutputCoroutineMiddleware:
    async def process_spider_output(self, response, result, spider):
        return result


class TestProcessSpiderOutputInvalidResult(TestBaseAsyncSpiderMiddleware):
    @defer.inlineCallbacks
    def test_non_iterable(self):
        with pytest.raises(
            _InvalidOutput,
            match=r"\.process_spider_output must return an iterable, got <class 'NoneType'>",
        ):
            yield self._get_middleware_result(
                ProcessSpiderOutputNonIterableMiddleware,
            )

    @defer.inlineCallbacks
    def test_coroutine(self):
        with pytest.raises(
            _InvalidOutput,
            match=r"\.process_spider_output must be an asynchronous generator",
        ):
            yield self._get_middleware_result(
                ProcessSpiderOutputCoroutineMiddleware,
            )


<<<<<<< HEAD
class ProcessYieldSeedsSimpleMiddleware:
    def process_test_yield_seeds(self, test_yield_seeds, spider):
        yield from test_yield_seeds


class TestProcessSeedsSimple(TestBaseAsyncSpiderMiddleware):
    """process_seeds tests for simple yield_seeds"""

    ITEM_TYPE = (Request, dict)
    MW_SIMPLE = ProcessYieldSeedsSimpleMiddleware

    @inlineCallbacks
    def _get_processed_seeds(self, *mw_classes):
        class TestSpider(Spider):
            name = "test"

            async def yield_seeds(self):
=======
class ProcessStartSimpleMiddleware:
    async def process_start(self, start):
        async for item_or_request in start:
            yield item_or_request


class TestProcessStartSimple(TestBaseAsyncSpiderMiddleware):
    """process_start tests for simple start"""

    ITEM_TYPE = (Request, dict)
    MW_SIMPLE = ProcessStartSimpleMiddleware

    async def _get_processed_start(self, *mw_classes):
        class TestSpider(Spider):
            name = "test"

            async def start(self):
>>>>>>> 8e3d211a
                for i in range(2):
                    yield Request(f"https://example.com/{i}", dont_filter=True)
                yield {"name": "test item"}

        setting = self._construct_mw_setting(*mw_classes)
        self.crawler = get_crawler(
            TestSpider, {"SPIDER_MIDDLEWARES_BASE": {}, "SPIDER_MIDDLEWARES": setting}
        )
        self.spider = self.crawler._create_spider()
        self.mwman = SpiderMiddlewareManager.from_crawler(self.crawler)
<<<<<<< HEAD
        results = yield self.mwman.process_seeds(self.spider)
        return results

    @inlineCallbacks
    def test_simple(self):
        """Simple mw"""
        seeds = yield self._get_processed_seeds(self.MW_SIMPLE)
        assert isasyncgen(seeds)
        seed_list = yield deferred_from_coro(collect_asyncgen(seeds))
        assert len(seed_list) == self.RESULT_COUNT
        assert isinstance(seed_list[0], self.ITEM_TYPE)
=======
        return await maybe_deferred_to_future(self.mwman.process_start(self.spider))

    @deferred_f_from_coro_f
    async def test_simple(self):
        """Simple mw"""
        start = await self._get_processed_start(self.MW_SIMPLE)
        assert isasyncgen(start)
        start_list = await collect_asyncgen(start)
        assert len(start_list) == self.RESULT_COUNT
        assert isinstance(start_list[0], self.ITEM_TYPE)
>>>>>>> 8e3d211a


class UniversalMiddlewareNoSync:
    async def process_spider_output_async(self, response, result, spider):
        yield


class UniversalMiddlewareBothSync:
    def process_spider_output(self, response, result, spider):
        yield

    def process_spider_output_async(self, response, result, spider):
        yield


class UniversalMiddlewareBothAsync:
    async def process_spider_output(self, response, result, spider):
        yield

    async def process_spider_output_async(self, response, result, spider):
        yield


class TestUniversalMiddlewareManager:
    def setup_method(self):
        self.mwman = SpiderMiddlewareManager()

    def test_simple_mw(self):
        mw = ProcessSpiderOutputSimpleMiddleware()
        self.mwman._add_middleware(mw)
        assert (
            self.mwman.methods["process_spider_output"][0] == mw.process_spider_output  # pylint: disable=comparison-with-callable
        )

    def test_async_mw(self):
        mw = ProcessSpiderOutputAsyncGenMiddleware()
        self.mwman._add_middleware(mw)
        assert (
            self.mwman.methods["process_spider_output"][0] == mw.process_spider_output  # pylint: disable=comparison-with-callable
        )

    def test_universal_mw(self):
        mw = ProcessSpiderOutputUniversalMiddleware()
        self.mwman._add_middleware(mw)
        assert self.mwman.methods["process_spider_output"][0] == (
            mw.process_spider_output,
            mw.process_spider_output_async,
        )

    def test_universal_mw_no_sync(self):
        with LogCapture() as log:
            self.mwman._add_middleware(UniversalMiddlewareNoSync())
        assert (
            "UniversalMiddlewareNoSync has process_spider_output_async"
            " without process_spider_output" in str(log)
        )
        assert self.mwman.methods["process_spider_output"][0] is None

    def test_universal_mw_both_sync(self):
        mw = UniversalMiddlewareBothSync()
        with LogCapture() as log:
            self.mwman._add_middleware(mw)
        assert (
            "UniversalMiddlewareBothSync.process_spider_output_async "
            "is not an async generator function" in str(log)
        )
        assert (
            self.mwman.methods["process_spider_output"][0] == mw.process_spider_output  # pylint: disable=comparison-with-callable
        )

    def test_universal_mw_both_async(self):
        with LogCapture() as log:
            self.mwman._add_middleware(UniversalMiddlewareBothAsync())
        assert (
            "UniversalMiddlewareBothAsync.process_spider_output "
            "is an async generator function while process_spider_output_async exists"
            in str(log)
        )
        assert self.mwman.methods["process_spider_output"][0] is None


class TestBuiltinMiddlewareSimple(TestBaseAsyncSpiderMiddleware):
    ITEM_TYPE = dict
    MW_SIMPLE = ProcessSpiderOutputSimpleMiddleware
    MW_ASYNCGEN = ProcessSpiderOutputAsyncGenMiddleware
    MW_UNIVERSAL = ProcessSpiderOutputUniversalMiddleware

    @defer.inlineCallbacks
    def _get_middleware_result(self, *mw_classes, start_index: int | None = None):
        setting = self._construct_mw_setting(*mw_classes, start_index=start_index)
        self.crawler = get_crawler(Spider, {"SPIDER_MIDDLEWARES": setting})
        self.spider = self.crawler._create_spider("foo")
        self.mwman = SpiderMiddlewareManager.from_crawler(self.crawler)
        result = yield self.mwman.scrape_response(
            self._scrape_func, self.response, self.request, self.spider
        )
        return result

    def test_just_builtin(self):
        return self._test_simple_base()

    def test_builtin_simple(self):
        return self._test_simple_base(self.MW_SIMPLE, start_index=1000)

    def test_builtin_async(self):
        """Upgrade"""
        return self._test_asyncgen_base(self.MW_ASYNCGEN, start_index=1000)

    def test_builtin_universal(self):
        return self._test_simple_base(self.MW_UNIVERSAL, start_index=1000)

    def test_simple_builtin(self):
        return self._test_simple_base(self.MW_SIMPLE)

    def test_async_builtin(self):
        """Upgrade"""
        return self._test_asyncgen_base(self.MW_ASYNCGEN)

    def test_universal_builtin(self):
        return self._test_simple_base(self.MW_UNIVERSAL)


class TestBuiltinMiddlewareAsyncGen(TestBuiltinMiddlewareSimple):
    async def _scrape_func(self, *args, **kwargs):
        for item in super()._scrape_func():
            yield item

    def test_just_builtin(self):
        return self._test_asyncgen_base()

    def test_builtin_simple(self):
        """Downgrade"""
        return self._test_simple_base(self.MW_SIMPLE, downgrade=True, start_index=1000)

    def test_builtin_async(self):
        return self._test_asyncgen_base(self.MW_ASYNCGEN, start_index=1000)

    def test_builtin_universal(self):
        return self._test_asyncgen_base(self.MW_UNIVERSAL, start_index=1000)

    def test_simple_builtin(self):
        """Downgrade"""
        return self._test_simple_base(self.MW_SIMPLE, downgrade=True)

    def test_async_builtin(self):
        return self._test_asyncgen_base(self.MW_ASYNCGEN)

    def test_universal_builtin(self):
        return self._test_asyncgen_base(self.MW_UNIVERSAL)


class TestProcessSpiderException(TestBaseAsyncSpiderMiddleware):
    ITEM_TYPE = dict
    MW_SIMPLE = ProcessSpiderOutputSimpleMiddleware
    MW_ASYNCGEN = ProcessSpiderOutputAsyncGenMiddleware
    MW_UNIVERSAL = ProcessSpiderOutputUniversalMiddleware
    MW_EXC_SIMPLE = ProcessSpiderExceptionSimpleIterableMiddleware
    MW_EXC_ASYNCGEN = ProcessSpiderExceptionAsyncIteratorMiddleware

    def _scrape_func(self, *args, **kwargs):
        1 / 0

    @defer.inlineCallbacks
    def _test_asyncgen_nodowngrade(self, *mw_classes):
        with pytest.raises(
            _InvalidOutput, match="Async iterable returned from .+ cannot be downgraded"
        ):
            yield self._get_middleware_result(*mw_classes)

    def test_exc_simple(self):
        """Simple exc mw"""
        return self._test_simple_base(self.MW_EXC_SIMPLE)

    def test_exc_async(self):
        """Async exc mw"""
        return self._test_asyncgen_base(self.MW_EXC_ASYNCGEN)

    def test_exc_simple_simple(self):
        """Simple exc mw -> simple output mw"""
        return self._test_simple_base(self.MW_SIMPLE, self.MW_EXC_SIMPLE)

    def test_exc_async_async(self):
        """Async exc mw -> async output mw"""
        return self._test_asyncgen_base(self.MW_ASYNCGEN, self.MW_EXC_ASYNCGEN)

    def test_exc_simple_async(self):
        """Simple exc mw -> async output mw; upgrade"""
        return self._test_asyncgen_base(self.MW_ASYNCGEN, self.MW_EXC_SIMPLE)

    def test_exc_async_simple(self):
        """Async exc mw -> simple output mw; cannot work as downgrading is not supported"""
        return self._test_asyncgen_nodowngrade(self.MW_SIMPLE, self.MW_EXC_ASYNCGEN)<|MERGE_RESOLUTION|>--- conflicted
+++ resolved
@@ -7,7 +7,6 @@
 import pytest
 from testfixtures import LogCapture
 from twisted.internet import defer
-from twisted.internet.defer import inlineCallbacks
 from twisted.python.failure import Failure
 from twisted.trial.unittest import TestCase
 
@@ -116,11 +115,7 @@
 class TestBaseAsyncSpiderMiddleware(TestSpiderMiddleware):
     """Helpers for testing sync, async and mixed middlewares.
 
-<<<<<<< HEAD
-    Should work for process_spider_output and, when it's supported, process_test_yield_seeds.
-=======
     Should work for process_spider_output and, when it's supported, process_start.
->>>>>>> 8e3d211a
     """
 
     ITEM_TYPE: type | tuple
@@ -328,25 +323,6 @@
             )
 
 
-<<<<<<< HEAD
-class ProcessYieldSeedsSimpleMiddleware:
-    def process_test_yield_seeds(self, test_yield_seeds, spider):
-        yield from test_yield_seeds
-
-
-class TestProcessSeedsSimple(TestBaseAsyncSpiderMiddleware):
-    """process_seeds tests for simple yield_seeds"""
-
-    ITEM_TYPE = (Request, dict)
-    MW_SIMPLE = ProcessYieldSeedsSimpleMiddleware
-
-    @inlineCallbacks
-    def _get_processed_seeds(self, *mw_classes):
-        class TestSpider(Spider):
-            name = "test"
-
-            async def yield_seeds(self):
-=======
 class ProcessStartSimpleMiddleware:
     async def process_start(self, start):
         async for item_or_request in start:
@@ -364,7 +340,6 @@
             name = "test"
 
             async def start(self):
->>>>>>> 8e3d211a
                 for i in range(2):
                     yield Request(f"https://example.com/{i}", dont_filter=True)
                 yield {"name": "test item"}
@@ -375,19 +350,6 @@
         )
         self.spider = self.crawler._create_spider()
         self.mwman = SpiderMiddlewareManager.from_crawler(self.crawler)
-<<<<<<< HEAD
-        results = yield self.mwman.process_seeds(self.spider)
-        return results
-
-    @inlineCallbacks
-    def test_simple(self):
-        """Simple mw"""
-        seeds = yield self._get_processed_seeds(self.MW_SIMPLE)
-        assert isasyncgen(seeds)
-        seed_list = yield deferred_from_coro(collect_asyncgen(seeds))
-        assert len(seed_list) == self.RESULT_COUNT
-        assert isinstance(seed_list[0], self.ITEM_TYPE)
-=======
         return await maybe_deferred_to_future(self.mwman.process_start(self.spider))
 
     @deferred_f_from_coro_f
@@ -398,7 +360,6 @@
         start_list = await collect_asyncgen(start)
         assert len(start_list) == self.RESULT_COUNT
         assert isinstance(start_list[0], self.ITEM_TYPE)
->>>>>>> 8e3d211a
 
 
 class UniversalMiddlewareNoSync:
