language: python
dist: xenial
branches:
  only:
    - master
    - /^\d\.\d+$/
    - /^\d\.\d+\.\d+(rc\d+|\.dev\d+)?$/
matrix:
  include:
<<<<<<< HEAD
    - env: TOXENV=flake8
      python: 3.7
    - env: TOXENV=py27
      python: 2.7
    - env: TOXENV=py27-pinned
      python: 2.7
    - env: TOXENV=py27-extra-deps
      python: 2.7
    - env: TOXENV=pypy
      python: 2.7
=======
>>>>>>> 98caf055
    - env: TOXENV=pypy3
      python: 3.5
    - env: TOXENV=py35
      python: 3.5
    - env: TOXENV=py35-pinned
      python: 3.5
    - env: TOXENV=py36
      python: 3.6
    - env: TOXENV=py37
      python: 3.7
    - env: TOXENV=py38
      python: 3.8
    - env: TOXENV=py38-extra-deps
      python: 3.8
    - env: TOXENV=docs
      python: 3.6
install:
  - |
      if [ "$TOXENV" = "pypy" ]; then
        export PYPY_VERSION="pypy-6.0.0-linux_x86_64-portable"
        wget "https://bitbucket.org/squeaky/portable-pypy/downloads/${PYPY_VERSION}.tar.bz2"
        tar -jxf ${PYPY_VERSION}.tar.bz2
        virtualenv --python="$PYPY_VERSION/bin/pypy" "$HOME/virtualenvs/$PYPY_VERSION"
        source "$HOME/virtualenvs/$PYPY_VERSION/bin/activate"
      fi
      if [ "$TOXENV" = "pypy3" ]; then
        export PYPY_VERSION="pypy3.5-5.9-beta-linux_x86_64-portable"
        wget "https://bitbucket.org/squeaky/portable-pypy/downloads/${PYPY_VERSION}.tar.bz2"
        tar -jxf ${PYPY_VERSION}.tar.bz2
        virtualenv --python="$PYPY_VERSION/bin/pypy3" "$HOME/virtualenvs/$PYPY_VERSION"
        source "$HOME/virtualenvs/$PYPY_VERSION/bin/activate"
      fi
  - pip install -U tox twine wheel codecov

script: tox
after_success:
  - codecov
notifications:
  irc:
    use_notice: true
    skip_join: true
    channels:
    - irc.freenode.org#scrapy
cache:
  directories:
    - $HOME/.cache/pip
deploy:
  provider: pypi
  distributions: "sdist bdist_wheel"
  user: scrapy
  password:
    secure: JaAKcy1AXWXDK3LXdjOtKyaVPCSFoCGCnW15g4f65E/8Fsi9ZzDfmBa4Equs3IQb/vs/if2SVrzJSr7arN7r9Z38Iv1mUXHkFAyA3Ym8mThfABBzzcUWEQhIHrCX0Tdlx9wQkkhs+PZhorlmRS4gg5s6DzPaeA2g8SCgmlRmFfA=
  on:
    tags: true
    repo: scrapy/scrapy
    condition: "$TOXENV == py37 && $TRAVIS_TAG =~ ^[0-9]+[.][0-9]+[.][0-9]+(rc[0-9]+|[.]dev[0-9]+)?$"<|MERGE_RESOLUTION|>--- conflicted
+++ resolved
@@ -7,19 +7,8 @@
     - /^\d\.\d+\.\d+(rc\d+|\.dev\d+)?$/
 matrix:
   include:
-<<<<<<< HEAD
     - env: TOXENV=flake8
-      python: 3.7
-    - env: TOXENV=py27
-      python: 2.7
-    - env: TOXENV=py27-pinned
-      python: 2.7
-    - env: TOXENV=py27-extra-deps
-      python: 2.7
-    - env: TOXENV=pypy
-      python: 2.7
-=======
->>>>>>> 98caf055
+      python: 3.8
     - env: TOXENV=pypy3
       python: 3.5
     - env: TOXENV=py35
