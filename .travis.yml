--- conflicted
+++ resolved
@@ -7,8 +7,9 @@
     - /^\d\.\d+\.\d+(rc\d+|\.dev\d+)?$/
 matrix:
   include:
-<<<<<<< HEAD
     - env: TOXENV=py27
+      python: 2.7
+    - env: TOXENV=py27-extra-deps
       python: 2.7
     - env: TOXENV=pypy
       python: 2.7
@@ -20,36 +21,10 @@
       python: 3.6
     - env: TOXENV=py37
       python: 3.7
+    - env: TOXENV=py37-extra-deps
+      python: 3.7
     - env: TOXENV=docs
       python: 3.6
-=======
-    - python: 2.7
-      env: TOXENV=py27
-    - python: 2.7
-      env: TOXENV=jessie
-    - python: 2.7
-      env: TOXENV=pypy
-    - python: 2.7
-      env: TOXENV=pypy3
-    - python: 3.4
-      env: TOXENV=py34
-    - python: 3.5
-      env: TOXENV=py35
-    - python: 3.6
-      env: TOXENV=py36
-    - python: 3.7
-      env: TOXENV=py37
-      dist: xenial
-      sudo: true
-    - python: 3.6
-      env: TOXENV=docs
-    - python: 3.7
-      env: TOXENV=py37-extra-deps
-      dist: xenial
-      sudo: true
-    - python: 2.7
-      env: TOXENV=py27-extra-deps
->>>>>>> 8e813953
 install:
   - |
       if [ "$TOXENV" = "pypy" ]; then
