language: python
dist: xenial
branches:
  only:
    - master
    - /^\d\.\d+$/
    - /^\d\.\d+\.\d+(rc\d+|\.dev\d+)?$/
matrix:
  include:
    - env: TOXENV=security
      python: 3.8
    - env: TOXENV=flake8
      python: 3.8
    - env: TOXENV=docs
      python: 3.7  # Keep in sync with .readthedocs.yml

    - env: TOXENV=pypy3
<<<<<<< HEAD
=======
    - python: 3.5
>>>>>>> b6eae22b
    - env: TOXENV=pinned
      python: 3.5.0
      dist: trusty
    - env: TOXENV=py35-asyncio
      python: 3.5.0  # We use additional code to support 3.5.3 and earlier
      dist: trusty
    - env: TOXENV=py35
      python: 3.5
<<<<<<< HEAD
    - env: TOXENV=py35-asyncio
      python: 3.5
    - env: TOXENV=py36
      python: 3.6
    - env: TOXENV=py37
      python: 3.7
    - env: TOXENV=py38
=======
    - env: TOXENV=asyncio
      python: 3.5.2
    - python: 3.6
    - python: 3.7
    - env: PYPI_RELEASE_JOB=true
>>>>>>> b6eae22b
      python: 3.8
    - env: TOXENV=extra-deps
      python: 3.8
    - env: TOXENV=asyncio
      python: 3.8
install:
  - |
      if [ "$TOXENV" = "pypy3" ]; then
        export PYPY_VERSION="pypy3.5-5.9-beta-linux_x86_64-portable"
        wget "https://bitbucket.org/squeaky/portable-pypy/downloads/${PYPY_VERSION}.tar.bz2"
        tar -jxf ${PYPY_VERSION}.tar.bz2
        virtualenv --python="$PYPY_VERSION/bin/pypy3" "$HOME/virtualenvs/$PYPY_VERSION"
        source "$HOME/virtualenvs/$PYPY_VERSION/bin/activate"
      fi
  - pip install -U tox twine wheel codecov

script: tox
after_success:
  - codecov
notifications:
  irc:
    use_notice: true
    skip_join: true
    channels:
    - irc.freenode.org#scrapy
cache:
  directories:
    - $HOME/.cache/pip
deploy:
  provider: pypi
  distributions: "sdist bdist_wheel"
  user: scrapy
  password:
    secure: JaAKcy1AXWXDK3LXdjOtKyaVPCSFoCGCnW15g4f65E/8Fsi9ZzDfmBa4Equs3IQb/vs/if2SVrzJSr7arN7r9Z38Iv1mUXHkFAyA3Ym8mThfABBzzcUWEQhIHrCX0Tdlx9wQkkhs+PZhorlmRS4gg5s6DzPaeA2g8SCgmlRmFfA=
  on:
    tags: true
    repo: scrapy/scrapy
    condition: "$PYPI_RELEASE_JOB == true && $TRAVIS_TAG =~ ^[0-9]+[.][0-9]+[.][0-9]+(rc[0-9]+|[.]dev[0-9]+)?$"<|MERGE_RESOLUTION|>--- conflicted
+++ resolved
@@ -15,33 +15,16 @@
       python: 3.7  # Keep in sync with .readthedocs.yml
 
     - env: TOXENV=pypy3
-<<<<<<< HEAD
-=======
-    - python: 3.5
->>>>>>> b6eae22b
     - env: TOXENV=pinned
       python: 3.5.0
-      dist: trusty
-    - env: TOXENV=py35-asyncio
+    - env: TOXENV=asyncio
       python: 3.5.0  # We use additional code to support 3.5.3 and earlier
-      dist: trusty
-    - env: TOXENV=py35
+    - python: 3.5
+    - env: TOXENV=asyncio
       python: 3.5
-<<<<<<< HEAD
-    - env: TOXENV=py35-asyncio
-      python: 3.5
-    - env: TOXENV=py36
-      python: 3.6
-    - env: TOXENV=py37
-      python: 3.7
-    - env: TOXENV=py38
-=======
-    - env: TOXENV=asyncio
-      python: 3.5.2
     - python: 3.6
     - python: 3.7
     - env: PYPI_RELEASE_JOB=true
->>>>>>> b6eae22b
       python: 3.8
     - env: TOXENV=extra-deps
       python: 3.8
