language: python
dist: xenial
branches:
  only:
    - master
    - /^\d\.\d+$/
    - /^\d\.\d+\.\d+(rc\d+|\.dev\d+)?$/
matrix:
  include:
    - env: TOXENV=security
      python: 3.8
    - env: TOXENV=flake8
      python: 3.8
    - env: TOXENV=docs
      python: 3.7  # Keep in sync with .readthedocs.yml

    - env: TOXENV=pypy3
    - python: 3.5
    - env: TOXENV=pinned
      python: 3.5
    - env: TOXENV=asyncio
      python: 3.5.2
    - python: 3.6
    - python: 3.7
    - env: PYPI_RELEASE_JOB=true
      python: 3.8
      dist: bionic
    - env: TOXENV=extra-deps
      python: 3.8
<<<<<<< HEAD
      dist: bionic
    - env: TOXENV=py38-asyncio
      python: 3.8
      dist: bionic
    - env: TOXENV=docs
      python: 3.7  # Keep in sync with .readthedocs.yml
=======
    - env: TOXENV=asyncio
      python: 3.8
>>>>>>> 17c0cf64
install:
  - |
      if [ "$TOXENV" = "pypy3" ]; then
        export PYPY_VERSION="pypy3.5-5.9-beta-linux_x86_64-portable"
        wget "https://bitbucket.org/squeaky/portable-pypy/downloads/${PYPY_VERSION}.tar.bz2"
        tar -jxf ${PYPY_VERSION}.tar.bz2
        virtualenv --python="$PYPY_VERSION/bin/pypy3" "$HOME/virtualenvs/$PYPY_VERSION"
        source "$HOME/virtualenvs/$PYPY_VERSION/bin/activate"
      fi
  - pip install -U tox twine wheel codecov

script: tox
after_success:
  - codecov
notifications:
  irc:
    use_notice: true
    skip_join: true
    channels:
    - irc.freenode.org#scrapy
cache:
  directories:
    - $HOME/.cache/pip
deploy:
  provider: pypi
  distributions: "sdist bdist_wheel"
  user: scrapy
  password:
    secure: JaAKcy1AXWXDK3LXdjOtKyaVPCSFoCGCnW15g4f65E/8Fsi9ZzDfmBa4Equs3IQb/vs/if2SVrzJSr7arN7r9Z38Iv1mUXHkFAyA3Ym8mThfABBzzcUWEQhIHrCX0Tdlx9wQkkhs+PZhorlmRS4gg5s6DzPaeA2g8SCgmlRmFfA=
  on:
    tags: true
    repo: scrapy/scrapy
    condition: "$PYPI_RELEASE_JOB == true && $TRAVIS_TAG =~ ^[0-9]+[.][0-9]+[.][0-9]+(rc[0-9]+|[.]dev[0-9]+)?$"<|MERGE_RESOLUTION|>--- conflicted
+++ resolved
@@ -27,17 +27,10 @@
       dist: bionic
     - env: TOXENV=extra-deps
       python: 3.8
-<<<<<<< HEAD
       dist: bionic
-    - env: TOXENV=py38-asyncio
+    - env: TOXENV=asyncio
       python: 3.8
       dist: bionic
-    - env: TOXENV=docs
-      python: 3.7  # Keep in sync with .readthedocs.yml
-=======
-    - env: TOXENV=asyncio
-      python: 3.8
->>>>>>> 17c0cf64
 install:
   - |
       if [ "$TOXENV" = "pypy3" ]; then
