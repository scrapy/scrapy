--- conflicted
+++ resolved
@@ -21,19 +21,8 @@
     - env: TOXENV=pinned
       python: 3.6.1
     - env: TOXENV=asyncio-pinned
-<<<<<<< HEAD
-      python: 3.5.2  # We use additional code to support 3.5.3 and earlier
-    - env: TOXENV=pypy3-pinned PYPY_VERSION=3.5-v7.0.0
-
-    - env: TOXENV=py
-      python: 3.5
-    - env: TOXENV=asyncio
-      python: 3.5  # We use specific code to support >= 3.5.4, < 3.6
-    - env: TOXENV=pypy3 PYPY_VERSION=3.5-v7.0.0
-=======
       python: 3.6.1
     - env: TOXENV=pypy3-pinned PYPY_VERSION=3.6-v7.2.0
->>>>>>> 067125c3
 
     - env: TOXENV=py
       python: 3.6
