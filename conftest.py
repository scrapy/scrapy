from __future__ import annotations

import importlib
from pathlib import Path
from typing import TYPE_CHECKING

import pytest
from twisted.web.http import H2_ENABLED

from scrapy.utils.reactor import set_asyncio_event_loop_policy
from tests.keys import generate_keys
from tests.mockserver.http import MockServer
from tests.utils.reactorless import install_reactor_import_hook

if TYPE_CHECKING:
    from collections.abc import Generator


def _py_files(folder):
    return (str(p) for p in Path(folder).rglob("*.py"))


collect_ignore = [
    # may need extra deps
    "docs/_ext",
    # not a test, but looks like a test
    "scrapy/utils/testproc.py",
    "scrapy/utils/testsite.py",
    "tests/ftpserver.py",
    "tests/mockserver.py",
    "tests/pipelines.py",
    "tests/spiders.py",
    # contains scripts to be run by tests/test_crawler.py::AsyncCrawlerProcessSubprocess
    *_py_files("tests/AsyncCrawlerProcess"),
    # contains scripts to be run by tests/test_crawler.py::AsyncCrawlerRunnerSubprocess
    *_py_files("tests/AsyncCrawlerRunner"),
    # contains scripts to be run by tests/test_crawler.py::CrawlerProcessSubprocess
    *_py_files("tests/CrawlerProcess"),
    # contains scripts to be run by tests/test_crawler.py::CrawlerRunnerSubprocess
    *_py_files("tests/CrawlerRunner"),
]

base_dir = Path(__file__).parent
ignore_file_path = base_dir / "tests" / "ignores.txt"
with ignore_file_path.open(encoding="utf-8") as reader:
    for line in reader:
        file_path = line.strip()
        if file_path and file_path[0] != "#":
            collect_ignore.append(file_path)

if not H2_ENABLED:
    collect_ignore.extend(
        (
            "scrapy/core/downloader/handlers/http2.py",
            *_py_files("scrapy/core/http2"),
        )
    )


def pytest_addoption(parser, pluginmanager):
    if pluginmanager.hasplugin("twisted"):
        return
    # add the full choice set so that pytest doesn't complain about invalid choices in some cases
    parser.addoption(
        "--reactor",
        default="none",
        choices=["asyncio", "default", "none"],
    )


@pytest.fixture(scope="session")
def mockserver() -> Generator[MockServer]:
    with MockServer() as mockserver:
        yield mockserver


@pytest.fixture(scope="session")
def reactor_pytest(request) -> str:
    return request.config.getoption("--reactor")


<<<<<<< HEAD
@pytest.fixture(autouse=True)
def only_asyncio(request, reactor_pytest):
    if request.node.get_closest_marker("only_asyncio") and reactor_pytest != "asyncio":
        pytest.skip("This test is only run with --reactor=asyncio")


@pytest.fixture(autouse=True)
def only_not_asyncio(request, reactor_pytest):
    if (
        request.node.get_closest_marker("only_not_asyncio")
        and reactor_pytest == "asyncio"
    ):
        pytest.skip("This test is only run without --reactor=asyncio")


@pytest.fixture(autouse=True)
def requires_reactor(request, reactor_pytest):
    if request.node.get_closest_marker("requires_reactor") and reactor_pytest == "none":
        pytest.skip("This test requires a reactor")


@pytest.fixture(autouse=True)
def requires_uvloop(request):
    if not request.node.get_closest_marker("requires_uvloop"):
        return
    try:
        import uvloop  # noqa: PLC0415

        del uvloop
    except ImportError:
        pytest.skip("uvloop is not installed")


@pytest.fixture(autouse=True)
def requires_botocore(request):
    if not request.node.get_closest_marker("requires_botocore"):
        return
    try:
        import botocore  # noqa: PLC0415

        del botocore
    except ImportError:
        pytest.skip("botocore is not installed")


@pytest.fixture(autouse=True)
def requires_boto3(request):
    if not request.node.get_closest_marker("requires_boto3"):
        return
    try:
        import boto3  # noqa: PLC0415

        del boto3
    except ImportError:
        pytest.skip("boto3 is not installed")


@pytest.fixture(autouse=True)
def requires_mitmproxy(request):
    if not request.node.get_closest_marker("requires_mitmproxy"):
        return
    try:
        import mitmproxy  # noqa: F401, PLC0415
    except ImportError:
        pytest.skip("mitmproxy is not installed")


=======
>>>>>>> 9381ad89
def pytest_configure(config):
    if config.getoption("--reactor") == "asyncio":
        # Needed on Windows to switch from proactor to selector for Twisted reactor compatibility.
        # If we decide to run tests with both, we will need to add a new option and check it here.
        set_asyncio_event_loop_policy()
    elif config.getoption("--reactor") == "none":
        install_reactor_import_hook()


def pytest_runtest_setup(item):
    # Skip tests based on reactor markers
    reactor = item.config.getoption("--reactor")

    if item.get_closest_marker("only_asyncio") and reactor != "asyncio":
        pytest.skip("This test is only run with --reactor=asyncio")

    if item.get_closest_marker("only_not_asyncio") and reactor == "asyncio":
        pytest.skip("This test is only run without --reactor=asyncio")

    # Skip tests requiring optional dependencies
    optional_deps = [
        "uvloop",
        "botocore",
        "boto3",
        "mitmproxy",
    ]

    for module in optional_deps:
        if item.get_closest_marker(f"requires_{module}"):
            try:
                importlib.import_module(module)
            except ImportError:
                pytest.skip(f"{module} is not installed")


# Generate localhost certificate files, needed by some tests
generate_keys()<|MERGE_RESOLUTION|>--- conflicted
+++ resolved
@@ -79,76 +79,6 @@
     return request.config.getoption("--reactor")
 
 
-<<<<<<< HEAD
-@pytest.fixture(autouse=True)
-def only_asyncio(request, reactor_pytest):
-    if request.node.get_closest_marker("only_asyncio") and reactor_pytest != "asyncio":
-        pytest.skip("This test is only run with --reactor=asyncio")
-
-
-@pytest.fixture(autouse=True)
-def only_not_asyncio(request, reactor_pytest):
-    if (
-        request.node.get_closest_marker("only_not_asyncio")
-        and reactor_pytest == "asyncio"
-    ):
-        pytest.skip("This test is only run without --reactor=asyncio")
-
-
-@pytest.fixture(autouse=True)
-def requires_reactor(request, reactor_pytest):
-    if request.node.get_closest_marker("requires_reactor") and reactor_pytest == "none":
-        pytest.skip("This test requires a reactor")
-
-
-@pytest.fixture(autouse=True)
-def requires_uvloop(request):
-    if not request.node.get_closest_marker("requires_uvloop"):
-        return
-    try:
-        import uvloop  # noqa: PLC0415
-
-        del uvloop
-    except ImportError:
-        pytest.skip("uvloop is not installed")
-
-
-@pytest.fixture(autouse=True)
-def requires_botocore(request):
-    if not request.node.get_closest_marker("requires_botocore"):
-        return
-    try:
-        import botocore  # noqa: PLC0415
-
-        del botocore
-    except ImportError:
-        pytest.skip("botocore is not installed")
-
-
-@pytest.fixture(autouse=True)
-def requires_boto3(request):
-    if not request.node.get_closest_marker("requires_boto3"):
-        return
-    try:
-        import boto3  # noqa: PLC0415
-
-        del boto3
-    except ImportError:
-        pytest.skip("boto3 is not installed")
-
-
-@pytest.fixture(autouse=True)
-def requires_mitmproxy(request):
-    if not request.node.get_closest_marker("requires_mitmproxy"):
-        return
-    try:
-        import mitmproxy  # noqa: F401, PLC0415
-    except ImportError:
-        pytest.skip("mitmproxy is not installed")
-
-
-=======
->>>>>>> 9381ad89
 def pytest_configure(config):
     if config.getoption("--reactor") == "asyncio":
         # Needed on Windows to switch from proactor to selector for Twisted reactor compatibility.
@@ -161,6 +91,9 @@
 def pytest_runtest_setup(item):
     # Skip tests based on reactor markers
     reactor = item.config.getoption("--reactor")
+
+    if item.get_closest_marker("requires_reactor") and reactor == "none":
+        pytest.skip("This test requires a reactor")
 
     if item.get_closest_marker("only_asyncio") and reactor != "asyncio":
         pytest.skip("This test is only run with --reactor=asyncio")
