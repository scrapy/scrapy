--- conflicted
+++ resolved
@@ -8,14 +8,11 @@
 
 from scrapy.utils.reactor import set_asyncio_event_loop_policy
 from tests.keys import generate_keys
-<<<<<<< HEAD
+from tests.mockserver.http import MockServer
 from tests.utils.reactorless import install_reactor_import_hook
-=======
-from tests.mockserver.http import MockServer
 
 if TYPE_CHECKING:
     from collections.abc import Generator
->>>>>>> 552f2fb9
 
 
 def _py_files(folder):
