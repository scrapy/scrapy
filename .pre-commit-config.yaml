--- conflicted
+++ resolved
@@ -8,8 +8,6 @@
   rev: 7.0.0
   hooks:
   - id: flake8
-<<<<<<< HEAD
-=======
     additional_dependencies:
     - flake8-bugbear
     - flake8-comprehensions
@@ -17,7 +15,6 @@
     - flake8-docstrings
     - flake8-string-format
     - flake8-type-checking
->>>>>>> 41e15e93
 - repo: https://github.com/psf/black.git
   rev: 24.2.0
   hooks:
