from os.path import dirname, join
from pkg_resources import parse_version
from setuptools import setup, find_packages, __version__ as setuptools_version


with open(join(dirname(__file__), 'scrapy/VERSION'), 'rb') as f:
    version = f.read().decode('ascii').strip()


def has_environment_marker_platform_impl_support():
    """Code extracted from 'pytest/setup.py'
    https://github.com/pytest-dev/pytest/blob/7538680c/setup.py#L31

    The first known release to support environment marker with range operators
    it is 18.5, see:
    https://setuptools.readthedocs.io/en/latest/history.html#id235
    """
    return parse_version(setuptools_version) >= parse_version('18.5')


install_requires = [
    'Twisted>=17.9.0',
    'cryptography>=2.0',
    'cssselect>=0.9.1',
    'itemloaders>=1.0.1',
    'parsel>=1.5.0',
    'pyOpenSSL>=16.2.0',
    'queuelib>=1.4.2',
    'service_identity>=16.0.0',
    'w3lib>=1.17.0',
    'zope.interface>=4.1.3',
    'protego>=0.1.15',
    'itemadapter>=0.1.0',
<<<<<<< HEAD
=======
    'h2>=3.0,<4.0',
    'setuptools',
>>>>>>> e27eff47
]
extras_require = {}
cpython_dependencies = [
    'lxml>=3.5.0',
    'PyDispatcher>=2.0.5',
]
if has_environment_marker_platform_impl_support():
    extras_require[':platform_python_implementation == "CPython"'] = cpython_dependencies
    extras_require[':platform_python_implementation == "PyPy"'] = [
        # Earlier lxml versions are affected by
        # https://foss.heptapod.net/pypy/pypy/-/issues/2498,
        # which was fixed in Cython 0.26, released on 2017-06-19, and used to
        # generate the C headers of lxml release tarballs published since then, the
        # first of which was:
        'lxml>=4.0.0',
        'PyPyDispatcher>=2.1.0',
    ]
else:
    install_requires.extend(cpython_dependencies)


setup(
    name='Scrapy',
    version=version,
    url='https://scrapy.org',
    project_urls={
        'Documentation': 'https://docs.scrapy.org/',
        'Source': 'https://github.com/scrapy/scrapy',
        'Tracker': 'https://github.com/scrapy/scrapy/issues',
    },
    description='A high-level Web Crawling and Web Scraping framework',
    long_description=open('README.rst').read(),
    author='Scrapy developers',
    maintainer='Pablo Hoffman',
    maintainer_email='pablo@pablohoffman.com',
    license='BSD',
    packages=find_packages(exclude=('tests', 'tests.*')),
    include_package_data=True,
    zip_safe=False,
    entry_points={
        'console_scripts': ['scrapy = scrapy.cmdline:execute']
    },
    classifiers=[
        'Framework :: Scrapy',
        'Development Status :: 5 - Production/Stable',
        'Environment :: Console',
        'Intended Audience :: Developers',
        'License :: OSI Approved :: BSD License',
        'Operating System :: OS Independent',
        'Programming Language :: Python',
        'Programming Language :: Python :: 3',
        'Programming Language :: Python :: 3.6',
        'Programming Language :: Python :: 3.7',
        'Programming Language :: Python :: 3.8',
        'Programming Language :: Python :: 3.9',
        'Programming Language :: Python :: Implementation :: CPython',
        'Programming Language :: Python :: Implementation :: PyPy',
        'Topic :: Internet :: WWW/HTTP',
        'Topic :: Software Development :: Libraries :: Application Frameworks',
        'Topic :: Software Development :: Libraries :: Python Modules',
    ],
    python_requires='>=3.6',
    install_requires=install_requires,
    extras_require=extras_require,
)<|MERGE_RESOLUTION|>--- conflicted
+++ resolved
@@ -31,11 +31,7 @@
     'zope.interface>=4.1.3',
     'protego>=0.1.15',
     'itemadapter>=0.1.0',
-<<<<<<< HEAD
-=======
-    'h2>=3.0,<4.0',
     'setuptools',
->>>>>>> e27eff47
 ]
 extras_require = {}
 cpython_dependencies = [
