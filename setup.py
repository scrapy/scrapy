--- conflicted
+++ resolved
@@ -6,27 +6,6 @@
 
 
 install_requires = [
-<<<<<<< HEAD
-    'Twisted>=18.9.0',
-    'cryptography>=3.4.6',
-    'cssselect>=0.9.1',
-    'itemloaders>=1.0.1',
-    'parsel>=1.5.0',
-    'pyOpenSSL>=21.0.0',
-    'queuelib>=1.4.2',
-    'service_identity>=18.1.0',
-    'w3lib>=1.17.0',
-    'zope.interface>=5.1.0',
-    'protego>=0.1.15',
-    'itemadapter>=0.1.0',
-    'setuptools',
-    'packaging',
-    'tldextract',
-    'lxml>=4.3.0',
-    # TODO: Release a new version of xtractmime and use it as the minimum
-    # version here.
-    'xtractmime @ git+https://github.com/scrapy/xtractmime@c65d09c94836547dd7c6a659fe9740c112253526',
-=======
     "Twisted>=18.9.0",
     "cryptography>=36.0.0",
     "cssselect>=0.9.1",
@@ -43,7 +22,7 @@
     "packaging",
     "tldextract",
     "lxml>=4.4.1",
->>>>>>> 34e01a8a
+    "xtractmime>=0.2.0",
 ]
 extras_require = {
     ':platform_python_implementation == "CPython"': ["PyDispatcher>=2.0.5"],
