--- conflicted
+++ resolved
@@ -1,13 +1,9 @@
 name: Ubuntu
 on:
   push:
-<<<<<<< HEAD
-    branches: [ master ]
-=======
     branches:
     - master
     - '[0-9]+.[0-9]+'
->>>>>>> d0dabbc0
   pull_request:
 
 concurrency:
