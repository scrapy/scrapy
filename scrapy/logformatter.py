from __future__ import annotations

import logging
import os
from typing import TYPE_CHECKING, Any, TypedDict

from twisted.python.failure import Failure

# working around https://github.com/sphinx-doc/sphinx/issues/10400
from scrapy import Request, Spider  # noqa: TC001
from scrapy.http import Response  # noqa: TC001
from scrapy.utils.python import global_object_name
from scrapy.utils.request import referer_str

if TYPE_CHECKING:
    # typing.Self requires Python 3.11
    from typing_extensions import Self

    from scrapy.crawler import Crawler


SCRAPEDMSG = "Scraped from %(src)s" + os.linesep + "%(item)s"
DROPPEDMSG = "Dropped: %(exception)s" + os.linesep + "%(item)s"
CRAWLEDMSG = "Crawled (%(status)s) %(request)s%(request_flags)s (referer: %(referer)s)%(response_flags)s"
ITEMERRORMSG = "Error processing %(item)s"
SPIDERERRORMSG = "Spider error processing %(request)s (referer: %(referer)s)"
DOWNLOADERRORMSG_SHORT = "Error downloading %(request)s"
DOWNLOADERRORMSG_LONG = "Error downloading %(request)s: %(errmsg)s"


class LogFormatterResult(TypedDict):
    level: int
    msg: str
    args: dict[str, Any] | tuple[Any, ...]


class LogFormatter:
    """Class for generating log messages for different actions.

    All methods must return a dictionary listing the parameters ``level``, ``msg``
    and ``args`` which are going to be used for constructing the log message when
    calling ``logging.log``.

    Dictionary keys for the method outputs:

    *   ``level`` is the log level for that action, you can use those from the
        `python logging library <https://docs.python.org/3/library/logging.html>`_ :
        ``logging.DEBUG``, ``logging.INFO``, ``logging.WARNING``, ``logging.ERROR``
        and ``logging.CRITICAL``.
    *   ``msg`` should be a string that can contain different formatting placeholders.
        This string, formatted with the provided ``args``, is going to be the long message
        for that action.
    *   ``args`` should be a tuple or dict with the formatting placeholders for ``msg``.
        The final log message is computed as ``msg % args``.

    Users can define their own ``LogFormatter`` class if they want to customize how
    each action is logged or if they want to omit it entirely. In order to omit
    logging an action the method must return ``None``.

    Here is an example on how to create a custom log formatter to lower the severity level of
    the log message when an item is dropped from the pipeline::

            class PoliteLogFormatter(logformatter.LogFormatter):
                def dropped(self, item, exception, response, spider):
                    return {
                        'level': logging.INFO, # lowering the level from logging.WARNING
                        'msg': "Dropped: %(exception)s" + os.linesep + "%(item)s",
                        'args': {
                            'exception': exception,
                            'item': item,
                        }
                    }
    """

    def crawled(
        self, request: Request, response: Response, spider: Spider
    ) -> LogFormatterResult:
        """Logs a message when the crawler finds a webpage."""
        request_flags = f" {request.flags!s}" if request.flags else ""
        response_flags = f" {response.flags!s}" if response.flags else ""
        return {
            "level": logging.DEBUG,
            "msg": CRAWLEDMSG,
            "args": {
                "status": response.status,
                "request": request,
                "request_flags": request_flags,
                "referer": referer_str(request),
                "response_flags": response_flags,
                # backward compatibility with Scrapy logformatter below 1.4 version
                "flags": response_flags,
            },
        }

    def scraped(
        self, item: Any, response: Response | Failure | None, spider: Spider
    ) -> LogFormatterResult:
        """Logs a message when an item is scraped by a spider."""
        src: Any
        if response is None:
<<<<<<< HEAD
            src = f"{global_object_name(spider.__class__)}.yield_seeds"
=======
            src = f"{global_object_name(spider.__class__)}.start"
>>>>>>> 8e3d211a
        elif isinstance(response, Failure):
            src = response.getErrorMessage()
        else:
            src = response
        return {
            "level": logging.DEBUG,
            "msg": SCRAPEDMSG,
            "args": {
                "src": src,
                "item": item,
            },
        }

    def dropped(
        self,
        item: Any,
        exception: BaseException,
        response: Response | None,
        spider: Spider,
    ) -> LogFormatterResult:
        """Logs a message when an item is dropped while it is passing through the item pipeline."""
        if (level := getattr(exception, "log_level", None)) is None:
            level = spider.crawler.settings["DEFAULT_DROPITEM_LOG_LEVEL"]
        if isinstance(level, str):
            level = getattr(logging, level)
        return {
            "level": level,
            "msg": DROPPEDMSG,
            "args": {
                "exception": exception,
                "item": item,
            },
        }

    def item_error(
        self,
        item: Any,
        exception: BaseException,
        response: Response | None,
        spider: Spider,
    ) -> LogFormatterResult:
        """Logs a message when an item causes an error while it is passing
        through the item pipeline.

        .. versionadded:: 2.0
        """
        return {
            "level": logging.ERROR,
            "msg": ITEMERRORMSG,
            "args": {
                "item": item,
            },
        }

    def spider_error(
        self,
        failure: Failure,
        request: Request,
        response: Response | Failure,
        spider: Spider,
    ) -> LogFormatterResult:
        """Logs an error message from a spider.

        .. versionadded:: 2.0
        """
        return {
            "level": logging.ERROR,
            "msg": SPIDERERRORMSG,
            "args": {
                "request": request,
                "referer": referer_str(request),
            },
        }

    def download_error(
        self,
        failure: Failure,
        request: Request,
        spider: Spider,
        errmsg: str | None = None,
    ) -> LogFormatterResult:
        """Logs a download error message from a spider (typically coming from
        the engine).

        .. versionadded:: 2.0
        """
        args: dict[str, Any] = {"request": request}
        if errmsg:
            msg = DOWNLOADERRORMSG_LONG
            args["errmsg"] = errmsg
        else:
            msg = DOWNLOADERRORMSG_SHORT
        return {
            "level": logging.ERROR,
            "msg": msg,
            "args": args,
        }

    @classmethod
    def from_crawler(cls, crawler: Crawler) -> Self:
        return cls()<|MERGE_RESOLUTION|>--- conflicted
+++ resolved
@@ -98,11 +98,7 @@
         """Logs a message when an item is scraped by a spider."""
         src: Any
         if response is None:
-<<<<<<< HEAD
-            src = f"{global_object_name(spider.__class__)}.yield_seeds"
-=======
             src = f"{global_object_name(spider.__class__)}.start"
->>>>>>> 8e3d211a
         elif isinstance(response, Failure):
             src = response.getErrorMessage()
         else:
