--- conflicted
+++ resolved
@@ -101,16 +101,8 @@
         )
         d.addErrback(logerror, receiver)
         # TODO https://pylint.readthedocs.io/en/latest/user_guide/messages/warning/cell-var-from-loop.html
-<<<<<<< HEAD
         d.addBoth(
             lambda result: (receiver, result)  # pylint: disable=cell-var-from-loop
-=======
-        d2: Deferred[Tuple[TypingAny, TypingAny]] = d.addBoth(
-            lambda result: (
-                receiver,  # pylint: disable=cell-var-from-loop  # noqa: B023
-                result,
-            )
->>>>>>> 41e15e93
         )
         dfds.append(d2)
     dl = DeferredList(dfds)
