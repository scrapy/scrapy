"""Boto/botocore helpers"""

<<<<<<< HEAD
from __future__ import absolute_import
import io
import six

=======
>>>>>>> ce618fb6
from scrapy.exceptions import NotConfigured


def is_botocore():
    try:
        import botocore  # noqa: F401
        return True
    except ImportError:
<<<<<<< HEAD
        if six.PY2:
            try:
                import boto
                return False
            except ImportError:
                raise NotConfigured('missing botocore or boto library')
        else:
            raise NotConfigured('missing botocore library')


class S3Writer(io.IOBase):
    """A synchronous writer for Amazon S3 Objects using Multipart Uploads.
    This class is not Thread Safe!
    """
    def __init__(self, access_key, secret_key, bucket_name, key):
        """Connect to the Amazon S3 resource and start the multipart upload.

        :param access_key: AWS Access Key ID
        :param secret_key: AWS Secret Access Key
        :param bucket_name: S3 Bucket Name
        :param key: S3 Object Key
        """
        self.access_key = access_key
        self.secret_key = secret_key
        self.bucket_name = bucket_name
        self.key = key

        self.open = False
        self.client = self.create_client()
        self.multipart_upload = self.create_multipart_upload()
        self.total_parts = 0
        self.parts = []

    def create_client(self):
        """Create a boto3 service client by name using the default session.

        Credentials, bucket name and file key are acquired from the project
        settings.

        :return: Service client instance
        """
        try:
            import boto3
        except ImportError:
            raise NotConfigured('missing boto3 library')

        self.open = True
        return boto3.client(
            's3',
            aws_access_key_id=self.access_key,
            aws_secret_access_key=self.secret_key
        )

    def create_multipart_upload(self):
        """Create/begin a multipart upload.

        :return: Multipart Upload dict
        """
        return self.client.create_multipart_upload(
            Bucket=self.bucket_name, Key=self.key
        )

    def writable(self):
        return True

    def write(self, raw):
        """Write bytes by uploading a new part.

        :param raw: raw data to be written (Memory View)
        :return: number of bytes written
        """
        self.total_parts += 1
        body = raw.tobytes()
        part = self.client.upload_part(
            Bucket=self.bucket_name,
            Key=self.key,
            UploadId=self.multipart_upload['UploadId'],
            PartNumber=self.total_parts,
            Body=body
        )
        self.parts.append({
            'PartNumber': self.total_parts,
            'ETag': part['ETag'],
        })

        return len(body)

    def close(self):
        """Complete the Multipart Upload process.

        If there's not even a single uploaded part, abort the process.
        """
        if not self.open:
            return

        self.open = False

        if self.parts:
            self.client.complete_multipart_upload(
                Bucket=self.bucket_name,
                Key=self.key,
                UploadId=self.multipart_upload['UploadId'],
                MultipartUpload={'Parts': self.parts}
            )
        else:
            self.client.abort_multipart_upload(
                Bucket=self.bucket_name,
                Key=self.key,
                UploadId=self.multipart_upload['UploadId']
            )
=======
        raise NotConfigured('missing botocore library')
>>>>>>> ce618fb6
<|MERGE_RESOLUTION|>--- conflicted
+++ resolved
@@ -1,12 +1,7 @@
 """Boto/botocore helpers"""
 
-<<<<<<< HEAD
-from __future__ import absolute_import
 import io
-import six
 
-=======
->>>>>>> ce618fb6
 from scrapy.exceptions import NotConfigured
 
 
@@ -15,15 +10,7 @@
         import botocore  # noqa: F401
         return True
     except ImportError:
-<<<<<<< HEAD
-        if six.PY2:
-            try:
-                import boto
-                return False
-            except ImportError:
-                raise NotConfigured('missing botocore or boto library')
-        else:
-            raise NotConfigured('missing botocore library')
+        raise NotConfigured('missing botocore library')
 
 
 class S3Writer(io.IOBase):
@@ -125,7 +112,4 @@
                 Bucket=self.bucket_name,
                 Key=self.key,
                 UploadId=self.multipart_upload['UploadId']
-            )
-=======
-        raise NotConfigured('missing botocore library')
->>>>>>> ce618fb6
+            )