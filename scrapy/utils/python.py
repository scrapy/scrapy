--- conflicted
+++ resolved
@@ -8,10 +8,7 @@
 import errno
 import six
 from functools import partial, wraps
-<<<<<<< HEAD
-=======
-import sys
->>>>>>> 65ac0b06
+
 
 from scrapy.utils.decorators import deprecated
 
