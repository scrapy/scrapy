"""
Helper functions for dealing with Twisted deferreds
"""
import asyncio
import inspect
from asyncio import Future
from functools import wraps
from typing import (
    Any,
    AsyncGenerator,
    AsyncIterable,
    Callable,
    Coroutine,
    Generator,
    Iterable,
    Iterator,
    List,
    Optional,
    Union
)

from twisted.internet import defer
from twisted.internet.defer import Deferred, DeferredList, ensureDeferred
from twisted.internet.task import Cooperator
from twisted.python import failure
from twisted.python.failure import Failure

from scrapy.exceptions import IgnoreRequest
from scrapy.utils.reactor import is_asyncio_reactor_installed, get_asyncio_event_loop_policy


def defer_fail(_failure: Failure) -> Deferred:
    """Same as twisted.internet.defer.fail but delay calling errback until
    next reactor loop

    It delays by 100ms so reactor has a chance to go through readers and writers
    before attending pending delayed calls, so do not set delay to zero.
    """
    from twisted.internet import reactor
    d = Deferred()
    reactor.callLater(0.1, d.errback, _failure)
    return d


def defer_succeed(result) -> Deferred:
    """Same as twisted.internet.defer.succeed but delay calling callback until
    next reactor loop

    It delays by 100ms so reactor has a chance to go through readers and writers
    before attending pending delayed calls, so do not set delay to zero.
    """
    from twisted.internet import reactor
    d = Deferred()
    reactor.callLater(0.1, d.callback, result)
    return d


def defer_result(result) -> Deferred:
    if isinstance(result, Deferred):
        return result
    if isinstance(result, failure.Failure):
        return defer_fail(result)
    return defer_succeed(result)


def mustbe_deferred(f: Callable, *args, **kw) -> Deferred:
    """Same as twisted.internet.defer.maybeDeferred, but delay calling
    callback/errback to next reactor loop
    """
    try:
        result = f(*args, **kw)
    # FIXME: Hack to avoid introspecting tracebacks. This to speed up
    # processing of IgnoreRequest errors which are, by far, the most common
    # exception in Scrapy - see #125
    except IgnoreRequest as e:
        return defer_fail(failure.Failure(e))
    except Exception:
        return defer_fail(failure.Failure())
    else:
        return defer_result(result)


def parallel(iterable: Iterable, count: int, callable: Callable, *args, **named) -> DeferredList:
    """Execute a callable over the objects in the given iterable, in parallel,
    using no more than ``count`` concurrent calls.

    Taken from: https://jcalderone.livejournal.com/24285.html
    """
    coop = Cooperator()
    work = (callable(elem, *args, **named) for elem in iterable)
    return DeferredList([coop.coiterate(work) for _ in range(count)])


class _AsyncCooperatorAdapter(Iterator):
    """ A class that wraps an async iterable into a normal iterator suitable
    for using in Cooperator.coiterate(). As it's only needed for parallel_async(),
    it calls the callable directly in the callback, instead of providing a more
    generic interface.

    On the outside, this class behaves as an iterator that yields Deferreds.
    Each Deferred is fired with the result of the callable which was called on
    the next result from aiterator. It raises StopIteration when aiterator is
    exhausted, as expected.

    Cooperator calls __next__() multiple times and waits on the Deferreds
    returned from it. As async generators (since Python 3.8) don't support
    awaiting on __anext__() several times in parallel, we need to serialize
    this. It's done by storing the Deferreds returned from __next__() and
    firing the oldest one when a result from __anext__() is available.

    The workflow:
    1. When __next__() is called for the first time, it creates a Deferred, stores it
    in self.waiting_deferreds and returns it. It also makes a Deferred that will wait
    for self.aiterator.__anext__() and puts it into self.anext_deferred.
    2. If __next__() is called again before self.anext_deferred fires, more Deferreds
    are added to self.waiting_deferreds.
    3. When self.anext_deferred fires, it either calls _callback() or _errback(). Both
    clear self.anext_deferred.
    3.1. _callback() calls the callable passing the result value that it takes, pops a
    Deferred from self.waiting_deferreds, and if the callable result was a Deferred, it
    chains those Deferreds so that the waiting Deferred will fire when the result
    Deferred does, otherwise it fires it directly. This causes one awaiting task to
    receive a result. If self.waiting_deferreds is still not empty, new __anext__() is
    called and self.anext_deferred is populated.
    3.2. _errback() checks the exception class. If it's StopAsyncIteration it means
    self.aiterator is exhausted and so it sets self.finished and fires all
    self.waiting_deferreds. Other exceptions are propagated.
    4. If __next__() is called after __anext__() was handled, then if self.finished is
    True, it raises StopIteration, otherwise it acts like in step 2, but if
    self.anext_deferred is now empty is also populates it with a new __anext__().

    Note that CooperativeTask ignores the value returned from the Deferred that it waits
    for, so we fire them with None when needed.

    It may be possible to write an async iterator-aware replacement for
    Cooperator/CooperativeTask and use it instead of this adapter to achieve the same
    goal.
    """
    def __init__(self, aiterable: AsyncIterable, callable: Callable, *callable_args, **callable_kwargs):
        self.aiterator = aiterable.__aiter__()
        self.callable = callable
        self.callable_args = callable_args
        self.callable_kwargs = callable_kwargs
        self.finished = False
        self.waiting_deferreds: List[Deferred] = []
        self.anext_deferred: Optional[Deferred] = None

    def _callback(self, result: Any) -> None:
        # This gets called when the result from aiterator.__anext__() is available.
        # It calls the callable on it and sends the result to the oldest waiting Deferred
        # (by chaining if the result is a Deferred too or by firing if not).
        self.anext_deferred = None
        result = self.callable(result, *self.callable_args, **self.callable_kwargs)
        d = self.waiting_deferreds.pop(0)
        if isinstance(result, Deferred):
            result.chainDeferred(d)
        else:
            d.callback(None)
        if self.waiting_deferreds:
            self._call_anext()

    def _errback(self, failure: Failure) -> None:
        # This gets called on any exceptions in aiterator.__anext__().
        # It handles StopAsyncIteration by stopping the iteration and reraises all others.
        self.anext_deferred = None
        failure.trap(StopAsyncIteration)
        self.finished = True
        for d in self.waiting_deferreds:
            d.callback(None)

    def _call_anext(self) -> None:
        # This starts waiting for the next result from aiterator.
        # If aiterator is exhausted, _errback will be called.
        self.anext_deferred = deferred_from_coro(self.aiterator.__anext__())
        self.anext_deferred.addCallbacks(self._callback, self._errback)

    def __next__(self) -> Deferred:
        # This puts a new Deferred into self.waiting_deferreds and returns it.
        # It also calls __anext__() if needed.
        if self.finished:
            raise StopIteration
        d = Deferred()
        self.waiting_deferreds.append(d)
        if not self.anext_deferred:
            self._call_anext()
        return d


def parallel_async(async_iterable: AsyncIterable, count: int, callable: Callable, *args, **named) -> DeferredList:
    """ Like parallel but for async iterators """
    coop = Cooperator()
    work = _AsyncCooperatorAdapter(async_iterable, callable, *args, **named)
    dl = DeferredList([coop.coiterate(work) for _ in range(count)])
    return dl


def process_chain(callbacks: Iterable[Callable], input, *a, **kw) -> Deferred:
    """Return a Deferred built by chaining the given callbacks"""
    d = Deferred()
    for x in callbacks:
        d.addCallback(x, *a, **kw)
    d.callback(input)
    return d


def process_chain_both(callbacks: Iterable[Callable], errbacks: Iterable[Callable], input, *a, **kw) -> Deferred:
    """Return a Deferred built by chaining the given callbacks and errbacks"""
    d = Deferred()
    for cb, eb in zip(callbacks, errbacks):
        d.addCallbacks(
            callback=cb, errback=eb,
            callbackArgs=a, callbackKeywords=kw,
            errbackArgs=a, errbackKeywords=kw,
        )
    if isinstance(input, failure.Failure):
        d.errback(input)
    else:
        d.callback(input)
    return d


def process_parallel(callbacks: Iterable[Callable], input, *a, **kw) -> Deferred:
    """Return a Deferred with the output of all successful calls to the given
    callbacks
    """
    dfds = [defer.succeed(input).addCallback(x, *a, **kw) for x in callbacks]
    d = DeferredList(dfds, fireOnOneErrback=True, consumeErrors=True)
    d.addCallbacks(lambda r: [x[1] for x in r], lambda f: f.value.subFailure)
    return d


def iter_errback(iterable: Iterable, errback: Callable, *a, **kw) -> Generator:
    """Wraps an iterable calling an errback if an error is caught while
    iterating it.
    """
    it = iter(iterable)
    while True:
        try:
            yield next(it)
        except StopIteration:
            break
        except Exception:
            errback(failure.Failure(), *a, **kw)


async def aiter_errback(aiterable: AsyncIterable, errback: Callable, *a, **kw) -> AsyncGenerator:
    """Wraps an async iterable calling an errback if an error is caught while
    iterating it. Similar to scrapy.utils.defer.iter_errback()
    """
    it = aiterable.__aiter__()
    while True:
        try:
            yield await it.__anext__()
        except StopAsyncIteration:
            break
        except Exception:
            errback(failure.Failure(), *a, **kw)


def deferred_from_coro(o) -> Any:
    """Converts a coroutine into a Deferred, or returns the object as is if it isn't a coroutine"""
    if isinstance(o, Deferred):
        return o
    if asyncio.isfuture(o) or inspect.isawaitable(o):
        if not is_asyncio_reactor_installed():
            # wrapping the coroutine directly into a Deferred, this doesn't work correctly with coroutines
            # that use asyncio, e.g. "await asyncio.sleep(1)"
            return ensureDeferred(o)
<<<<<<< HEAD
        # wrapping the coroutine into a Future and then into a Deferred, this requires AsyncioSelectorReactor
        return Deferred.fromFuture(asyncio.ensure_future(o))
=======
        else:
            # wrapping the coroutine into a Future and then into a Deferred, this requires AsyncioSelectorReactor
            event_loop = get_asyncio_event_loop_policy().get_event_loop()
            return Deferred.fromFuture(asyncio.ensure_future(o, loop=event_loop))
>>>>>>> b6e98ce6
    return o


def deferred_f_from_coro_f(coro_f: Callable[..., Coroutine]) -> Callable:
    """ Converts a coroutine function into a function that returns a Deferred.

    The coroutine function will be called at the time when the wrapper is called. Wrapper args will be passed to it.
    This is useful for callback chains, as callback functions are called with the previous callback result.
    """
    @wraps(coro_f)
    def f(*coro_args, **coro_kwargs):
        return deferred_from_coro(coro_f(*coro_args, **coro_kwargs))
    return f


def maybeDeferred_coro(f: Callable, *args, **kw) -> Deferred:
    """ Copy of defer.maybeDeferred that also converts coroutines to Deferreds. """
    try:
        result = f(*args, **kw)
    except:  # noqa: E722
        return defer.fail(failure.Failure(captureVars=Deferred.debug))

    if isinstance(result, Deferred):
        return result
    if asyncio.isfuture(result) or inspect.isawaitable(result):
        return deferred_from_coro(result)
    if isinstance(result, failure.Failure):
        return defer.fail(result)
    return defer.succeed(result)


def deferred_to_future(d: Deferred) -> Future:
    """
    .. versionadded:: 2.6.0

    Return an :class:`asyncio.Future` object that wraps *d*.

    When :ref:`using the asyncio reactor <install-asyncio>`, you cannot await
    on :class:`~twisted.internet.defer.Deferred` objects from :ref:`Scrapy
    callables defined as coroutines <coroutine-support>`, you can only await on
    ``Future`` objects. Wrapping ``Deferred`` objects into ``Future`` objects
    allows you to wait on them::

        class MySpider(Spider):
            ...
            async def parse(self, response):
                d = treq.get('https://example.com/additional')
                additional_response = await deferred_to_future(d)
    """
    policy = get_asyncio_event_loop_policy()
    return d.asFuture(policy.get_event_loop())


def maybe_deferred_to_future(d: Deferred) -> Union[Deferred, Future]:
    """
    .. versionadded:: 2.6.0

    Return *d* as an object that can be awaited from a :ref:`Scrapy callable
    defined as a coroutine <coroutine-support>`.

    What you can await in Scrapy callables defined as coroutines depends on the
    value of :setting:`TWISTED_REACTOR`:

    -   When not using the asyncio reactor, you can only await on
        :class:`~twisted.internet.defer.Deferred` objects.

    -   When :ref:`using the asyncio reactor <install-asyncio>`, you can only
        await on :class:`asyncio.Future` objects.

    If you want to write code that uses ``Deferred`` objects but works with any
    reactor, use this function on all ``Deferred`` objects::

        class MySpider(Spider):
            ...
            async def parse(self, response):
                d = treq.get('https://example.com/additional')
                extra_response = await maybe_deferred_to_future(d)
    """
    if not is_asyncio_reactor_installed():
        return d
    return deferred_to_future(d)<|MERGE_RESOLUTION|>--- conflicted
+++ resolved
@@ -266,15 +266,9 @@
             # wrapping the coroutine directly into a Deferred, this doesn't work correctly with coroutines
             # that use asyncio, e.g. "await asyncio.sleep(1)"
             return ensureDeferred(o)
-<<<<<<< HEAD
         # wrapping the coroutine into a Future and then into a Deferred, this requires AsyncioSelectorReactor
-        return Deferred.fromFuture(asyncio.ensure_future(o))
-=======
-        else:
-            # wrapping the coroutine into a Future and then into a Deferred, this requires AsyncioSelectorReactor
-            event_loop = get_asyncio_event_loop_policy().get_event_loop()
-            return Deferred.fromFuture(asyncio.ensure_future(o, loop=event_loop))
->>>>>>> b6e98ce6
+        event_loop = get_asyncio_event_loop_policy().get_event_loop()
+        return Deferred.fromFuture(asyncio.ensure_future(o, loop=event_loop))
     return o
 
 
