"""
This module provides some useful functions for working with
scrapy.http.Response objects
"""
import os
import re
import tempfile
import webbrowser
<<<<<<< HEAD
from io import StringIO
from mimetypes import MimeTypes
from pkgutil import get_data
from typing import (
    Any,
    Callable,
    Iterable,
    Optional,
    Sequence,
    Tuple,
    Type,
    Union,
)
from urllib.parse import urlparse
from warnings import warn
=======
from typing import Any, Callable, Iterable, Tuple, Union
>>>>>>> 34e01a8a
from weakref import WeakKeyDictionary

from twisted.web import http
from w3lib import html
<<<<<<< HEAD
from xtractmime import (
    RESOURCE_HEADER_BUFFER_LENGTH as BODY_LIMIT,
    extract_mime,
)
from xtractmime.mimegroups import (
    is_html_mime_type,
    is_javascript_mime_type,
    is_json_mime_type,
    is_xml_mime_type,
)

import scrapy
from scrapy.exceptions import ScrapyDeprecationWarning
from scrapy.http import (
    Headers,
    HtmlResponse,
    Response,
    TextResponse,
    XmlResponse,
)
from scrapy.utils.decorators import deprecated
from scrapy.utils.python import to_bytes, to_unicode

_ENCODING_MIME_TYPE_MAP = {
    b'br': b'application/brotli',
    b'compress': b'application/x-compress',
    b'deflate': b'application/zip',
    b'gzip': b'application/gzip',
    b'zstd': b'application/zstd',
}
_ENCODING_MIME_TYPES = {*_ENCODING_MIME_TYPE_MAP.values()}
_MIME_TYPES = MimeTypes()
_mime_overrides = get_data('scrapy', 'mime.types') or b''
_MIME_TYPES.readfp(StringIO(_mime_overrides.decode()))

=======

import scrapy
from scrapy.http.response import Response
from scrapy.utils.python import to_bytes, to_unicode
>>>>>>> 34e01a8a

def _is_compressed_mime_type(mime_type):
    return mime_type in _ENCODING_MIME_TYPES


def _is_other_text_mime_type(mime_type):
    return (
        mime_type.startswith(b'text/')
        or is_json_mime_type(mime_type)
        or is_javascript_mime_type(mime_type)
        or mime_type in (
            b'application/x-json',
            b'application/json-amazonui-streaming',
            b'application/x-javascript',
        )
    )


def _get_encoding_or_mime_type_from_headers(
    headers: Headers,
) -> Tuple[Optional[bytes], Optional[bytes]]:
    if b'Content-Encoding' in headers:
        encodings = [
            item.strip() for item in
            b",".join(headers.getlist(b'Content-Encoding')).split(b",")
        ]
        if encodings:
            return encodings[-1], None
    if (
        b'Content-Type' in headers
        and headers[b'Content-Type'].split(b";")[0].strip().lower() not in (
            b"",
            b"unknown/unknown",
            b"application/unknown",
            b"*/*",
        )
    ):
        return None, headers[b'Content-Type']
    if b'Content-Disposition' in headers:
        path = (
            headers.get(b"Content-Disposition")
            .split(b";")[-1]
            .split(b"=")[-1]
            .strip(b"\"'")
            .decode()
        )
        encoding, mime_type = _get_encoding_or_mime_type_from_path(path)
        if encoding:
            return encoding, None
        return None, mime_type
    return None, None


def _get_mime_type_from_encoding(encoding):
    return (
        _ENCODING_MIME_TYPE_MAP.get(encoding, None)
        or b"application/" + encoding
    )


def _get_encoding_or_mime_type_from_path(path):
    mimetype, encoding = _MIME_TYPES.guess_type(path, strict=False)
    if encoding:
        return encoding.encode(), None
    if mimetype:
        return None, mimetype.encode()
    return None, None


def _get_response_class_from_mime_type(mime_type):
    if not mime_type:
        return Response
    if is_html_mime_type(mime_type):
        return HtmlResponse
    if is_xml_mime_type(mime_type):
        return XmlResponse
    if _is_other_text_mime_type(mime_type):
        return TextResponse
    return Response


def get_base_url(response: TextResponse) -> str:
    """Return the base url of the given response, joined with the response url"""
<<<<<<< HEAD
    warn(
        (
            "scrapy.utils.response.get_base_url is deprecated, use "
            "scrapy.http.TextResponse.base_url instead."
        ),
        ScrapyDeprecationWarning,
        stacklevel=2,
    )
    return response.base_url
=======
    if response not in _baseurl_cache:
        text = response.text[0:4096]
        _baseurl_cache[response] = html.get_base_url(
            text, response.url, response.encoding
        )
    return _baseurl_cache[response]
>>>>>>> 34e01a8a


_metaref_cache: "WeakKeyDictionary[Response, Union[Tuple[None, None], Tuple[float, str]]]" = (
    WeakKeyDictionary()
)


def get_meta_refresh(
    response: "scrapy.http.response.text.TextResponse",
    ignore_tags: Iterable[str] = ("script", "noscript"),
) -> Union[Tuple[None, None], Tuple[float, str]]:
    """Parse the http-equiv refresh parameter from the given response"""
    if response not in _metaref_cache:
        text = response.text[0:4096]
        _metaref_cache[response] = html.get_meta_refresh(
            text, response.url, response.encoding, ignore_tags=ignore_tags
        )
    return _metaref_cache[response]


def get_response_class(
    *,
    url: Optional[str] = None,
    body: Optional[bytes] = None,
    declared_mime_types: Optional[Sequence[bytes]] = None,
    http_headers: Optional[Headers] = None,
) -> Type[Response]:
    """Guess the most appropriate Response class based on the given
    arguments."""
    mime_type = next(iter(declared_mime_types or []), None)
    encoding = None  # as in compression (e.g. gzip), not charset
    if http_headers:
        encoding, header_mime_type = (
            _get_encoding_or_mime_type_from_headers(http_headers)
        )
        if encoding is None and mime_type is None:
            mime_type = header_mime_type
    if url is not None:
        url_parts = urlparse(url)
        http_origin = url_parts.scheme in ("http", "https")
        if not http_origin and not encoding:
            encoding, path_mime_type = (
                _get_encoding_or_mime_type_from_path(url_parts.path)
            )
            if encoding is None and mime_type is None:
                mime_type = path_mime_type
    else:
        http_origin = True
    body = (body or b'')[:BODY_LIMIT]
    if encoding:
        content_types = (_get_mime_type_from_encoding(encoding),)
    elif mime_type:
        content_types = (mime_type,)
    else:
        content_types = None
    mime_type = extract_mime(
        body,
        content_types=content_types,
        http_origin=http_origin,
    )
    return _get_response_class_from_mime_type(mime_type)


def response_status_message(status: Union[bytes, float, int, str]) -> str:
    """Return status code plus status text descriptive message"""
    status_int = int(status)
    message = http.RESPONSES.get(status_int, "Unknown Status")
    return f"{status_int} {to_unicode(message)}"


def open_in_browser(
    response: Union[
        "scrapy.http.response.html.HtmlResponse",
        "scrapy.http.response.text.TextResponse",
    ],
    _openfunc: Callable[[str], Any] = webbrowser.open,
) -> Any:
    """Open the given response in a local web browser, populating the <base>
    tag for external links to work
    """
    from scrapy.http import HtmlResponse, TextResponse

    # XXX: this implementation is a bit dirty and could be improved
    body = response.body
    if isinstance(response, HtmlResponse):
        if b"<base" not in body:
            repl = rf'\1<base href="{response.url}">'
            body = re.sub(b"<!--.*?-->", b"", body, flags=re.DOTALL)
            body = re.sub(rb"(<head(?:>|\s.*?>))", to_bytes(repl), body)
        ext = ".html"
    elif isinstance(response, TextResponse):
        ext = ".txt"
    else:
        raise TypeError("Unsupported response type: " f"{response.__class__.__name__}")
    fd, fname = tempfile.mkstemp(ext)
    os.write(fd, body)
    os.close(fd)
    return _openfunc(f"file://{fname}")<|MERGE_RESOLUTION|>--- conflicted
+++ resolved
@@ -6,34 +6,18 @@
 import re
 import tempfile
 import webbrowser
-<<<<<<< HEAD
 from io import StringIO
 from mimetypes import MimeTypes
 from pkgutil import get_data
-from typing import (
-    Any,
-    Callable,
-    Iterable,
-    Optional,
-    Sequence,
-    Tuple,
-    Type,
-    Union,
-)
+from typing import Any, Callable, Iterable, Optional, Sequence, Tuple, Type, Union
 from urllib.parse import urlparse
 from warnings import warn
-=======
-from typing import Any, Callable, Iterable, Tuple, Union
->>>>>>> 34e01a8a
 from weakref import WeakKeyDictionary
 
 from twisted.web import http
 from w3lib import html
-<<<<<<< HEAD
-from xtractmime import (
-    RESOURCE_HEADER_BUFFER_LENGTH as BODY_LIMIT,
-    extract_mime,
-)
+from xtractmime import RESOURCE_HEADER_BUFFER_LENGTH as BODY_LIMIT
+from xtractmime import extract_mime
 from xtractmime.mimegroups import (
     is_html_mime_type,
     is_javascript_mime_type,
@@ -46,31 +30,25 @@
 from scrapy.http import (
     Headers,
     HtmlResponse,
+    JsonResponse,
     Response,
     TextResponse,
     XmlResponse,
 )
-from scrapy.utils.decorators import deprecated
 from scrapy.utils.python import to_bytes, to_unicode
 
 _ENCODING_MIME_TYPE_MAP = {
-    b'br': b'application/brotli',
-    b'compress': b'application/x-compress',
-    b'deflate': b'application/zip',
-    b'gzip': b'application/gzip',
-    b'zstd': b'application/zstd',
+    b"br": b"application/brotli",
+    b"compress": b"application/x-compress",
+    b"deflate": b"application/zip",
+    b"gzip": b"application/gzip",
+    b"zstd": b"application/zstd",
 }
 _ENCODING_MIME_TYPES = {*_ENCODING_MIME_TYPE_MAP.values()}
 _MIME_TYPES = MimeTypes()
-_mime_overrides = get_data('scrapy', 'mime.types') or b''
+_mime_overrides = get_data("scrapy", "mime.types") or b""
 _MIME_TYPES.readfp(StringIO(_mime_overrides.decode()))
 
-=======
-
-import scrapy
-from scrapy.http.response import Response
-from scrapy.utils.python import to_bytes, to_unicode
->>>>>>> 34e01a8a
 
 def _is_compressed_mime_type(mime_type):
     return mime_type in _ENCODING_MIME_TYPES
@@ -78,40 +56,37 @@
 
 def _is_other_text_mime_type(mime_type):
     return (
-        mime_type.startswith(b'text/')
-        or is_json_mime_type(mime_type)
+        mime_type.startswith(b"text/")
+        or mime_type == b"application/x-javascript"
         or is_javascript_mime_type(mime_type)
-        or mime_type in (
-            b'application/x-json',
-            b'application/json-amazonui-streaming',
-            b'application/x-javascript',
-        )
     )
 
 
 def _get_encoding_or_mime_type_from_headers(
     headers: Headers,
 ) -> Tuple[Optional[bytes], Optional[bytes]]:
-    if b'Content-Encoding' in headers:
+    if b"Content-Encoding" in headers:
         encodings = [
-            item.strip() for item in
-            b",".join(headers.getlist(b'Content-Encoding')).split(b",")
+            item.strip()
+            for item in b",".join(headers.getlist(b"Content-Encoding")).split(b",")
         ]
         if encodings:
             return encodings[-1], None
     if (
-        b'Content-Type' in headers
-        and headers[b'Content-Type'].split(b";")[0].strip().lower() not in (
+        b"Content-Type" in headers
+        and headers[b"Content-Type"]
+        and headers[b"Content-Type"].split(b";")[0].strip().lower()
+        not in (
             b"",
             b"unknown/unknown",
             b"application/unknown",
             b"*/*",
         )
     ):
-        return None, headers[b'Content-Type']
-    if b'Content-Disposition' in headers:
+        return None, headers[b"Content-Type"]
+    if b"Content-Disposition" in headers and headers[b"Content-Disposition"]:
         path = (
-            headers.get(b"Content-Disposition")
+            headers[b"Content-Disposition"]
             .split(b";")[-1]
             .split(b"=")[-1]
             .strip(b"\"'")
@@ -125,10 +100,7 @@
 
 
 def _get_mime_type_from_encoding(encoding):
-    return (
-        _ENCODING_MIME_TYPE_MAP.get(encoding, None)
-        or b"application/" + encoding
-    )
+    return _ENCODING_MIME_TYPE_MAP.get(encoding, None) or b"application/" + encoding
 
 
 def _get_encoding_or_mime_type_from_path(path):
@@ -147,6 +119,14 @@
         return HtmlResponse
     if is_xml_mime_type(mime_type):
         return XmlResponse
+    if is_json_mime_type(mime_type) or (
+        mime_type
+        in (
+            b"application/x-json",
+            b"application/json-amazonui-streaming",
+        )
+    ):
+        return JsonResponse
     if _is_other_text_mime_type(mime_type):
         return TextResponse
     return Response
@@ -154,7 +134,6 @@
 
 def get_base_url(response: TextResponse) -> str:
     """Return the base url of the given response, joined with the response url"""
-<<<<<<< HEAD
     warn(
         (
             "scrapy.utils.response.get_base_url is deprecated, use "
@@ -164,14 +143,6 @@
         stacklevel=2,
     )
     return response.base_url
-=======
-    if response not in _baseurl_cache:
-        text = response.text[0:4096]
-        _baseurl_cache[response] = html.get_base_url(
-            text, response.url, response.encoding
-        )
-    return _baseurl_cache[response]
->>>>>>> 34e01a8a
 
 
 _metaref_cache: "WeakKeyDictionary[Response, Union[Tuple[None, None], Tuple[float, str]]]" = (
@@ -204,8 +175,8 @@
     mime_type = next(iter(declared_mime_types or []), None)
     encoding = None  # as in compression (e.g. gzip), not charset
     if http_headers:
-        encoding, header_mime_type = (
-            _get_encoding_or_mime_type_from_headers(http_headers)
+        encoding, header_mime_type = _get_encoding_or_mime_type_from_headers(
+            http_headers
         )
         if encoding is None and mime_type is None:
             mime_type = header_mime_type
@@ -213,14 +184,14 @@
         url_parts = urlparse(url)
         http_origin = url_parts.scheme in ("http", "https")
         if not http_origin and not encoding:
-            encoding, path_mime_type = (
-                _get_encoding_or_mime_type_from_path(url_parts.path)
+            encoding, path_mime_type = _get_encoding_or_mime_type_from_path(
+                url_parts.path
             )
             if encoding is None and mime_type is None:
                 mime_type = path_mime_type
     else:
         http_origin = True
-    body = (body or b'')[:BODY_LIMIT]
+    body = (body or b"")[:BODY_LIMIT]
     if encoding:
         content_types = (_get_mime_type_from_encoding(encoding),)
     elif mime_type:
