# -*- coding: utf-8 -*-

import sys
import logging
import warnings
from logging.config import dictConfig

from twisted.python.failure import Failure
from twisted.python import log as twisted_log

import scrapy
from scrapy.settings import overridden_settings, Settings
from scrapy.exceptions import ScrapyDeprecationWarning

logger = logging.getLogger(__name__)


def failure_to_exc_info(failure):
    """Extract exc_info from Failure instances"""
    if isinstance(failure, Failure):
        return (failure.type, failure.value, failure.getTracebackObject())


class TopLevelFormatter(logging.Filter):
    """Keep only top level loggers's name (direct children from root) from
    records.

    This filter will replace Scrapy loggers' names with 'scrapy'. This mimics
    the old Scrapy log behaviour and helps shortening long names.

    Since it can't be set for just one logger (it won't propagate for its
    children), it's going to be set in the root handler, with a parametrized
    `loggers` list where it should act.
    """

    def __init__(self, loggers=None):
        self.loggers = loggers or []

    def filter(self, record):
        if any(record.name.startswith(l + '.') for l in self.loggers):
            record.name = record.name.split('.', 1)[0]
        return True


DEFAULT_LOGGING = {
    'version': 1,
    'disable_existing_loggers': False,
    'loggers': {
        'scrapy': {
            'level': 'DEBUG',
        },
        'twisted': {
            'level': 'ERROR',
        },
    }
}


def configure_logging(settings=None, install_root_handler=True):
    """
    Initialize logging defaults for Scrapy.

    :param settings: settings used to create and configure a handler for the
        root logger (default: None).
    :type settings: dict, :class:`~scrapy.settings.Settings` object or ``None``

    :param install_root_handler: whether to install root logging handler
        (default: True)
    :type install_root_handler: bool

    This function does:

    - Route warnings and twisted logging through Python standard logging
    - Assign DEBUG and ERROR level to Scrapy and Twisted loggers respectively
    - Route stdout to log if LOG_STDOUT setting is True

    When ``install_root_handler`` is True (default), this function also
    creates a handler for the root logger according to given settings
    (see :ref:`topics-logging-settings`). You can override default options
    using ``settings`` argument. When ``settings`` is empty or None, defaults
    are used.
    """
    if not sys.warnoptions:
        # Route warnings through python logging
        logging.captureWarnings(True)

    observer = twisted_log.PythonLoggingObserver('twisted')
    observer.start()

    dictConfig(DEFAULT_LOGGING)

    if isinstance(settings, dict) or settings is None:
        settings = Settings(settings)

    if settings.getbool('LOG_STDOUT'):
        sys.stdout = StreamLogger(logging.getLogger('stdout'))

<<<<<<< HEAD
    logging_from_settings = settings.getdict('LOGGING')

    if logging_from_settings:
        LOGGING = DEFAULT_LOGGING.copy()
        LOGGING.update(logging_from_settings)
        dictConfig(LOGGING)

    elif install_root_handler:
        logging.root.setLevel(logging.NOTSET)
        handler = _get_handler(settings)
        logging.root.addHandler(handler)
=======
    if install_root_handler:
        install_scrapy_root_handler(settings)


def install_scrapy_root_handler(settings):
    global _scrapy_root_handler

    if (_scrapy_root_handler is not None
            and _scrapy_root_handler in logging.root.handlers):
        logging.root.removeHandler(_scrapy_root_handler)
    logging.root.setLevel(logging.NOTSET)
    _scrapy_root_handler = _get_handler(settings)
    logging.root.addHandler(_scrapy_root_handler)


def get_scrapy_root_handler():
    return _scrapy_root_handler


_scrapy_root_handler = None
>>>>>>> 776129a9


def _get_handler(settings):
    """ Return a log handler object according to settings """
    filename = settings.get('LOG_FILE')
    if filename:
        encoding = settings.get('LOG_ENCODING')
        handler = logging.FileHandler(filename, encoding=encoding)
    elif settings.getbool('LOG_ENABLED'):
        handler = logging.StreamHandler()
    else:
        handler = logging.NullHandler()

    formatter = logging.Formatter(
        fmt=settings.get('LOG_FORMAT'),
        datefmt=settings.get('LOG_DATEFORMAT')
    )
    handler.setFormatter(formatter)
    handler.setLevel(settings.get('LOG_LEVEL'))
    if settings.getbool('LOG_SHORT_NAMES'):
        handler.addFilter(TopLevelFormatter(['scrapy']))
    return handler


def log_scrapy_info(settings):
    logger.info("Scrapy %(version)s started (bot: %(bot)s)",
                {'version': scrapy.__version__, 'bot': settings['BOT_NAME']})

    d = dict(overridden_settings(settings))
    logger.info("Overridden settings: %(settings)r", {'settings': d})


class StreamLogger(object):
    """Fake file-like stream object that redirects writes to a logger instance

    Taken from:
        http://www.electricmonk.nl/log/2011/08/14/redirect-stdout-and-stderr-to-a-logger-in-python/
    """
    def __init__(self, logger, log_level=logging.INFO):
        self.logger = logger
        self.log_level = log_level
        self.linebuf = ''

    def write(self, buf):
        for line in buf.rstrip().splitlines():
            self.logger.log(self.log_level, line.rstrip())

    def flush(self):
        for h in self.logger.handlers:
            h.flush()


class LogCounterHandler(logging.Handler):
    """Record log levels count into a crawler stats"""

    def __init__(self, crawler, *args, **kwargs):
        super(LogCounterHandler, self).__init__(*args, **kwargs)
        self.crawler = crawler

    def emit(self, record):
        sname = 'log_count/{}'.format(record.levelname)
        self.crawler.stats.inc_value(sname)


def logformatter_adapter(logkws):
    """
    Helper that takes the dictionary output from the methods in LogFormatter
    and adapts it into a tuple of positional arguments for logger.log calls,
    handling backward compatibility as well.
    """
    if not {'level', 'msg', 'args'} <= set(logkws):
        warnings.warn('Missing keys in LogFormatter method',
                      ScrapyDeprecationWarning)

    if 'format' in logkws:
        warnings.warn('`format` key in LogFormatter methods has been '
                      'deprecated, use `msg` instead',
                      ScrapyDeprecationWarning)

    level = logkws.get('level', logging.INFO)
    message = logkws.get('format', logkws.get('msg'))
    # NOTE: This also handles 'args' being an empty dict, that case doesn't
    # play well in logger.log calls
    args = logkws if not logkws.get('args') else logkws['args']

    return (level, message, args)<|MERGE_RESOLUTION|>--- conflicted
+++ resolved
@@ -95,7 +95,6 @@
     if settings.getbool('LOG_STDOUT'):
         sys.stdout = StreamLogger(logging.getLogger('stdout'))
 
-<<<<<<< HEAD
     logging_from_settings = settings.getdict('LOGGING')
 
     if logging_from_settings:
@@ -104,11 +103,6 @@
         dictConfig(LOGGING)
 
     elif install_root_handler:
-        logging.root.setLevel(logging.NOTSET)
-        handler = _get_handler(settings)
-        logging.root.addHandler(handler)
-=======
-    if install_root_handler:
         install_scrapy_root_handler(settings)
 
 
@@ -128,7 +122,6 @@
 
 
 _scrapy_root_handler = None
->>>>>>> 776129a9
 
 
 def _get_handler(settings):
