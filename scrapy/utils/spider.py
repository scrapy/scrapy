--- conflicted
+++ resolved
@@ -21,7 +21,6 @@
     return arg_to_iter(deferred_from_coro(result))
 
 
-<<<<<<< HEAD
 def _is_concrete_spider(spider_class, require_name):
     return (
         inspect.isclass(spider_class)
@@ -46,11 +45,6 @@
     If `require_name` is ``False``, any :class:`~scrapy.spiders.Spider`
     subclass not decorated with :func:`~scrapy.spiders.abstractspider` is
     considered a concrete spider.
-=======
-def iter_spider_classes(module):
-    """Return an iterator over all spider classes defined in the given module
-    that can be instantiated (i.e. which have name)
->>>>>>> c207dbf9
     """
     for obj in vars(module).values():
         if (_is_concrete_spider(obj, require_name)
