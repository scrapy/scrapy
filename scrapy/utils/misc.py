--- conflicted
+++ resolved
@@ -1,9 +1,9 @@
 """Helper functions which don't fit anywhere else"""
 import ast
+import hashlib
 import inspect
 import os
 import re
-import hashlib
 import warnings
 from contextlib import contextmanager
 from importlib import import_module
@@ -12,13 +12,9 @@
 
 from w3lib.html import replace_entities
 
-<<<<<<< HEAD
-from scrapy.utils.python import flatten, to_unicode, is_dataclass_instance
-=======
+from scrapy.item import BaseItem
 from scrapy.utils.datatypes import LocalWeakReferencedCache
-from scrapy.utils.python import flatten, to_unicode
->>>>>>> 4d594b8c
-from scrapy.item import BaseItem
+from scrapy.utils.python import flatten, is_dataclass_instance, to_unicode
 
 
 _ITERABLE_SINGLE_VALUES = dict, BaseItem, str, bytes
