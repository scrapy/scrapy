--- conflicted
+++ resolved
@@ -146,11 +146,11 @@
         return objcls(*args, **kwargs)
 
 
-<<<<<<< HEAD
 def get_object_attributes_as_dict(obj):
     """Returns the object attributes (``dir(obj)``) names and values in a ``dict``"""
     return {k: getattr(obj, k) for k in dir(obj)}
-=======
+
+
 @contextmanager
 def set_environ(**kwargs):
     """Temporarily set environment variables inside the context manager and
@@ -166,5 +166,4 @@
             if v is None:
                 del os.environ[k]
             else:
-                os.environ[k] = v
->>>>>>> fa56460d
+                os.environ[k] = v