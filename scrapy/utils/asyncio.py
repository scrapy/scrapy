--- conflicted
+++ resolved
@@ -57,21 +57,6 @@
     but it's possible to await on :class:`~twisted.internet.defer.Deferred`
     objects.
     """
-<<<<<<< HEAD
-    if not is_reactor_installed():
-        # try:
-        #     asyncio.get_event_loop()
-        # except RuntimeError:
-        #     return False
-        # return True
-        try:
-            asyncio.get_running_loop()
-        except RuntimeError as ex:
-            raise RuntimeError(
-                "is_asyncio_available() called without an installed reactor or running asyncio event loop."
-            ) from ex
-        return True
-=======
 
     # Check if there is a running asyncio loop.
     # Can't easily check for an installed but not running one, and there could
@@ -90,7 +75,6 @@
         raise RuntimeError(
             "is_asyncio_available() called without an installed reactor or running asyncio loop."
         )
->>>>>>> 686ef324
 
     return is_asyncio_reactor_installed()
 
