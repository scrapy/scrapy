--- conflicted
+++ resolved
@@ -42,51 +42,4 @@
     @wraps(func)
     def wrapped(*a, **kw):
         return threads.deferToThread(func, *a, **kw)
-<<<<<<< HEAD
-    return wrapped
-
-
-try:
-    from dataclasses import fields as dataclass_fields
-except ImportError:
-    pass
-else:
-    def subscriptable_dataclass(cls):
-        """
-        Allow dictionary-like access on dataclass instances
-
-        >>> from dataclasses import dataclass
-        >>> from scrapy.utils.decorators import subscriptable_dataclass
-        >>> @subscriptable_dataclass
-        ... @dataclass
-        ... class InventoryItem:
-        ...     name: str
-        ...     price: int
-        ...
-        >>> d = InventoryItem(name="foobar", price=10)
-        >>> d["name"]
-        'foobar'
-        >>> d["price"] = 5
-        >>> d
-        InventoryItem(name='foobar', price=5)
-        """
-
-        def __getitem__(self, key):
-            field_names = [f.name for f in dataclass_fields(self)]
-            if key in field_names:
-                return getattr(self, key)
-            raise KeyError(key)
-
-        def __setitem__(self, key, value):
-            field_names = [f.name for f in dataclass_fields(self)]
-            if key in field_names:
-                setattr(self, key, value)
-            else:
-                raise KeyError("%s does not support field: %s" % (self.__class__.__name__, key))
-
-        setattr(cls, "__getitem__", __getitem__)
-        setattr(cls, "__setitem__", __setitem__)
-        return cls
-=======
-    return wrapped
->>>>>>> a8dcf0f8
+    return wrapped