from __future__ import annotations

import logging
import pprint
import signal
import warnings
<<<<<<< HEAD
from typing import (
    TYPE_CHECKING,
    Any,
    Dict,
    Generator,
    Iterable,
    Optional,
    Set,
    Type,
    TypeVar,
    Union,
    cast,
)
=======
from typing import TYPE_CHECKING, Any, Optional, TypeVar, Union, cast
>>>>>>> 53916630

from twisted.internet.defer import (
    Deferred,
    DeferredList,
    inlineCallbacks,
    maybeDeferred,
)
from zope.interface.verify import verifyClass

from scrapy import Spider, signals
from scrapy.addons import AddonManager
from scrapy.core.engine import ExecutionEngine
from scrapy.exceptions import ScrapyDeprecationWarning
from scrapy.extension import ExtensionManager
from scrapy.interfaces import ISpiderLoader
from scrapy.logformatter import LogFormatter
from scrapy.settings import BaseSettings, Settings, overridden_settings
from scrapy.signalmanager import SignalManager
from scrapy.statscollectors import StatsCollector
from scrapy.utils.log import (
    LogCounterHandler,
    configure_logging,
    get_scrapy_root_handler,
    install_scrapy_root_handler,
    log_reactor_info,
    log_scrapy_info,
)
from scrapy.utils.misc import build_from_crawler, load_object
from scrapy.utils.ossignal import install_shutdown_handlers, signal_names
from scrapy.utils.reactor import (
    install_reactor,
    is_asyncio_reactor_installed,
    verify_installed_asyncio_event_loop,
    verify_installed_reactor,
)

if TYPE_CHECKING:
<<<<<<< HEAD
    from scrapy.spiderloader import SpiderLoader
=======
    from collections.abc import Generator

>>>>>>> 53916630
    from scrapy.utils.request import RequestFingerprinter


logger = logging.getLogger(__name__)

_T = TypeVar("_T")


class Crawler:
    def __init__(
        self,
        spidercls: type[Spider],
        settings: Union[None, dict[str, Any], Settings] = None,
        init_reactor: bool = False,
    ):
        if isinstance(spidercls, Spider):
            raise ValueError("The spidercls argument must be a class, not an object")

        if isinstance(settings, dict) or settings is None:
            settings = Settings(settings)

        self.spidercls: type[Spider] = spidercls
        self.settings: Settings = settings.copy()
        self.spidercls.update_settings(self.settings)
        self._update_root_log_handler()

        self.addons: AddonManager = AddonManager(self)
        self.signals: SignalManager = SignalManager(self)

        self._init_reactor: bool = init_reactor
        self.crawling: bool = False
        self._started: bool = False

        self.extensions: Optional[ExtensionManager] = None
        self.stats: Optional[StatsCollector] = None
        self.logformatter: Optional[LogFormatter] = None
        self.request_fingerprinter: Optional[RequestFingerprinter] = None
        self.spider: Optional[Spider] = None
        self.engine: Optional[ExecutionEngine] = None

    def _update_root_log_handler(self) -> None:
        if get_scrapy_root_handler() is not None:
            # scrapy root handler already installed: update it with new settings
            install_scrapy_root_handler(self.settings)

    def _apply_settings(self) -> None:
        if self.settings.frozen:
            return

        self.addons.load_settings(self.settings)
        self.stats = load_object(self.settings["STATS_CLASS"])(self)

        handler = LogCounterHandler(self, level=self.settings.get("LOG_LEVEL"))
        logging.root.addHandler(handler)
        # lambda is assigned to Crawler attribute because this way it is not
        # garbage collected after leaving the scope
        self.__remove_handler = lambda: logging.root.removeHandler(handler)
        self.signals.connect(self.__remove_handler, signals.engine_stopped)

        lf_cls: type[LogFormatter] = load_object(self.settings["LOG_FORMATTER"])
        self.logformatter = lf_cls.from_crawler(self)

        self.request_fingerprinter = build_from_crawler(
            load_object(self.settings["REQUEST_FINGERPRINTER_CLASS"]),
            self,
        )

        reactor_class: str = self.settings["TWISTED_REACTOR"]
        event_loop: str = self.settings["ASYNCIO_EVENT_LOOP"]
        if self._init_reactor:
            # this needs to be done after the spider settings are merged,
            # but before something imports twisted.internet.reactor
            if reactor_class:
                install_reactor(reactor_class, event_loop)
            else:
                from twisted.internet import reactor  # noqa: F401
            log_reactor_info()
        if reactor_class:
            verify_installed_reactor(reactor_class)
            if is_asyncio_reactor_installed() and event_loop:
                verify_installed_asyncio_event_loop(event_loop)

            log_reactor_info()

        self.extensions = ExtensionManager.from_crawler(self)
        self.settings.freeze()

        d = dict(overridden_settings(self.settings))
        logger.info(
            "Overridden settings:\n%(settings)s", {"settings": pprint.pformat(d)}
        )

    @inlineCallbacks
    def crawl(self, *args: Any, **kwargs: Any) -> Generator[Deferred[Any], Any, None]:
        if self.crawling:
            raise RuntimeError("Crawling already taking place")
        if self._started:
            warnings.warn(
                "Running Crawler.crawl() more than once is deprecated.",
                ScrapyDeprecationWarning,
                stacklevel=2,
            )
        self.crawling = self._started = True

        try:
            self.spider = self._create_spider(*args, **kwargs)
            self._apply_settings()
            self._update_root_log_handler()
            self.engine = self._create_engine()
            start_requests = iter(self.spider.start_requests())
            yield self.engine.open_spider(self.spider, start_requests)
            yield maybeDeferred(self.engine.start)
        except Exception:
            self.crawling = False
            if self.engine is not None:
                yield self.engine.close()
            raise

    def _create_spider(self, *args: Any, **kwargs: Any) -> Spider:
        return self.spidercls.from_crawler(self, *args, **kwargs)

    def _create_engine(self) -> ExecutionEngine:
        return ExecutionEngine(self, lambda _: self.stop())

    @inlineCallbacks
    def stop(self) -> Generator[Deferred[Any], Any, None]:
        """Starts a graceful stop of the crawler and returns a deferred that is
        fired when the crawler is stopped."""
        if self.crawling:
            self.crawling = False
            assert self.engine
            yield maybeDeferred(self.engine.stop)

    @staticmethod
    def _get_component(
        component_class: Type[_T], components: Iterable[Any]
    ) -> Optional[_T]:
        for component in components:
            if isinstance(component, component_class):
                return component
        return None

    def get_addon(self, cls: Type[_T]) -> Optional[_T]:
        return self._get_component(cls, self.addons.addons)

    def get_downloader_middleware(self, cls: Type[_T]) -> Optional[_T]:
        if not self.engine:
            raise RuntimeError(
                "Crawler.get_downloader_middleware() can only be called after "
                "the crawl engine has been created."
            )
        return self._get_component(cls, self.engine.downloader.middleware.middlewares)

    def get_extension(self, cls: Type[_T]) -> Optional[_T]:
        if not self.extensions:
            raise RuntimeError(
                "Crawler.get_extension() can only be called after the "
                "extension manager has been created."
            )
        return self._get_component(cls, self.extensions.middlewares)

    def get_item_pipeline(self, cls: Type[_T]) -> Optional[_T]:
        if not self.engine:
            raise RuntimeError(
                "Crawler.get_item_pipeline() can only be called after the "
                "crawl engine has been created."
            )
        return self._get_component(cls, self.engine.scraper.itemproc.middlewares)

    def get_spider_middleware(self, cls: Type[_T]) -> Optional[_T]:
        if not self.engine:
            raise RuntimeError(
                "Crawler.get_spider_middleware() can only be called after the "
                "crawl engine has been created."
            )
        return self._get_component(cls, self.engine.scraper.spidermw.middlewares)


class CrawlerRunner:
    """
    This is a convenient helper class that keeps track of, manages and runs
    crawlers inside an already setup :mod:`~twisted.internet.reactor`.

    The CrawlerRunner object must be instantiated with a
    :class:`~scrapy.settings.Settings` object.

    This class shouldn't be needed (since Scrapy is responsible of using it
    accordingly) unless writing scripts that manually handle the crawling
    process. See :ref:`run-from-script` for an example.
    """

    crawlers = property(
        lambda self: self._crawlers,
        doc="Set of :class:`crawlers <scrapy.crawler.Crawler>` started by "
        ":meth:`crawl` and managed by this class.",
    )

    @staticmethod
    def _get_spider_loader(settings: BaseSettings) -> SpiderLoader:
        """Get SpiderLoader instance from settings"""
        cls_path = settings.get("SPIDER_LOADER_CLASS")
        loader_cls = load_object(cls_path)
        verifyClass(ISpiderLoader, loader_cls)
        return cast("SpiderLoader", loader_cls.from_settings(settings.frozencopy()))

    def __init__(self, settings: Union[dict[str, Any], Settings, None] = None):
        if isinstance(settings, dict) or settings is None:
            settings = Settings(settings)
<<<<<<< HEAD
        self.settings: Settings = settings
        self.spider_loader: SpiderLoader = self._get_spider_loader(settings)
        self._crawlers: Set[Crawler] = set()
        self._active: Set[Deferred[None]] = set()
=======
        self.settings = settings
        self.spider_loader = self._get_spider_loader(settings)
        self._crawlers: set[Crawler] = set()
        self._active: set[Deferred[None]] = set()
>>>>>>> 53916630
        self.bootstrap_failed = False

    def crawl(
        self,
        crawler_or_spidercls: Union[type[Spider], str, Crawler],
        *args: Any,
        **kwargs: Any,
    ) -> Deferred[None]:
        """
        Run a crawler with the provided arguments.

        It will call the given Crawler's :meth:`~Crawler.crawl` method, while
        keeping track of it so it can be stopped later.

        If ``crawler_or_spidercls`` isn't a :class:`~scrapy.crawler.Crawler`
        instance, this method will try to create one using this parameter as
        the spider class given to it.

        Returns a deferred that is fired when the crawling is finished.

        :param crawler_or_spidercls: already created crawler, or a spider class
            or spider's name inside the project to create it
        :type crawler_or_spidercls: :class:`~scrapy.crawler.Crawler` instance,
            :class:`~scrapy.spiders.Spider` subclass or string

        :param args: arguments to initialize the spider

        :param kwargs: keyword arguments to initialize the spider
        """
        if isinstance(crawler_or_spidercls, Spider):
            raise ValueError(
                "The crawler_or_spidercls argument cannot be a spider object, "
                "it must be a spider class (or a Crawler object)"
            )
        crawler = self.create_crawler(crawler_or_spidercls)
        return self._crawl(crawler, *args, **kwargs)

    def _crawl(self, crawler: Crawler, *args: Any, **kwargs: Any) -> Deferred[None]:
        self.crawlers.add(crawler)
        d = crawler.crawl(*args, **kwargs)
        self._active.add(d)

        def _done(result: _T) -> _T:
            self.crawlers.discard(crawler)
            self._active.discard(d)
            self.bootstrap_failed |= not getattr(crawler, "spider", None)
            return result

        return d.addBoth(_done)

    def create_crawler(
        self, crawler_or_spidercls: Union[type[Spider], str, Crawler]
    ) -> Crawler:
        """
        Return a :class:`~scrapy.crawler.Crawler` object.

        * If ``crawler_or_spidercls`` is a Crawler, it is returned as-is.
        * If ``crawler_or_spidercls`` is a Spider subclass, a new Crawler
          is constructed for it.
        * If ``crawler_or_spidercls`` is a string, this function finds
          a spider with this name in a Scrapy project (using spider loader),
          then creates a Crawler instance for it.
        """
        if isinstance(crawler_or_spidercls, Spider):
            raise ValueError(
                "The crawler_or_spidercls argument cannot be a spider object, "
                "it must be a spider class (or a Crawler object)"
            )
        if isinstance(crawler_or_spidercls, Crawler):
            return crawler_or_spidercls
        return self._create_crawler(crawler_or_spidercls)

    def _create_crawler(self, spidercls: Union[str, type[Spider]]) -> Crawler:
        if isinstance(spidercls, str):
            spidercls = self.spider_loader.load(spidercls)
<<<<<<< HEAD
        return Crawler(spidercls, self.settings)
=======
        # temporary cast until self.spider_loader is typed
        return Crawler(cast(type[Spider], spidercls), self.settings)
>>>>>>> 53916630

    def stop(self) -> Deferred[Any]:
        """
        Stops simultaneously all the crawling jobs taking place.

        Returns a deferred that is fired when they all have ended.
        """
        return DeferredList([c.stop() for c in list(self.crawlers)])

    @inlineCallbacks
    def join(self) -> Generator[Deferred[Any], Any, None]:
        """
        join()

        Returns a deferred that is fired when all managed :attr:`crawlers` have
        completed their executions.
        """
        while self._active:
            yield DeferredList(self._active)


class CrawlerProcess(CrawlerRunner):
    """
    A class to run multiple scrapy crawlers in a process simultaneously.

    This class extends :class:`~scrapy.crawler.CrawlerRunner` by adding support
    for starting a :mod:`~twisted.internet.reactor` and handling shutdown
    signals, like the keyboard interrupt command Ctrl-C. It also configures
    top-level logging.

    This utility should be a better fit than
    :class:`~scrapy.crawler.CrawlerRunner` if you aren't running another
    :mod:`~twisted.internet.reactor` within your application.

    The CrawlerProcess object must be instantiated with a
    :class:`~scrapy.settings.Settings` object.

    :param install_root_handler: whether to install root logging handler
        (default: True)

    This class shouldn't be needed (since Scrapy is responsible of using it
    accordingly) unless writing scripts that manually handle the crawling
    process. See :ref:`run-from-script` for an example.
    """

    def __init__(
        self,
        settings: Union[dict[str, Any], Settings, None] = None,
        install_root_handler: bool = True,
    ):
        super().__init__(settings)
        configure_logging(self.settings, install_root_handler)
        log_scrapy_info(self.settings)
        self._initialized_reactor: bool = False

    def _signal_shutdown(self, signum: int, _: Any) -> None:
        from twisted.internet import reactor

        install_shutdown_handlers(self._signal_kill)
        signame = signal_names[signum]
        logger.info(
            "Received %(signame)s, shutting down gracefully. Send again to force ",
            {"signame": signame},
        )
        reactor.callFromThread(self._graceful_stop_reactor)

    def _signal_kill(self, signum: int, _: Any) -> None:
        from twisted.internet import reactor

        install_shutdown_handlers(signal.SIG_IGN)
        signame = signal_names[signum]
        logger.info(
            "Received %(signame)s twice, forcing unclean shutdown", {"signame": signame}
        )
        reactor.callFromThread(self._stop_reactor)

    def _create_crawler(self, spidercls: Union[type[Spider], str]) -> Crawler:
        if isinstance(spidercls, str):
            spidercls = self.spider_loader.load(spidercls)
        init_reactor = not self._initialized_reactor
        self._initialized_reactor = True
        # temporary cast until self.spider_loader is typed
<<<<<<< HEAD
        return Crawler(spidercls, self.settings, init_reactor=init_reactor)
=======
        return Crawler(
            cast(type[Spider], spidercls), self.settings, init_reactor=init_reactor
        )
>>>>>>> 53916630

    def start(
        self, stop_after_crawl: bool = True, install_signal_handlers: bool = True
    ) -> None:
        """
        This method starts a :mod:`~twisted.internet.reactor`, adjusts its pool
        size to :setting:`REACTOR_THREADPOOL_MAXSIZE`, and installs a DNS cache
        based on :setting:`DNSCACHE_ENABLED` and :setting:`DNSCACHE_SIZE`.

        If ``stop_after_crawl`` is True, the reactor will be stopped after all
        crawlers have finished, using :meth:`join`.

        :param bool stop_after_crawl: stop or not the reactor when all
            crawlers have finished

        :param bool install_signal_handlers: whether to install the OS signal
            handlers from Twisted and Scrapy (default: True)
        """
        from twisted.internet import reactor

        if stop_after_crawl:
            d = self.join()
            # Don't start the reactor if the deferreds are already fired
            if d.called:
                return
            d.addBoth(self._stop_reactor)

        resolver_class = load_object(self.settings["DNS_RESOLVER"])
        # We pass self, which is CrawlerProcess, instead of Crawler here,
        # which works because the default resolvers only use crawler.settings.
        resolver = build_from_crawler(resolver_class, self, reactor=reactor)  # type: ignore[arg-type]
        resolver.install_on_reactor()
        tp = reactor.getThreadPool()
        tp.adjustPoolsize(maxthreads=self.settings.getint("REACTOR_THREADPOOL_MAXSIZE"))
        reactor.addSystemEventTrigger("before", "shutdown", self.stop)
        if install_signal_handlers:
            reactor.addSystemEventTrigger(
                "after", "startup", install_shutdown_handlers, self._signal_shutdown
            )
        reactor.run(installSignalHandlers=install_signal_handlers)  # blocking call

    def _graceful_stop_reactor(self) -> Deferred[Any]:
        d = self.stop()
        d.addBoth(self._stop_reactor)
        return d

    def _stop_reactor(self, _: Any = None) -> None:
        from twisted.internet import reactor

        try:
            reactor.stop()
        except RuntimeError:  # raised if already stopped or in shutdown stage
            pass<|MERGE_RESOLUTION|>--- conflicted
+++ resolved
@@ -4,23 +4,7 @@
 import pprint
 import signal
 import warnings
-<<<<<<< HEAD
-from typing import (
-    TYPE_CHECKING,
-    Any,
-    Dict,
-    Generator,
-    Iterable,
-    Optional,
-    Set,
-    Type,
-    TypeVar,
-    Union,
-    cast,
-)
-=======
 from typing import TYPE_CHECKING, Any, Optional, TypeVar, Union, cast
->>>>>>> 53916630
 
 from twisted.internet.defer import (
     Deferred,
@@ -58,12 +42,9 @@
 )
 
 if TYPE_CHECKING:
-<<<<<<< HEAD
+    from collections.abc import Generator, Iterable
+
     from scrapy.spiderloader import SpiderLoader
-=======
-    from collections.abc import Generator
-
->>>>>>> 53916630
     from scrapy.utils.request import RequestFingerprinter
 
 
@@ -199,17 +180,17 @@
 
     @staticmethod
     def _get_component(
-        component_class: Type[_T], components: Iterable[Any]
+        component_class: type[_T], components: Iterable[Any]
     ) -> Optional[_T]:
         for component in components:
             if isinstance(component, component_class):
                 return component
         return None
 
-    def get_addon(self, cls: Type[_T]) -> Optional[_T]:
+    def get_addon(self, cls: type[_T]) -> Optional[_T]:
         return self._get_component(cls, self.addons.addons)
 
-    def get_downloader_middleware(self, cls: Type[_T]) -> Optional[_T]:
+    def get_downloader_middleware(self, cls: type[_T]) -> Optional[_T]:
         if not self.engine:
             raise RuntimeError(
                 "Crawler.get_downloader_middleware() can only be called after "
@@ -217,7 +198,7 @@
             )
         return self._get_component(cls, self.engine.downloader.middleware.middlewares)
 
-    def get_extension(self, cls: Type[_T]) -> Optional[_T]:
+    def get_extension(self, cls: type[_T]) -> Optional[_T]:
         if not self.extensions:
             raise RuntimeError(
                 "Crawler.get_extension() can only be called after the "
@@ -225,7 +206,7 @@
             )
         return self._get_component(cls, self.extensions.middlewares)
 
-    def get_item_pipeline(self, cls: Type[_T]) -> Optional[_T]:
+    def get_item_pipeline(self, cls: type[_T]) -> Optional[_T]:
         if not self.engine:
             raise RuntimeError(
                 "Crawler.get_item_pipeline() can only be called after the "
@@ -233,7 +214,7 @@
             )
         return self._get_component(cls, self.engine.scraper.itemproc.middlewares)
 
-    def get_spider_middleware(self, cls: Type[_T]) -> Optional[_T]:
+    def get_spider_middleware(self, cls: type[_T]) -> Optional[_T]:
         if not self.engine:
             raise RuntimeError(
                 "Crawler.get_spider_middleware() can only be called after the "
@@ -272,17 +253,10 @@
     def __init__(self, settings: Union[dict[str, Any], Settings, None] = None):
         if isinstance(settings, dict) or settings is None:
             settings = Settings(settings)
-<<<<<<< HEAD
         self.settings: Settings = settings
         self.spider_loader: SpiderLoader = self._get_spider_loader(settings)
-        self._crawlers: Set[Crawler] = set()
-        self._active: Set[Deferred[None]] = set()
-=======
-        self.settings = settings
-        self.spider_loader = self._get_spider_loader(settings)
         self._crawlers: set[Crawler] = set()
         self._active: set[Deferred[None]] = set()
->>>>>>> 53916630
         self.bootstrap_failed = False
 
     def crawl(
@@ -358,12 +332,7 @@
     def _create_crawler(self, spidercls: Union[str, type[Spider]]) -> Crawler:
         if isinstance(spidercls, str):
             spidercls = self.spider_loader.load(spidercls)
-<<<<<<< HEAD
         return Crawler(spidercls, self.settings)
-=======
-        # temporary cast until self.spider_loader is typed
-        return Crawler(cast(type[Spider], spidercls), self.settings)
->>>>>>> 53916630
 
     def stop(self) -> Deferred[Any]:
         """
@@ -446,13 +415,7 @@
         init_reactor = not self._initialized_reactor
         self._initialized_reactor = True
         # temporary cast until self.spider_loader is typed
-<<<<<<< HEAD
         return Crawler(spidercls, self.settings, init_reactor=init_reactor)
-=======
-        return Crawler(
-            cast(type[Spider], spidercls), self.settings, init_reactor=init_reactor
-        )
->>>>>>> 53916630
 
     def start(
         self, stop_after_crawl: bool = True, install_signal_handlers: bool = True
