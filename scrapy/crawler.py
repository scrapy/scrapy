--- conflicted
+++ resolved
@@ -340,26 +340,5 @@
 
     def _handle_twisted_reactor(self):
         if self.settings.get("TWISTED_REACTOR"):
-<<<<<<< HEAD
             install_reactor(self.settings["TWISTED_REACTOR"], self.settings["ASYNCIO_EVENT_LOOP"])
-        super()._handle_twisted_reactor()
-
-
-def _get_spider_loader(settings):
-    """ Get SpiderLoader instance from settings """
-    cls_path = settings.get('SPIDER_LOADER_CLASS')
-    loader_cls = load_object(cls_path)
-    try:
-        verifyClass(ISpiderLoader, loader_cls)
-    except DoesNotImplement:
-        warnings.warn(
-            'SPIDER_LOADER_CLASS (previously named SPIDER_MANAGER_CLASS) does '
-            'not fully implement scrapy.interfaces.ISpiderLoader interface. '
-            'Please add all missing methods to avoid unexpected runtime errors.',
-            category=ScrapyDeprecationWarning, stacklevel=2
-        )
-    return loader_cls.from_settings(settings.frozencopy())
-=======
-            install_reactor(self.settings["TWISTED_REACTOR"])
-        super()._handle_twisted_reactor()
->>>>>>> b6eae22b
+        super()._handle_twisted_reactor()