import logging
import pprint
import signal
import warnings

from twisted.internet import defer
from zope.interface.exceptions import DoesNotImplement

try:
    # zope >= 5.0 only supports MultipleInvalid
    from zope.interface.exceptions import MultipleInvalid
except ImportError:
    MultipleInvalid = None

from zope.interface.verify import verifyClass

from scrapy import signals, Spider
from scrapy.core.engine import ExecutionEngine
from scrapy.exceptions import ScrapyDeprecationWarning
from scrapy.extension import ExtensionManager
from scrapy.interfaces import ISpiderLoader
from scrapy.settings import overridden_settings, Settings
from scrapy.signalmanager import SignalManager
from scrapy.utils.log import (
    configure_logging,
    get_scrapy_root_handler,
    install_scrapy_root_handler,
    log_scrapy_info,
    LogCounterHandler,
)
from scrapy.utils.misc import create_instance, load_object
from scrapy.utils.ossignal import install_shutdown_handlers, signal_names
from scrapy.utils.reactor import install_reactor, verify_installed_reactor


logger = logging.getLogger(__name__)


class Crawler:

    def __init__(self, spidercls, settings=None):
        if isinstance(spidercls, Spider):
            raise ValueError('The spidercls argument must be a class, not an object')

        if isinstance(settings, dict) or settings is None:
            settings = Settings(settings)

        self.spidercls = spidercls
        self.settings = settings.copy()
        self.spidercls.update_settings(self.settings)

        self.signals = SignalManager(self)
        self.stats = load_object(self.settings['STATS_CLASS'])(self)

        handler = LogCounterHandler(self, level=self.settings.get('LOG_LEVEL'))
        logging.root.addHandler(handler)

        d = dict(overridden_settings(self.settings))
        logger.info("Overridden settings:\n%(settings)s",
                    {'settings': pprint.pformat(d)})

        if get_scrapy_root_handler() is not None:
            # scrapy root handler already installed: update it with new settings
            install_scrapy_root_handler(self.settings)
        # lambda is assigned to Crawler attribute because this way it is not
        # garbage collected after leaving __init__ scope
        self.__remove_handler = lambda: logging.root.removeHandler(handler)
        self.signals.connect(self.__remove_handler, signals.engine_stopped)

        lf_cls = load_object(self.settings['LOG_FORMATTER'])
        self.logformatter = lf_cls.from_crawler(self)
        self.extensions = ExtensionManager.from_crawler(self)

        self.settings.freeze()
        self.crawling = False
        self.spider = None
        self.engine = None

    @defer.inlineCallbacks
    def crawl(self, *args, **kwargs):
        assert not self.crawling, "Crawling already taking place"
        self.crawling = True

        try:
            self.spider = self._create_spider(*args, **kwargs)
            self.engine = self._create_engine()
            start_requests = iter(self.spider.start_requests())
            yield self.engine.open_spider(self.spider, start_requests)
            yield defer.maybeDeferred(self.engine.start)
        except Exception:
            self.crawling = False
            if self.engine is not None:
                yield self.engine.close()
            raise

    def _create_spider(self, *args, **kwargs):
        return self.spidercls.from_crawler(self, *args, **kwargs)

    def _create_engine(self):
        return ExecutionEngine(self, lambda _: self.stop())

    @defer.inlineCallbacks
    def stop(self):
        """Starts a graceful stop of the crawler and returns a deferred that is
        fired when the crawler is stopped."""
        if self.crawling:
            self.crawling = False
            yield defer.maybeDeferred(self.engine.stop)


class CrawlerRunner:
    """
    This is a convenient helper class that keeps track of, manages and runs
    crawlers inside an already setup :mod:`~twisted.internet.reactor`.

    The CrawlerRunner object must be instantiated with a
    :class:`~scrapy.settings.Settings` object.

    This class shouldn't be needed (since Scrapy is responsible of using it
    accordingly) unless writing scripts that manually handle the crawling
    process. See :ref:`run-from-script` for an example.
    """

    crawlers = property(
        lambda self: self._crawlers,
        doc="Set of :class:`crawlers <scrapy.crawler.Crawler>` started by "
            ":meth:`crawl` and managed by this class."
    )

    @staticmethod
    def _get_spider_loader(settings):
        """ Get SpiderLoader instance from settings """
        cls_path = settings.get('SPIDER_LOADER_CLASS')
        loader_cls = load_object(cls_path)
        excs = (DoesNotImplement, MultipleInvalid) if MultipleInvalid else DoesNotImplement
        try:
            verifyClass(ISpiderLoader, loader_cls)
        except excs:
            warnings.warn(
                'SPIDER_LOADER_CLASS (previously named SPIDER_MANAGER_CLASS) does '
                'not fully implement scrapy.interfaces.ISpiderLoader interface. '
                'Please add all missing methods to avoid unexpected runtime errors.',
                category=ScrapyDeprecationWarning, stacklevel=2
            )
        return loader_cls.from_settings(settings.frozencopy())

    def __init__(self, settings=None):
        if isinstance(settings, dict) or settings is None:
            settings = Settings(settings)
        self.settings = settings
        self.spider_loader = self._get_spider_loader(settings)
        self._crawlers = set()
        self._active = set()
        self.bootstrap_failed = False
        self._handle_twisted_reactor()

    @property
    def spiders(self):
        warnings.warn("CrawlerRunner.spiders attribute is renamed to "
                      "CrawlerRunner.spider_loader.",
                      category=ScrapyDeprecationWarning, stacklevel=2)
        return self.spider_loader

    def crawl(self, crawler_or_spidercls, *args, **kwargs):
        """
        Run a crawler with the provided arguments.

        It will call the given Crawler's :meth:`~Crawler.crawl` method, while
        keeping track of it so it can be stopped later.

        If ``crawler_or_spidercls`` isn't a :class:`~scrapy.crawler.Crawler`
        instance, this method will try to create one using this parameter as
        the spider class given to it.

        Returns a deferred that is fired when the crawling is finished.

        :param crawler_or_spidercls: already created crawler, or a spider class
            or spider's name inside the project to create it
        :type crawler_or_spidercls: :class:`~scrapy.crawler.Crawler` instance,
            :class:`~scrapy.spiders.Spider` subclass or string

        :param list args: arguments to initialize the spider

        :param dict kwargs: keyword arguments to initialize the spider
        """
        if isinstance(crawler_or_spidercls, Spider):
            raise ValueError(
                'The crawler_or_spidercls argument cannot be a spider object, '
                'it must be a spider class (or a Crawler object)')
        crawler = self.create_crawler(crawler_or_spidercls)
        return self._crawl(crawler, *args, **kwargs)

    def _crawl(self, crawler, *args, **kwargs):
        self.crawlers.add(crawler)
        d = crawler.crawl(*args, **kwargs)
        self._active.add(d)

        def _done(result):
            self.crawlers.discard(crawler)
            self._active.discard(d)
            self.bootstrap_failed |= not getattr(crawler, 'spider', None)
            return result

        return d.addBoth(_done)

    def create_crawler(self, crawler_or_spidercls):
        """
        Return a :class:`~scrapy.crawler.Crawler` object.

        * If ``crawler_or_spidercls`` is a Crawler, it is returned as-is.
        * If ``crawler_or_spidercls`` is a Spider subclass, a new Crawler
          is constructed for it.
        * If ``crawler_or_spidercls`` is a string, this function finds
          a spider with this name in a Scrapy project (using spider loader),
          then creates a Crawler instance for it.
        """
        if isinstance(crawler_or_spidercls, Spider):
            raise ValueError(
                'The crawler_or_spidercls argument cannot be a spider object, '
                'it must be a spider class (or a Crawler object)')
        if isinstance(crawler_or_spidercls, Crawler):
            return crawler_or_spidercls
        return self._create_crawler(crawler_or_spidercls)

    def _create_crawler(self, spidercls):
        if isinstance(spidercls, str):
            spidercls = self.spider_loader.load(spidercls)
        return Crawler(spidercls, self.settings)

    def stop(self):
        """
        Stops simultaneously all the crawling jobs taking place.

        Returns a deferred that is fired when they all have ended.
        """
        return defer.DeferredList([c.stop() for c in list(self.crawlers)])

    @defer.inlineCallbacks
    def join(self):
        """
        join()

        Returns a deferred that is fired when all managed :attr:`crawlers` have
        completed their executions.
        """
        while self._active:
            yield defer.DeferredList(self._active)

    def _handle_twisted_reactor(self):
        if self.settings.get("TWISTED_REACTOR"):
            verify_installed_reactor(self.settings["TWISTED_REACTOR"])


class CrawlerProcess(CrawlerRunner):
    """
    A class to run multiple scrapy crawlers in a process simultaneously.

    This class extends :class:`~scrapy.crawler.CrawlerRunner` by adding support
    for starting a :mod:`~twisted.internet.reactor` and handling shutdown
    signals, like the keyboard interrupt command Ctrl-C. It also configures
    top-level logging.

    This utility should be a better fit than
    :class:`~scrapy.crawler.CrawlerRunner` if you aren't running another
    :mod:`~twisted.internet.reactor` within your application.

    The CrawlerProcess object must be instantiated with a
    :class:`~scrapy.settings.Settings` object.

    :param install_root_handler: whether to install root logging handler
        (default: True)

    This class shouldn't be needed (since Scrapy is responsible of using it
    accordingly) unless writing scripts that manually handle the crawling
    process. See :ref:`run-from-script` for an example.
    """

    def __init__(self, settings=None, install_root_handler=True):
        super(CrawlerProcess, self).__init__(settings)
        install_shutdown_handlers(self._signal_shutdown)
        configure_logging(self.settings, install_root_handler)
        log_scrapy_info(self.settings)

    def _signal_shutdown(self, signum, _):
        from twisted.internet import reactor
        install_shutdown_handlers(self._signal_kill)
        signame = signal_names[signum]
        logger.info("Received %(signame)s, shutting down gracefully. Send again to force ",
                    {'signame': signame})
        reactor.callFromThread(self._graceful_stop_reactor)

    def _signal_kill(self, signum, _):
        from twisted.internet import reactor
        install_shutdown_handlers(signal.SIG_IGN)
        signame = signal_names[signum]
        logger.info('Received %(signame)s twice, forcing unclean shutdown',
                    {'signame': signame})
        reactor.callFromThread(self._stop_reactor)

    def start(self, stop_after_crawl=True):
        """
<<<<<<< HEAD
        This method starts a Twisted `reactor`_, adjusts its pool size to
        :setting:`REACTOR_THREADPOOL_MAXSIZE`, and installs a DNS cache based
        on :setting:`DNSCACHE_ENABLED`, :setting:`DNSCACHE_EXPIRATION_SECS`
        and :setting:`DNSCACHE_SIZE`.
=======
        This method starts a :mod:`~twisted.internet.reactor`, adjusts its pool
        size to :setting:`REACTOR_THREADPOOL_MAXSIZE`, and installs a DNS cache
        based on :setting:`DNSCACHE_ENABLED` and :setting:`DNSCACHE_SIZE`.
>>>>>>> c3257dc6

        If ``stop_after_crawl`` is True, the reactor will be stopped after all
        crawlers have finished, using :meth:`join`.

        :param boolean stop_after_crawl: stop or not the reactor when all
            crawlers have finished
        """
        from twisted.internet import reactor
        if stop_after_crawl:
            d = self.join()
            # Don't start the reactor if the deferreds are already fired
            if d.called:
                return
            d.addBoth(self._stop_reactor)

        resolver_class = load_object(self.settings["DNS_RESOLVER"])
        resolver = create_instance(resolver_class, self.settings, self, reactor=reactor)
        resolver.install_on_reactor()
        tp = reactor.getThreadPool()
        tp.adjustPoolsize(maxthreads=self.settings.getint('REACTOR_THREADPOOL_MAXSIZE'))
        reactor.addSystemEventTrigger('before', 'shutdown', self.stop)
        reactor.run(installSignalHandlers=False)  # blocking call

<<<<<<< HEAD
    def _get_dns_resolver(self):
        if self.settings.getbool('DNSCACHE_ENABLED'):
            cache_size = self.settings.getint('DNSCACHE_SIZE')
        else:
            cache_size = 0
        return CachingThreadedResolver(
            reactor=reactor,
            cache_size=cache_size,
            timeout=self.settings.getfloat('DNS_TIMEOUT'),
            expiration=self.settings.getint('DNSCACHE_EXPIRATION_SECS')
        )

=======
>>>>>>> c3257dc6
    def _graceful_stop_reactor(self):
        d = self.stop()
        d.addBoth(self._stop_reactor)
        return d

    def _stop_reactor(self, _=None):
        from twisted.internet import reactor
        try:
            reactor.stop()
        except RuntimeError:  # raised if already stopped or in shutdown stage
            pass

    def _handle_twisted_reactor(self):
        if self.settings.get("TWISTED_REACTOR"):
            install_reactor(self.settings["TWISTED_REACTOR"])
        super()._handle_twisted_reactor()<|MERGE_RESOLUTION|>--- conflicted
+++ resolved
@@ -299,16 +299,10 @@
 
     def start(self, stop_after_crawl=True):
         """
-<<<<<<< HEAD
-        This method starts a Twisted `reactor`_, adjusts its pool size to
-        :setting:`REACTOR_THREADPOOL_MAXSIZE`, and installs a DNS cache based
-        on :setting:`DNSCACHE_ENABLED`, :setting:`DNSCACHE_EXPIRATION_SECS`
-        and :setting:`DNSCACHE_SIZE`.
-=======
         This method starts a :mod:`~twisted.internet.reactor`, adjusts its pool
         size to :setting:`REACTOR_THREADPOOL_MAXSIZE`, and installs a DNS cache
-        based on :setting:`DNSCACHE_ENABLED` and :setting:`DNSCACHE_SIZE`.
->>>>>>> c3257dc6
+        based on :setting:`DNSCACHE_ENABLED`,
+        :setting:`DNSCACHE_EXPIRATION_SECS`, and :setting:`DNSCACHE_SIZE`.
 
         If ``stop_after_crawl`` is True, the reactor will be stopped after all
         crawlers have finished, using :meth:`join`.
@@ -332,21 +326,6 @@
         reactor.addSystemEventTrigger('before', 'shutdown', self.stop)
         reactor.run(installSignalHandlers=False)  # blocking call
 
-<<<<<<< HEAD
-    def _get_dns_resolver(self):
-        if self.settings.getbool('DNSCACHE_ENABLED'):
-            cache_size = self.settings.getint('DNSCACHE_SIZE')
-        else:
-            cache_size = 0
-        return CachingThreadedResolver(
-            reactor=reactor,
-            cache_size=cache_size,
-            timeout=self.settings.getfloat('DNS_TIMEOUT'),
-            expiration=self.settings.getint('DNSCACHE_EXPIRATION_SECS')
-        )
-
-=======
->>>>>>> c3257dc6
     def _graceful_stop_reactor(self):
         d = self.stop()
         d.addBoth(self._stop_reactor)
