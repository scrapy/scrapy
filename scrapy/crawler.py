from __future__ import annotations

import asyncio
import contextlib
import logging
import pprint
import signal
import warnings
from abc import ABC, abstractmethod
from typing import TYPE_CHECKING, Any, TypeVar

from twisted.internet.defer import Deferred, DeferredList, inlineCallbacks

from scrapy import Spider
from scrapy.addons import AddonManager
from scrapy.core.engine import ExecutionEngine
from scrapy.exceptions import ScrapyDeprecationWarning
from scrapy.extension import ExtensionManager
from scrapy.settings import Settings, overridden_settings
from scrapy.signalmanager import SignalManager
from scrapy.spiderloader import SpiderLoaderProtocol, get_spider_loader
from scrapy.utils.asyncio import is_asyncio_available
from scrapy.utils.defer import deferred_from_coro
from scrapy.utils.log import (
    configure_logging,
    get_scrapy_root_handler,
    install_scrapy_root_handler,
    log_reactor_info,
    log_scrapy_info,
)
from scrapy.utils.misc import build_from_crawler, load_object
from scrapy.utils.ossignal import install_shutdown_handlers, signal_names
from scrapy.utils.reactor import (
    _asyncio_reactor_path,
    install_reactor,
    is_asyncio_reactor_installed,
    is_reactor_installed,
    set_asyncio_event_loop,
    verify_installed_asyncio_event_loop,
    verify_installed_reactor,
)
from scrapy.utils.reactorless import install_reactor_import_hook

if TYPE_CHECKING:
    from collections.abc import Awaitable, Generator, Iterable

    from scrapy.logformatter import LogFormatter
    from scrapy.statscollectors import StatsCollector
    from scrapy.utils.request import RequestFingerprinterProtocol


logger = logging.getLogger(__name__)

_T = TypeVar("_T")


class Crawler:
    def __init__(
        self,
        spidercls: type[Spider],
        settings: dict[str, Any] | Settings | None = None,
        init_reactor: bool = False,
    ):
        if isinstance(spidercls, Spider):
            raise ValueError("The spidercls argument must be a class, not an object")

        if isinstance(settings, dict) or settings is None:
            settings = Settings(settings)

        self.spidercls: type[Spider] = spidercls
        self.settings: Settings = settings.copy()
        self.spidercls.update_settings(self.settings)
        self._update_root_log_handler()

        self.addons: AddonManager = AddonManager(self)
        self.signals: SignalManager = SignalManager(self)

        self._init_reactor: bool = init_reactor
        self.crawling: bool = False
        self._started: bool = False

        self.extensions: ExtensionManager | None = None
        self.stats: StatsCollector | None = None
        self.logformatter: LogFormatter | None = None
        self.request_fingerprinter: RequestFingerprinterProtocol | None = None
        self.spider: Spider | None = None
        self.engine: ExecutionEngine | None = None

    def _update_root_log_handler(self) -> None:
        if get_scrapy_root_handler() is not None:
            # scrapy root handler already installed: update it with new settings
            install_scrapy_root_handler(self.settings)

    def _apply_settings(self) -> None:
        if self.settings.frozen:
            return

        self.addons.load_settings(self.settings)
        self.stats = load_object(self.settings["STATS_CLASS"])(self)

        lf_cls: type[LogFormatter] = load_object(self.settings["LOG_FORMATTER"])
        self.logformatter = lf_cls.from_crawler(self)

        self.request_fingerprinter = build_from_crawler(
            load_object(self.settings["REQUEST_FINGERPRINTER_CLASS"]),
            self,
        )

<<<<<<< HEAD
        if self.settings.getbool("_USE_REACTOR"):
            reactor_class: str = self.settings["TWISTED_REACTOR"]
            event_loop: str = self.settings["ASYNCIO_EVENT_LOOP"]
=======
        reactor_class: str = self.settings["TWISTED_REACTOR"]
        event_loop: str = self.settings["ASYNCIO_EVENT_LOOP"]
        use_reactor = self.settings.getbool("TWISTED_ENABLED")
        if use_reactor:
>>>>>>> 686ef324
            if self._init_reactor:
                # this needs to be done after the spider settings are merged,
                # but before something imports twisted.internet.reactor
                if reactor_class:
                    install_reactor(reactor_class, event_loop)
                else:
                    from twisted.internet import reactor  # noqa: F401
            if reactor_class:
                verify_installed_reactor(reactor_class)
                if is_asyncio_reactor_installed() and event_loop:
                    verify_installed_asyncio_event_loop(event_loop)

            if self._init_reactor or reactor_class:
                log_reactor_info()
<<<<<<< HEAD
=======
        else:
            logger.debug("Not using a Twisted reactor")
>>>>>>> 686ef324

        self.extensions = ExtensionManager.from_crawler(self)
        self.settings.freeze()

        d = dict(overridden_settings(self.settings))
        logger.info(
            "Overridden settings:\n%(settings)s", {"settings": pprint.pformat(d)}
        )

    # Cannot use @deferred_f_from_coro_f because that relies on the reactor
    # being installed already, which is done within _apply_settings(), inside
    # this method.
    @inlineCallbacks
    def crawl(self, *args: Any, **kwargs: Any) -> Generator[Deferred[Any], Any, None]:
        """Start the crawler by instantiating its spider class with the given
        *args* and *kwargs* arguments, while setting the execution engine in
        motion. Should be called only once.

        Return a deferred that is fired when the crawl is finished.
        """
        if self.crawling:
            raise RuntimeError("Crawling already taking place")
        if self._started:
            raise RuntimeError(
                "Cannot run Crawler.crawl() more than once on the same instance."
            )
        self.crawling = self._started = True

        try:
            self.spider = self._create_spider(*args, **kwargs)
            self._apply_settings()
            self._update_root_log_handler()
            self.engine = self._create_engine()
            yield deferred_from_coro(self.engine.open_spider_async())
            yield deferred_from_coro(self.engine.start_async())
        except Exception:
            self.crawling = False
            if self.engine is not None:
                yield deferred_from_coro(self.engine.close_async())
            raise

    async def crawl_async(self, *args: Any, **kwargs: Any) -> None:
        """Start the crawler by instantiating its spider class with the given
        *args* and *kwargs* arguments, while setting the execution engine in
        motion. Should be called only once.

        .. versionadded:: VERSION

        Complete when the crawl is finished.

        This function requires
        :class:`~twisted.internet.asyncioreactor.AsyncioSelectorReactor` to be
        installed.
        """
        if not is_asyncio_available():
            raise RuntimeError("Crawler.crawl_async() requires AsyncioSelectorReactor.")
        if self.crawling:
            raise RuntimeError("Crawling already taking place")
        if self._started:
            raise RuntimeError(
                "Cannot run Crawler.crawl_async() more than once on the same instance."
            )
        self.crawling = self._started = True

        try:
            self.spider = self._create_spider(*args, **kwargs)
            self._apply_settings()
            self._update_root_log_handler()
            self.engine = self._create_engine()
            await self.engine.open_spider_async()
            await self.engine.start_async()
        except Exception:
            self.crawling = False
            if self.engine is not None:
                await self.engine.close_async()
            raise

    def _create_spider(self, *args: Any, **kwargs: Any) -> Spider:
        return self.spidercls.from_crawler(self, *args, **kwargs)

    def _create_engine(self) -> ExecutionEngine:
        return ExecutionEngine(self, lambda _: self.stop_async())

    def stop(self) -> Deferred[None]:
        """Start a graceful stop of the crawler and return a deferred that is
        fired when the crawler is stopped."""
        warnings.warn(
            "Crawler.stop() is deprecated, use stop_async() instead",
            ScrapyDeprecationWarning,
            stacklevel=2,
        )
        return deferred_from_coro(self.stop_async())

    async def stop_async(self) -> None:
        """Start a graceful stop of the crawler and complete when the crawler is stopped.

        .. versionadded:: VERSION
        """
        if self.crawling:
            self.crawling = False
            assert self.engine
            if self.engine.running:
                await self.engine.stop_async()

    @staticmethod
    def _get_component(
        component_class: type[_T], components: Iterable[Any]
    ) -> _T | None:
        for component in components:
            if isinstance(component, component_class):
                return component
        return None

    def get_addon(self, cls: type[_T]) -> _T | None:
        """Return the run-time instance of an :ref:`add-on <topics-addons>` of
        the specified class or a subclass, or ``None`` if none is found.

        .. versionadded:: 2.12
        """
        return self._get_component(cls, self.addons.addons)

    def get_downloader_middleware(self, cls: type[_T]) -> _T | None:
        """Return the run-time instance of a :ref:`downloader middleware
        <topics-downloader-middleware>` of the specified class or a subclass,
        or ``None`` if none is found.

        .. versionadded:: 2.12

        This method can only be called after the crawl engine has been created,
        e.g. at signals :signal:`engine_started` or :signal:`spider_opened`.
        """
        if not self.engine:
            raise RuntimeError(
                "Crawler.get_downloader_middleware() can only be called after "
                "the crawl engine has been created."
            )
        return self._get_component(cls, self.engine.downloader.middleware.middlewares)

    def get_extension(self, cls: type[_T]) -> _T | None:
        """Return the run-time instance of an :ref:`extension
        <topics-extensions>` of the specified class or a subclass,
        or ``None`` if none is found.

        .. versionadded:: 2.12

        This method can only be called after the extension manager has been
        created, e.g. at signals :signal:`engine_started` or
        :signal:`spider_opened`.
        """
        if not self.extensions:
            raise RuntimeError(
                "Crawler.get_extension() can only be called after the "
                "extension manager has been created."
            )
        return self._get_component(cls, self.extensions.middlewares)

    def get_item_pipeline(self, cls: type[_T]) -> _T | None:
        """Return the run-time instance of a :ref:`item pipeline
        <topics-item-pipeline>` of the specified class or a subclass, or
        ``None`` if none is found.

        .. versionadded:: 2.12

        This method can only be called after the crawl engine has been created,
        e.g. at signals :signal:`engine_started` or :signal:`spider_opened`.
        """
        if not self.engine:
            raise RuntimeError(
                "Crawler.get_item_pipeline() can only be called after the "
                "crawl engine has been created."
            )
        return self._get_component(cls, self.engine.scraper.itemproc.middlewares)

    def get_spider_middleware(self, cls: type[_T]) -> _T | None:
        """Return the run-time instance of a :ref:`spider middleware
        <topics-spider-middleware>` of the specified class or a subclass, or
        ``None`` if none is found.

        .. versionadded:: 2.12

        This method can only be called after the crawl engine has been created,
        e.g. at signals :signal:`engine_started` or :signal:`spider_opened`.
        """
        if not self.engine:
            raise RuntimeError(
                "Crawler.get_spider_middleware() can only be called after the "
                "crawl engine has been created."
            )
        return self._get_component(cls, self.engine.scraper.spidermw.middlewares)


class CrawlerRunnerBase(ABC):
    def __init__(self, settings: dict[str, Any] | Settings | None = None):
        if isinstance(settings, dict) or settings is None:
            settings = Settings(settings)
        AddonManager.load_pre_crawler_settings(settings)
        self.settings: Settings = settings
        self.spider_loader: SpiderLoaderProtocol = get_spider_loader(settings)
        self._crawlers: set[Crawler] = set()
        self.bootstrap_failed = False

    @property
    def crawlers(self) -> set[Crawler]:
        """Set of :class:`crawlers <scrapy.crawler.Crawler>` started by
        :meth:`crawl` and managed by this class."""
        return self._crawlers

    def create_crawler(
        self, crawler_or_spidercls: type[Spider] | str | Crawler
    ) -> Crawler:
        """
        Return a :class:`~scrapy.crawler.Crawler` object.

        * If ``crawler_or_spidercls`` is a Crawler, it is returned as-is.
        * If ``crawler_or_spidercls`` is a Spider subclass, a new Crawler
          is constructed for it.
        * If ``crawler_or_spidercls`` is a string, this function finds
          a spider with this name in a Scrapy project (using spider loader),
          then creates a Crawler instance for it.
        """
        if isinstance(crawler_or_spidercls, Spider):
            raise ValueError(
                "The crawler_or_spidercls argument cannot be a spider object, "
                "it must be a spider class (or a Crawler object)"
            )
        if isinstance(crawler_or_spidercls, Crawler):
            return crawler_or_spidercls
        return self._create_crawler(crawler_or_spidercls)

    def _create_crawler(self, spidercls: str | type[Spider]) -> Crawler:
        if isinstance(spidercls, str):
            spidercls = self.spider_loader.load(spidercls)
        return Crawler(spidercls, self.settings)

    @abstractmethod
    def crawl(
        self,
        crawler_or_spidercls: type[Spider] | str | Crawler,
        *args: Any,
        **kwargs: Any,
    ) -> Awaitable[None]:
        raise NotImplementedError


class CrawlerRunner(CrawlerRunnerBase):
    """
    This is a convenient helper class that keeps track of, manages and runs
    crawlers inside an already setup :mod:`~twisted.internet.reactor`.

    The CrawlerRunner object must be instantiated with a
    :class:`~scrapy.settings.Settings` object.

    This class shouldn't be needed (since Scrapy is responsible of using it
    accordingly) unless writing scripts that manually handle the crawling
    process. See :ref:`run-from-script` for an example.

    This class provides Deferred-based APIs. Use :class:`AsyncCrawlerRunner`
    for modern coroutine APIs.
    """

    def __init__(self, settings: dict[str, Any] | Settings | None = None):
        super().__init__(settings)
        self._active: set[Deferred[None]] = set()

    def crawl(
        self,
        crawler_or_spidercls: type[Spider] | str | Crawler,
        *args: Any,
        **kwargs: Any,
    ) -> Deferred[None]:
        """
        Run a crawler with the provided arguments.

        It will call the given Crawler's :meth:`~Crawler.crawl` method, while
        keeping track of it so it can be stopped later.

        If ``crawler_or_spidercls`` isn't a :class:`~scrapy.crawler.Crawler`
        instance, this method will try to create one using this parameter as
        the spider class given to it.

        Returns a deferred that is fired when the crawling is finished.

        :param crawler_or_spidercls: already created crawler, or a spider class
            or spider's name inside the project to create it
        :type crawler_or_spidercls: :class:`~scrapy.crawler.Crawler` instance,
            :class:`~scrapy.spiders.Spider` subclass or string

        :param args: arguments to initialize the spider

        :param kwargs: keyword arguments to initialize the spider
        """
        if isinstance(crawler_or_spidercls, Spider):
            raise ValueError(
                "The crawler_or_spidercls argument cannot be a spider object, "
                "it must be a spider class (or a Crawler object)"
            )
        crawler = self.create_crawler(crawler_or_spidercls)
        return self._crawl(crawler, *args, **kwargs)

    @inlineCallbacks
    def _crawl(
        self, crawler: Crawler, *args: Any, **kwargs: Any
    ) -> Generator[Deferred[Any], Any, None]:
        self.crawlers.add(crawler)
        d = crawler.crawl(*args, **kwargs)
        self._active.add(d)
        try:
            yield d
        finally:
            self.crawlers.discard(crawler)
            self._active.discard(d)
            self.bootstrap_failed |= not getattr(crawler, "spider", None)

    def stop(self) -> Deferred[Any]:
        """
        Stops simultaneously all the crawling jobs taking place.

        Returns a deferred that is fired when they all have ended.
        """
        return DeferredList(deferred_from_coro(c.stop_async()) for c in self.crawlers)

    @inlineCallbacks
    def join(self) -> Generator[Deferred[Any], Any, None]:
        """
        join()

        Returns a deferred that is fired when all managed :attr:`crawlers` have
        completed their executions.
        """
        while self._active:
            yield DeferredList(self._active)


class AsyncCrawlerRunner(CrawlerRunnerBase):
    """
    This is a convenient helper class that keeps track of, manages and runs
    crawlers inside an already setup :mod:`~twisted.internet.reactor`.

    The AsyncCrawlerRunner object must be instantiated with a
    :class:`~scrapy.settings.Settings` object.

    This class shouldn't be needed (since Scrapy is responsible of using it
    accordingly) unless writing scripts that manually handle the crawling
    process. See :ref:`run-from-script` for an example.

    This class provides coroutine APIs. It requires
    :class:`~twisted.internet.asyncioreactor.AsyncioSelectorReactor`.
    """

    def __init__(self, settings: dict[str, Any] | Settings | None = None):
        super().__init__(settings)
        self._active: set[asyncio.Task[None]] = set()

    def crawl(
        self,
        crawler_or_spidercls: type[Spider] | str | Crawler,
        *args: Any,
        **kwargs: Any,
    ) -> asyncio.Task[None]:
        """
        Run a crawler with the provided arguments.

        It will call the given Crawler's :meth:`~Crawler.crawl` method, while
        keeping track of it so it can be stopped later.

        If ``crawler_or_spidercls`` isn't a :class:`~scrapy.crawler.Crawler`
        instance, this method will try to create one using this parameter as
        the spider class given to it.

        Returns a :class:`~asyncio.Task` object which completes when the
        crawling is finished.

        :param crawler_or_spidercls: already created crawler, or a spider class
            or spider's name inside the project to create it
        :type crawler_or_spidercls: :class:`~scrapy.crawler.Crawler` instance,
            :class:`~scrapy.spiders.Spider` subclass or string

        :param args: arguments to initialize the spider

        :param kwargs: keyword arguments to initialize the spider
        """
        if isinstance(crawler_or_spidercls, Spider):
            raise ValueError(
                "The crawler_or_spidercls argument cannot be a spider object, "
                "it must be a spider class (or a Crawler object)"
            )
        if (
            self.settings.getbool("TWISTED_ENABLED")
            and not is_asyncio_reactor_installed()
        ):
            raise RuntimeError(
                f"{type(self).__name__} requires AsyncioSelectorReactor when using a reactor."
            )
        crawler = self.create_crawler(crawler_or_spidercls)
        return self._crawl(crawler, *args, **kwargs)

    def _crawl(self, crawler: Crawler, *args: Any, **kwargs: Any) -> asyncio.Task[None]:
        # At this point the asyncio loop has been installed either by the user
        # or by AsyncCrawlerProcess (but it isn't running yet, so no asyncio.create_task()).
        loop = asyncio.get_event_loop()
        self.crawlers.add(crawler)
        task = loop.create_task(crawler.crawl_async(*args, **kwargs))
        self._active.add(task)

        def _done(_: asyncio.Task[None]) -> None:
            self.crawlers.discard(crawler)
            self._active.discard(task)
            self.bootstrap_failed |= not getattr(crawler, "spider", None)

        task.add_done_callback(_done)
        return task

    async def stop(self) -> None:
        """
        Stops simultaneously all the crawling jobs taking place.

        Completes when they all have ended.
        """
        if self.crawlers:
            await asyncio.wait(
                [asyncio.create_task(c.stop_async()) for c in self.crawlers]
            )

    async def join(self) -> None:
        """
        Completes when all managed :attr:`crawlers` have completed their
        executions.
        """
        while self._active:
            await asyncio.wait(self._active)


class CrawlerProcessBase(CrawlerRunnerBase):
    def __init__(
        self,
        settings: dict[str, Any] | Settings | None = None,
        install_root_handler: bool = True,
    ):
        super().__init__(settings)
        configure_logging(self.settings, install_root_handler)
        log_scrapy_info(self.settings)

    @abstractmethod
    def start(
        self, stop_after_crawl: bool = True, install_signal_handlers: bool = True
    ) -> None:
        raise NotImplementedError

    def _signal_shutdown(self, signum: int, _: Any) -> None:
        from twisted.internet import reactor

        install_shutdown_handlers(self._signal_kill)
        signame = signal_names[signum]
        logger.info(
            "Received %(signame)s, shutting down gracefully. Send again to force ",
            {"signame": signame},
        )
        reactor.callFromThread(self._graceful_stop_reactor)

    def _signal_kill(self, signum: int, _: Any) -> None:
        from twisted.internet import reactor

        install_shutdown_handlers(signal.SIG_IGN)
        signame = signal_names[signum]
        logger.info(
            "Received %(signame)s twice, forcing unclean shutdown", {"signame": signame}
        )
        reactor.callFromThread(self._stop_reactor)

    def _setup_reactor(self, install_signal_handlers: bool) -> None:
        from twisted.internet import reactor

        resolver_class = load_object(self.settings["DNS_RESOLVER"])
        # We pass self, which is CrawlerProcess, instead of Crawler here,
        # which works because the default resolvers only use crawler.settings.
        resolver = build_from_crawler(resolver_class, self, reactor=reactor)  # type: ignore[arg-type]
        resolver.install_on_reactor()
        tp = reactor.getThreadPool()
        tp.adjustPoolsize(maxthreads=self.settings.getint("REACTOR_THREADPOOL_MAXSIZE"))
        reactor.addSystemEventTrigger("before", "shutdown", self._stop_dfd)
        if install_signal_handlers:
            reactor.addSystemEventTrigger(
                "after", "startup", install_shutdown_handlers, self._signal_shutdown
            )

    @abstractmethod
    def _stop_dfd(self) -> Deferred[Any]:
        raise NotImplementedError

    @inlineCallbacks
    def _graceful_stop_reactor(self) -> Generator[Deferred[Any], Any, None]:
        try:
            yield self._stop_dfd()
        finally:
            self._stop_reactor()

    def _stop_reactor(self, _: Any = None) -> None:
        from twisted.internet import reactor

        # raised if already stopped or in shutdown stage
        with contextlib.suppress(RuntimeError):
            reactor.stop()


class CrawlerProcess(CrawlerProcessBase, CrawlerRunner):
    """
    A class to run multiple scrapy crawlers in a process simultaneously.

    This class extends :class:`~scrapy.crawler.CrawlerRunner` by adding support
    for starting a :mod:`~twisted.internet.reactor` and handling shutdown
    signals, like the keyboard interrupt command Ctrl-C. It also configures
    top-level logging.

    This utility should be a better fit than
    :class:`~scrapy.crawler.CrawlerRunner` if you aren't running another
    :mod:`~twisted.internet.reactor` within your application.

    The CrawlerProcess object must be instantiated with a
    :class:`~scrapy.settings.Settings` object.

    :param install_root_handler: whether to install root logging handler
        (default: True)

    This class shouldn't be needed (since Scrapy is responsible of using it
    accordingly) unless writing scripts that manually handle the crawling
    process. See :ref:`run-from-script` for an example.

    This class provides Deferred-based APIs. Use :class:`AsyncCrawlerProcess`
    for modern coroutine APIs.
    """

    def __init__(
        self,
        settings: dict[str, Any] | Settings | None = None,
        install_root_handler: bool = True,
    ):
        super().__init__(settings, install_root_handler)
        self._initialized_reactor: bool = False
        logger.debug("Using CrawlerProcess")

    def _create_crawler(self, spidercls: type[Spider] | str) -> Crawler:
        if isinstance(spidercls, str):
            spidercls = self.spider_loader.load(spidercls)
        init_reactor = not self._initialized_reactor
        self._initialized_reactor = True
        return Crawler(spidercls, self.settings, init_reactor=init_reactor)

    def _stop_dfd(self) -> Deferred[Any]:
        return self.stop()

    def start(
        self, stop_after_crawl: bool = True, install_signal_handlers: bool = True
    ) -> None:
        """
        This method starts a :mod:`~twisted.internet.reactor`, adjusts its pool
        size to :setting:`REACTOR_THREADPOOL_MAXSIZE`, and installs a DNS cache
        based on :setting:`DNSCACHE_ENABLED` and :setting:`DNSCACHE_SIZE`.

        If ``stop_after_crawl`` is True, the reactor will be stopped after all
        crawlers have finished, using :meth:`join`.

        :param bool stop_after_crawl: stop or not the reactor when all
            crawlers have finished

        :param bool install_signal_handlers: whether to install the OS signal
            handlers from Twisted and Scrapy (default: True)
        """
        from twisted.internet import reactor

        if stop_after_crawl:
            d = self.join()
            # Don't start the reactor if the deferreds are already fired
            if d.called:
                return
            d.addBoth(self._stop_reactor)

        self._setup_reactor(install_signal_handlers)
        reactor.run(installSignalHandlers=install_signal_handlers)  # blocking call


class AsyncCrawlerProcess(CrawlerProcessBase, AsyncCrawlerRunner):
    """
    A class to run multiple scrapy crawlers in a process simultaneously.

    This class extends :class:`~scrapy.crawler.AsyncCrawlerRunner` by adding support
    for starting a :mod:`~twisted.internet.reactor` and handling shutdown
    signals, like the keyboard interrupt command Ctrl-C. It also configures
    top-level logging.

    This utility should be a better fit than
    :class:`~scrapy.crawler.AsyncCrawlerRunner` if you aren't running another
    :mod:`~twisted.internet.reactor` within your application.

    The AsyncCrawlerProcess object must be instantiated with a
    :class:`~scrapy.settings.Settings` object.

    :param install_root_handler: whether to install root logging handler
        (default: True)

    This class shouldn't be needed (since Scrapy is responsible of using it
    accordingly) unless writing scripts that manually handle the crawling
    process. See :ref:`run-from-script` for an example.

    This class provides coroutine APIs. It requires
    :class:`~twisted.internet.asyncioreactor.AsyncioSelectorReactor`.
    """

    def __init__(
        self,
        settings: dict[str, Any] | Settings | None = None,
        install_root_handler: bool = True,
    ):
        super().__init__(settings, install_root_handler)
        logger.debug("Using AsyncCrawlerProcess")
        # We want the asyncio event loop to be installed early, so that it's
        # always the correct one. And as we do that, we can also install the
        # reactor here.
        # The ASYNCIO_EVENT_LOOP setting cannot be overridden by add-ons and
        # spiders when using AsyncCrawlerProcess.
        loop_path = self.settings["ASYNCIO_EVENT_LOOP"]
        if not self.settings.getbool("TWISTED_ENABLED"):
            set_asyncio_event_loop(loop_path)
            install_reactor_import_hook()
        elif is_reactor_installed():
            # The user could install a reactor before this class is instantiated.
            # We need to make sure the reactor is the correct one and the loop
            # type matches the setting.
            verify_installed_reactor(_asyncio_reactor_path)
            if loop_path:
                verify_installed_asyncio_event_loop(loop_path)
        else:
            install_reactor(_asyncio_reactor_path, loop_path)
        self._initialized_reactor = True

    def _stop_dfd(self) -> Deferred[Any]:
        return deferred_from_coro(self.stop())

    def start(
        self, stop_after_crawl: bool = True, install_signal_handlers: bool = True
    ) -> None:
        """
        This method starts a :mod:`~twisted.internet.reactor`, adjusts its pool
        size to :setting:`REACTOR_THREADPOOL_MAXSIZE`, and installs a DNS cache
        based on :setting:`DNSCACHE_ENABLED` and :setting:`DNSCACHE_SIZE`.

        If ``stop_after_crawl`` is True, the reactor will be stopped after all
        crawlers have finished, using :meth:`join`.

        :param bool stop_after_crawl: stop or not the reactor when all
            crawlers have finished

        :param bool install_signal_handlers: whether to install the OS signal
            handlers from Twisted and Scrapy (default: True)
        """

        # TODO https://docs.python.org/3/library/asyncio-runner.html#handling-keyboard-interruption

        if not self.settings.getbool("TWISTED_ENABLED"):
            loop = asyncio.get_event_loop()
            if stop_after_crawl:
                join_task = loop.create_task(self.join())
                join_task.add_done_callback(lambda _: loop.stop())
            try:
                loop.run_forever()
            finally:
                loop.run_until_complete(loop.shutdown_asyncgens())
                loop.close()
            return

        from twisted.internet import reactor

        if stop_after_crawl:
            loop = asyncio.get_event_loop()
            join_task = loop.create_task(self.join())
            join_task.add_done_callback(self._stop_reactor)

        self._setup_reactor(install_signal_handlers)
        reactor.run(installSignalHandlers=install_signal_handlers)  # blocking call<|MERGE_RESOLUTION|>--- conflicted
+++ resolved
@@ -106,16 +106,10 @@
             self,
         )
 
-<<<<<<< HEAD
-        if self.settings.getbool("_USE_REACTOR"):
-            reactor_class: str = self.settings["TWISTED_REACTOR"]
-            event_loop: str = self.settings["ASYNCIO_EVENT_LOOP"]
-=======
         reactor_class: str = self.settings["TWISTED_REACTOR"]
         event_loop: str = self.settings["ASYNCIO_EVENT_LOOP"]
         use_reactor = self.settings.getbool("TWISTED_ENABLED")
         if use_reactor:
->>>>>>> 686ef324
             if self._init_reactor:
                 # this needs to be done after the spider settings are merged,
                 # but before something imports twisted.internet.reactor
@@ -130,11 +124,8 @@
 
             if self._init_reactor or reactor_class:
                 log_reactor_info()
-<<<<<<< HEAD
-=======
         else:
             logger.debug("Not using a Twisted reactor")
->>>>>>> 686ef324
 
         self.extensions = ExtensionManager.from_crawler(self)
         self.settings.freeze()
