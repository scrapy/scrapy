"""
Scheduler queues
"""

import marshal
<<<<<<< HEAD
import os
import os.path
from six.moves import cPickle as pickle
=======
import pickle
>>>>>>> 22f7934f

from queuelib import queue

from scrapy.utils.reqser import request_to_dict, request_from_dict


def _with_mkdir(queue_class):

    class DirectoriesCreated(queue_class):

        def __init__(self, path, *args, **kwargs):
            dirname = os.path.dirname(path)
            if not os.path.exists(dirname):
                os.makedirs(dirname, exist_ok=True)

            super(DirectoriesCreated, self).__init__(path, *args, **kwargs)

    return DirectoriesCreated


def _serializable_queue(queue_class, serialize, deserialize):

    class SerializableQueue(queue_class):

        def push(self, obj):
            s = serialize(obj)
            super(SerializableQueue, self).push(s)

        def pop(self):
            s = super(SerializableQueue, self).pop()
            if s:
                return deserialize(s)

    return SerializableQueue


def _scrapy_serialization_queue(queue_class):

    class ScrapyRequestQueue(queue_class):

        def __init__(self, crawler, key):
            self.spider = crawler.spider
            super(ScrapyRequestQueue, self).__init__(key)

        def push(self, request):
            request = request_to_dict(request, self.spider)
            return super(ScrapyRequestQueue, self).push(request)

        def pop(self):
            request = super(ScrapyRequestQueue, self).pop()

            if not request:
                return None

            request = request_from_dict(request, self.spider)
            return request

    return ScrapyRequestQueue


def _scrapy_non_serialization_queue(queue_class):

    class ScrapyRequestQueue(queue_class):
        def __init__(self, crawler, key):
            super(ScrapyRequestQueue, self).__init__()

    return ScrapyRequestQueue


def _pickle_serialize(obj):
    try:
        return pickle.dumps(obj, protocol=2)
    # Python <= 3.4 raises pickle.PicklingError here while
    # 3.5 <= Python < 3.6 raises AttributeError and
    # Python >= 3.6 raises TypeError
    except (pickle.PicklingError, AttributeError, TypeError) as e:
        raise ValueError(str(e))


PickleFifoDiskQueueNonRequest = _serializable_queue(_with_mkdir(queue.FifoDiskQueue),
   _pickle_serialize, pickle.loads)
PickleLifoDiskQueueNonRequest = _serializable_queue(_with_mkdir(queue.LifoDiskQueue),
   _pickle_serialize, pickle.loads)
MarshalFifoDiskQueueNonRequest = _serializable_queue(_with_mkdir(queue.FifoDiskQueue),
   marshal.dumps, marshal.loads)
MarshalLifoDiskQueueNonRequest = _serializable_queue(_with_mkdir(queue.LifoDiskQueue),
    marshal.dumps, marshal.loads)

PickleFifoDiskQueue = _scrapy_serialization_queue(PickleFifoDiskQueueNonRequest)
PickleLifoDiskQueue = _scrapy_serialization_queue(PickleLifoDiskQueueNonRequest)
MarshalFifoDiskQueue = _scrapy_serialization_queue(MarshalFifoDiskQueueNonRequest)
MarshalLifoDiskQueue = _scrapy_serialization_queue(MarshalLifoDiskQueueNonRequest)
FifoMemoryQueue = _scrapy_non_serialization_queue(queue.FifoMemoryQueue)
LifoMemoryQueue = _scrapy_non_serialization_queue(queue.LifoMemoryQueue)<|MERGE_RESOLUTION|>--- conflicted
+++ resolved
@@ -3,13 +3,9 @@
 """
 
 import marshal
-<<<<<<< HEAD
 import os
 import os.path
-from six.moves import cPickle as pickle
-=======
 import pickle
->>>>>>> 22f7934f
 
 from queuelib import queue
 
