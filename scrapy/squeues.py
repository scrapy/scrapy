--- conflicted
+++ resolved
@@ -52,11 +52,7 @@
 
         def __init__(self, crawler, key):
             self.spider = crawler.spider
-<<<<<<< HEAD
-            super(ScrapyRequestQueue, self).__init__(key, crawler.settings)
-=======
-            super().__init__(key)
->>>>>>> c1cc3f2f
+            super().__init__(key, crawler.settings)
 
         @classmethod
         def from_crawler(cls, crawler, key, *args, **kwargs):
