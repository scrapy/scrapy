--- conflicted
+++ resolved
@@ -66,15 +66,9 @@
                 {"domain": domain, "request": request},
                 extra={"spider": self.crawler.spider},
             )
-<<<<<<< HEAD
             self.stats.inc_value("offsite/domains")
         self.stats.inc_value("offsite/filtered")
-        return False
-=======
-            self.stats.inc_value("offsite/domains", spider=self.crawler.spider)
-        self.stats.inc_value("offsite/filtered", spider=self.crawler.spider)
         return None
->>>>>>> daf9db72
 
     def should_follow(self, request: Request, spider: Spider) -> bool:
         regex = self.host_regex
