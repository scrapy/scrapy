"""
RefererMiddleware: populates Request referer field, based on the Response which
originated it.
"""

from __future__ import annotations

import warnings
from typing import TYPE_CHECKING, cast
from urllib.parse import urlparse

from w3lib.url import safe_url_string

from scrapy import Spider, signals
from scrapy.exceptions import NotConfigured
from scrapy.http import Request, Response
from scrapy.spidermiddlewares.base import BaseSpiderMiddleware
from scrapy.utils.misc import load_object
from scrapy.utils.python import to_unicode
from scrapy.utils.url import strip_url

if TYPE_CHECKING:
<<<<<<< HEAD
    from collections.abc import AsyncIterator, Iterable

=======
>>>>>>> 8f059d40
    # typing.Self requires Python 3.11
    from typing_extensions import Self

    from scrapy.crawler import Crawler
    from scrapy.settings import BaseSettings


LOCAL_SCHEMES: tuple[str, ...] = (
    "about",
    "blob",
    "data",
    "filesystem",
)

POLICY_NO_REFERRER = "no-referrer"
POLICY_NO_REFERRER_WHEN_DOWNGRADE = "no-referrer-when-downgrade"
POLICY_SAME_ORIGIN = "same-origin"
POLICY_ORIGIN = "origin"
POLICY_STRICT_ORIGIN = "strict-origin"
POLICY_ORIGIN_WHEN_CROSS_ORIGIN = "origin-when-cross-origin"
POLICY_STRICT_ORIGIN_WHEN_CROSS_ORIGIN = "strict-origin-when-cross-origin"
POLICY_UNSAFE_URL = "unsafe-url"
POLICY_SCRAPY_DEFAULT = "scrapy-default"


class ReferrerPolicy:
    NOREFERRER_SCHEMES: tuple[str, ...] = LOCAL_SCHEMES
    name: str

    def referrer(self, response_url: str, request_url: str) -> str | None:
        raise NotImplementedError

    def stripped_referrer(self, url: str) -> str | None:
        if urlparse(url).scheme not in self.NOREFERRER_SCHEMES:
            return self.strip_url(url)
        return None

    def origin_referrer(self, url: str) -> str | None:
        if urlparse(url).scheme not in self.NOREFERRER_SCHEMES:
            return self.origin(url)
        return None

    def strip_url(self, url: str, origin_only: bool = False) -> str | None:
        """
        https://www.w3.org/TR/referrer-policy/#strip-url

        If url is null, return no referrer.
        If url's scheme is a local scheme, then return no referrer.
        Set url's username to the empty string.
        Set url's password to null.
        Set url's fragment to null.
        If the origin-only flag is true, then:
            Set url's path to null.
            Set url's query to null.
        Return url.
        """
        if not url:
            return None
        return strip_url(
            url,
            strip_credentials=True,
            strip_fragment=True,
            strip_default_port=True,
            origin_only=origin_only,
        )

    def origin(self, url: str) -> str | None:
        """Return serialized origin (scheme, host, path) for a request or response URL."""
        return self.strip_url(url, origin_only=True)

    def potentially_trustworthy(self, url: str) -> bool:
        # Note: this does not follow https://w3c.github.io/webappsec-secure-contexts/#is-url-trustworthy
        parsed_url = urlparse(url)
        if parsed_url.scheme in ("data",):
            return False
        return self.tls_protected(url)

    def tls_protected(self, url: str) -> bool:
        return urlparse(url).scheme in ("https", "ftps")


class NoReferrerPolicy(ReferrerPolicy):
    """
    https://www.w3.org/TR/referrer-policy/#referrer-policy-no-referrer

    The simplest policy is "no-referrer", which specifies that no referrer information
    is to be sent along with requests made from a particular request client to any origin.
    The header will be omitted entirely.
    """

    name: str = POLICY_NO_REFERRER

    def referrer(self, response_url: str, request_url: str) -> str | None:
        return None


class NoReferrerWhenDowngradePolicy(ReferrerPolicy):
    """
    https://www.w3.org/TR/referrer-policy/#referrer-policy-no-referrer-when-downgrade

    The "no-referrer-when-downgrade" policy sends a full URL along with requests
    from a TLS-protected environment settings object to a potentially trustworthy URL,
    and requests from clients which are not TLS-protected to any origin.

    Requests from TLS-protected clients to non-potentially trustworthy URLs,
    on the other hand, will contain no referrer information.
    A Referer HTTP header will not be sent.

    This is a user agent's default behavior, if no policy is otherwise specified.
    """

    name: str = POLICY_NO_REFERRER_WHEN_DOWNGRADE

    def referrer(self, response_url: str, request_url: str) -> str | None:
        if not self.tls_protected(response_url) or self.tls_protected(request_url):
            return self.stripped_referrer(response_url)
        return None


class SameOriginPolicy(ReferrerPolicy):
    """
    https://www.w3.org/TR/referrer-policy/#referrer-policy-same-origin

    The "same-origin" policy specifies that a full URL, stripped for use as a referrer,
    is sent as referrer information when making same-origin requests from a particular request client.

    Cross-origin requests, on the other hand, will contain no referrer information.
    A Referer HTTP header will not be sent.
    """

    name: str = POLICY_SAME_ORIGIN

    def referrer(self, response_url: str, request_url: str) -> str | None:
        if self.origin(response_url) == self.origin(request_url):
            return self.stripped_referrer(response_url)
        return None


class OriginPolicy(ReferrerPolicy):
    """
    https://www.w3.org/TR/referrer-policy/#referrer-policy-origin

    The "origin" policy specifies that only the ASCII serialization
    of the origin of the request client is sent as referrer information
    when making both same-origin requests and cross-origin requests
    from a particular request client.
    """

    name: str = POLICY_ORIGIN

    def referrer(self, response_url: str, request_url: str) -> str | None:
        return self.origin_referrer(response_url)


class StrictOriginPolicy(ReferrerPolicy):
    """
    https://www.w3.org/TR/referrer-policy/#referrer-policy-strict-origin

    The "strict-origin" policy sends the ASCII serialization
    of the origin of the request client when making requests:
    - from a TLS-protected environment settings object to a potentially trustworthy URL, and
    - from non-TLS-protected environment settings objects to any origin.

    Requests from TLS-protected request clients to non- potentially trustworthy URLs,
    on the other hand, will contain no referrer information.
    A Referer HTTP header will not be sent.
    """

    name: str = POLICY_STRICT_ORIGIN

    def referrer(self, response_url: str, request_url: str) -> str | None:
        if (
            self.tls_protected(response_url)
            and self.potentially_trustworthy(request_url)
        ) or not self.tls_protected(response_url):
            return self.origin_referrer(response_url)
        return None


class OriginWhenCrossOriginPolicy(ReferrerPolicy):
    """
    https://www.w3.org/TR/referrer-policy/#referrer-policy-origin-when-cross-origin

    The "origin-when-cross-origin" policy specifies that a full URL,
    stripped for use as a referrer, is sent as referrer information
    when making same-origin requests from a particular request client,
    and only the ASCII serialization of the origin of the request client
    is sent as referrer information when making cross-origin requests
    from a particular request client.
    """

    name: str = POLICY_ORIGIN_WHEN_CROSS_ORIGIN

    def referrer(self, response_url: str, request_url: str) -> str | None:
        origin = self.origin(response_url)
        if origin == self.origin(request_url):
            return self.stripped_referrer(response_url)
        return origin


class StrictOriginWhenCrossOriginPolicy(ReferrerPolicy):
    """
    https://www.w3.org/TR/referrer-policy/#referrer-policy-strict-origin-when-cross-origin

    The "strict-origin-when-cross-origin" policy specifies that a full URL,
    stripped for use as a referrer, is sent as referrer information
    when making same-origin requests from a particular request client,
    and only the ASCII serialization of the origin of the request client
    when making cross-origin requests:

    - from a TLS-protected environment settings object to a potentially trustworthy URL, and
    - from non-TLS-protected environment settings objects to any origin.

    Requests from TLS-protected clients to non- potentially trustworthy URLs,
    on the other hand, will contain no referrer information.
    A Referer HTTP header will not be sent.
    """

    name: str = POLICY_STRICT_ORIGIN_WHEN_CROSS_ORIGIN

    def referrer(self, response_url: str, request_url: str) -> str | None:
        origin = self.origin(response_url)
        if origin == self.origin(request_url):
            return self.stripped_referrer(response_url)
        if (
            self.tls_protected(response_url)
            and self.potentially_trustworthy(request_url)
        ) or not self.tls_protected(response_url):
            return self.origin_referrer(response_url)
        return None


class UnsafeUrlPolicy(ReferrerPolicy):
    """
    https://www.w3.org/TR/referrer-policy/#referrer-policy-unsafe-url

    The "unsafe-url" policy specifies that a full URL, stripped for use as a referrer,
    is sent along with both cross-origin requests
    and same-origin requests made from a particular request client.

    Note: The policy's name doesn't lie; it is unsafe.
    This policy will leak origins and paths from TLS-protected resources
    to insecure origins.
    Carefully consider the impact of setting such a policy for potentially sensitive documents.
    """

    name: str = POLICY_UNSAFE_URL

    def referrer(self, response_url: str, request_url: str) -> str | None:
        return self.stripped_referrer(response_url)


class DefaultReferrerPolicy(NoReferrerWhenDowngradePolicy):
    """
    A variant of "no-referrer-when-downgrade",
    with the addition that "Referer" is not sent if the parent request was
    using ``file://`` or ``s3://`` scheme.
    """

    NOREFERRER_SCHEMES: tuple[str, ...] = (*LOCAL_SCHEMES, "file", "s3")
    name: str = POLICY_SCRAPY_DEFAULT


_policy_classes: dict[str, type[ReferrerPolicy]] = {
    p.name: p
    for p in (
        NoReferrerPolicy,
        NoReferrerWhenDowngradePolicy,
        SameOriginPolicy,
        OriginPolicy,
        StrictOriginPolicy,
        OriginWhenCrossOriginPolicy,
        StrictOriginWhenCrossOriginPolicy,
        UnsafeUrlPolicy,
        DefaultReferrerPolicy,
    )
}

# Reference: https://www.w3.org/TR/referrer-policy/#referrer-policy-empty-string
_policy_classes[""] = NoReferrerWhenDowngradePolicy


def _load_policy_class(
    policy: str, warning_only: bool = False
) -> type[ReferrerPolicy] | None:
    """
    Expect a string for the path to the policy class,
    otherwise try to interpret the string as a standard value
    from https://www.w3.org/TR/referrer-policy/#referrer-policies
    """
    try:
        return cast(type[ReferrerPolicy], load_object(policy))
    except ValueError:
        tokens = [token.strip() for token in policy.lower().split(",")]
        # https://www.w3.org/TR/referrer-policy/#parse-referrer-policy-from-header
        for token in tokens[::-1]:
            if token in _policy_classes:
                return _policy_classes[token]

        msg = f"Could not load referrer policy {policy!r}"
        if not warning_only:
            raise RuntimeError(msg)
        warnings.warn(msg, RuntimeWarning)
        return None


class RefererMiddleware(BaseSpiderMiddleware):
    def __init__(self, settings: BaseSettings | None = None):  # pylint: disable=super-init-not-called
        self.default_policy: type[ReferrerPolicy] = DefaultReferrerPolicy
        if settings is not None:
            settings_policy = _load_policy_class(settings.get("REFERRER_POLICY"))
            assert settings_policy
            self.default_policy = settings_policy

    @classmethod
    def from_crawler(cls, crawler: Crawler) -> Self:
        if not crawler.settings.getbool("REFERER_ENABLED"):
            raise NotConfigured
        mw = cls(crawler.settings)

        # Note: this hook is a bit of a hack to intercept redirections
        crawler.signals.connect(mw.request_scheduled, signal=signals.request_scheduled)

        return mw

    def policy(self, resp_or_url: Response | str, request: Request) -> ReferrerPolicy:
        """
        Determine Referrer-Policy to use from a parent Response (or URL),
        and a Request to be sent.

        - if a valid policy is set in Request meta, it is used.
        - if the policy is set in meta but is wrong (e.g. a typo error),
          the policy from settings is used
        - if the policy is not set in Request meta,
          but there is a Referrer-policy header in the parent response,
          it is used if valid
        - otherwise, the policy from settings is used.
        """
        policy_name = request.meta.get("referrer_policy")
        if policy_name is None and isinstance(resp_or_url, Response):
            policy_header = resp_or_url.headers.get("Referrer-Policy")
            if policy_header is not None:
                policy_name = to_unicode(policy_header.decode("latin1"))
        if policy_name is None:
            return self.default_policy()

        cls = _load_policy_class(policy_name, warning_only=True)
        return cls() if cls else self.default_policy()

<<<<<<< HEAD
    def process_spider_output(
        self, response: Response, result: Iterable[Any], spider: Spider
    ) -> Iterable[Any]:
        return (self._set_referer(r, response) for r in result)

    async def process_spider_output_async(
        self, response: Response, result: AsyncIterator[Any], spider: Spider
    ) -> AsyncIterator[Any]:
        async for r in result:
            yield self._set_referer(r, response)

    def _set_referer(self, r: Any, response: Response) -> Any:
        if isinstance(r, Request):
            referrer = self.policy(response, r).referrer(response.url, r.url)
            if referrer is not None:
                r.headers.setdefault("Referer", referrer)
        return r
=======
    def get_processed_request(
        self, request: Request, response: Response
    ) -> Request | None:
        referrer = self.policy(response, request).referrer(response.url, request.url)
        if referrer is not None:
            request.headers.setdefault("Referer", referrer)
        return request
>>>>>>> 8f059d40

    def request_scheduled(self, request: Request, spider: Spider) -> None:
        # check redirected request to patch "Referer" header if necessary
        redirected_urls = request.meta.get("redirect_urls", [])
        if redirected_urls:
            request_referrer = request.headers.get("Referer")
            # we don't patch the referrer value if there is none
            if request_referrer is not None:
                # the request's referrer header value acts as a surrogate
                # for the parent response URL
                #
                # Note: if the 3xx response contained a Referrer-Policy header,
                #       the information is not available using this hook
                parent_url = safe_url_string(request_referrer)
                policy_referrer = self.policy(parent_url, request).referrer(
                    parent_url, request.url
                )
                if policy_referrer != request_referrer.decode("latin1"):
                    if policy_referrer is None:
                        request.headers.pop("Referer")
                    else:
                        request.headers["Referer"] = policy_referrer<|MERGE_RESOLUTION|>--- conflicted
+++ resolved
@@ -20,11 +20,6 @@
 from scrapy.utils.url import strip_url
 
 if TYPE_CHECKING:
-<<<<<<< HEAD
-    from collections.abc import AsyncIterator, Iterable
-
-=======
->>>>>>> 8f059d40
     # typing.Self requires Python 3.11
     from typing_extensions import Self
 
@@ -374,25 +369,6 @@
         cls = _load_policy_class(policy_name, warning_only=True)
         return cls() if cls else self.default_policy()
 
-<<<<<<< HEAD
-    def process_spider_output(
-        self, response: Response, result: Iterable[Any], spider: Spider
-    ) -> Iterable[Any]:
-        return (self._set_referer(r, response) for r in result)
-
-    async def process_spider_output_async(
-        self, response: Response, result: AsyncIterator[Any], spider: Spider
-    ) -> AsyncIterator[Any]:
-        async for r in result:
-            yield self._set_referer(r, response)
-
-    def _set_referer(self, r: Any, response: Response) -> Any:
-        if isinstance(r, Request):
-            referrer = self.policy(response, r).referrer(response.url, r.url)
-            if referrer is not None:
-                r.headers.setdefault("Referer", referrer)
-        return r
-=======
     def get_processed_request(
         self, request: Request, response: Response
     ) -> Request | None:
@@ -400,7 +376,6 @@
         if referrer is not None:
             request.headers.setdefault("Referer", referrer)
         return request
->>>>>>> 8f059d40
 
     def request_scheduled(self, request: Request, spider: Spider) -> None:
         # check redirected request to patch "Referer" header if necessary
