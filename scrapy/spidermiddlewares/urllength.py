"""
Url Length Spider Middleware

See documentation in docs/topics/spider-middleware.rst
"""

from __future__ import annotations

import logging
from typing import TYPE_CHECKING

from scrapy.exceptions import NotConfigured
from scrapy.spidermiddlewares.base import BaseSpiderMiddleware

if TYPE_CHECKING:
    # typing.Self requires Python 3.11
    from typing_extensions import Self

    from scrapy.crawler import Crawler
    from scrapy.http import Request, Response


logger = logging.getLogger(__name__)


class UrlLengthMiddleware(BaseSpiderMiddleware):
    crawler: Crawler

    def __init__(self, maxlength: int):  # pylint: disable=super-init-not-called
        self.maxlength: int = maxlength

    @classmethod
    def from_crawler(cls, crawler: Crawler) -> Self:
        maxlength = crawler.settings.getint("URLLENGTH_LIMIT")
        if not maxlength:
            raise NotConfigured
<<<<<<< HEAD
        return cls(maxlength)

    def process_spider_output(
        self, response: Response, result: Iterable[Any], spider: Spider
    ) -> Iterable[Any]:
        return (r for r in result if self._filter(r, spider))

    async def process_spider_output_async(
        self, response: Response, result: AsyncIterable[Any], spider: Spider
    ) -> AsyncIterable[Any]:
        async for r in result:
            if self._filter(r, spider):
                yield r

    def _filter(self, request: Any, spider: Spider) -> bool:
        if isinstance(request, Request) and len(request.url) > self.maxlength:
            logger.info(
                "Ignoring link (url length > %(maxlength)d): %(url)s ",
                {"maxlength": self.maxlength, "url": request.url},
                extra={"spider": spider},
            )
            assert spider.crawler.stats
            spider.crawler.stats.inc_value("urllength/request_ignored_count")
            return False
        return True
=======
        o = cls(maxlength)
        o.crawler = crawler
        return o

    def get_processed_request(
        self, request: Request, response: Response
    ) -> Request | None:
        if len(request.url) <= self.maxlength:
            return request
        logger.info(
            "Ignoring link (url length > %(maxlength)d): %(url)s ",
            {"maxlength": self.maxlength, "url": request.url},
            extra={"spider": self.crawler.spider},
        )
        assert self.crawler.stats
        self.crawler.stats.inc_value(
            "urllength/request_ignored_count", spider=self.crawler.spider
        )
        return None
>>>>>>> daf9db72
<|MERGE_RESOLUTION|>--- conflicted
+++ resolved
@@ -34,33 +34,6 @@
         maxlength = crawler.settings.getint("URLLENGTH_LIMIT")
         if not maxlength:
             raise NotConfigured
-<<<<<<< HEAD
-        return cls(maxlength)
-
-    def process_spider_output(
-        self, response: Response, result: Iterable[Any], spider: Spider
-    ) -> Iterable[Any]:
-        return (r for r in result if self._filter(r, spider))
-
-    async def process_spider_output_async(
-        self, response: Response, result: AsyncIterable[Any], spider: Spider
-    ) -> AsyncIterable[Any]:
-        async for r in result:
-            if self._filter(r, spider):
-                yield r
-
-    def _filter(self, request: Any, spider: Spider) -> bool:
-        if isinstance(request, Request) and len(request.url) > self.maxlength:
-            logger.info(
-                "Ignoring link (url length > %(maxlength)d): %(url)s ",
-                {"maxlength": self.maxlength, "url": request.url},
-                extra={"spider": spider},
-            )
-            assert spider.crawler.stats
-            spider.crawler.stats.inc_value("urllength/request_ignored_count")
-            return False
-        return True
-=======
         o = cls(maxlength)
         o.crawler = crawler
         return o
@@ -76,8 +49,5 @@
             extra={"spider": self.crawler.spider},
         )
         assert self.crawler.stats
-        self.crawler.stats.inc_value(
-            "urllength/request_ignored_count", spider=self.crawler.spider
-        )
-        return None
->>>>>>> daf9db72
+        self.crawler.stats.inc_value("urllength/request_ignored_count")
+        return None