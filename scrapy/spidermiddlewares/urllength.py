"""
Url Length Spider Middleware

See documentation in docs/topics/spider-middleware.rst
"""

from __future__ import annotations

import logging
from typing import TYPE_CHECKING

from scrapy.exceptions import NotConfigured
from scrapy.spidermiddlewares.base import BaseSpiderMiddleware

if TYPE_CHECKING:
<<<<<<< HEAD
    from collections.abc import AsyncIterator, Iterable

=======
>>>>>>> 8f059d40
    # typing.Self requires Python 3.11
    from typing_extensions import Self

    from scrapy.crawler import Crawler
    from scrapy.http import Request, Response


logger = logging.getLogger(__name__)


class UrlLengthMiddleware(BaseSpiderMiddleware):
    crawler: Crawler

    def __init__(self, maxlength: int):  # pylint: disable=super-init-not-called
        self.maxlength: int = maxlength

    @classmethod
    def from_crawler(cls, crawler: Crawler) -> Self:
        maxlength = crawler.settings.getint("URLLENGTH_LIMIT")
        if not maxlength:
            raise NotConfigured
<<<<<<< HEAD
        return cls(maxlength)

    def process_spider_output(
        self, response: Response, result: Iterable[Any], spider: Spider
    ) -> Iterable[Any]:
        return (r for r in result if self._filter(r, spider))

    async def process_spider_output_async(
        self, response: Response, result: AsyncIterator[Any], spider: Spider
    ) -> AsyncIterator[Any]:
        async for r in result:
            if self._filter(r, spider):
                yield r

    def _filter(self, request: Any, spider: Spider) -> bool:
        if isinstance(request, Request) and len(request.url) > self.maxlength:
            logger.info(
                "Ignoring link (url length > %(maxlength)d): %(url)s ",
                {"maxlength": self.maxlength, "url": request.url},
                extra={"spider": spider},
            )
            assert spider.crawler.stats
            spider.crawler.stats.inc_value(
                "urllength/request_ignored_count", spider=spider
            )
            return False
        return True
=======
        o = cls(maxlength)
        o.crawler = crawler
        return o

    def get_processed_request(
        self, request: Request, response: Response
    ) -> Request | None:
        if len(request.url) <= self.maxlength:
            return request
        logger.info(
            "Ignoring link (url length > %(maxlength)d): %(url)s ",
            {"maxlength": self.maxlength, "url": request.url},
            extra={"spider": self.crawler.spider},
        )
        assert self.crawler.stats
        self.crawler.stats.inc_value(
            "urllength/request_ignored_count", spider=self.crawler.spider
        )
        return None
>>>>>>> 8f059d40
<|MERGE_RESOLUTION|>--- conflicted
+++ resolved
@@ -13,11 +13,6 @@
 from scrapy.spidermiddlewares.base import BaseSpiderMiddleware
 
 if TYPE_CHECKING:
-<<<<<<< HEAD
-    from collections.abc import AsyncIterator, Iterable
-
-=======
->>>>>>> 8f059d40
     # typing.Self requires Python 3.11
     from typing_extensions import Self
 
@@ -39,35 +34,6 @@
         maxlength = crawler.settings.getint("URLLENGTH_LIMIT")
         if not maxlength:
             raise NotConfigured
-<<<<<<< HEAD
-        return cls(maxlength)
-
-    def process_spider_output(
-        self, response: Response, result: Iterable[Any], spider: Spider
-    ) -> Iterable[Any]:
-        return (r for r in result if self._filter(r, spider))
-
-    async def process_spider_output_async(
-        self, response: Response, result: AsyncIterator[Any], spider: Spider
-    ) -> AsyncIterator[Any]:
-        async for r in result:
-            if self._filter(r, spider):
-                yield r
-
-    def _filter(self, request: Any, spider: Spider) -> bool:
-        if isinstance(request, Request) and len(request.url) > self.maxlength:
-            logger.info(
-                "Ignoring link (url length > %(maxlength)d): %(url)s ",
-                {"maxlength": self.maxlength, "url": request.url},
-                extra={"spider": spider},
-            )
-            assert spider.crawler.stats
-            spider.crawler.stats.inc_value(
-                "urllength/request_ignored_count", spider=spider
-            )
-            return False
-        return True
-=======
         o = cls(maxlength)
         o.crawler = crawler
         return o
@@ -86,5 +52,4 @@
         self.crawler.stats.inc_value(
             "urllength/request_ignored_count", spider=self.crawler.spider
         )
-        return None
->>>>>>> 8f059d40
+        return None