"""
Depth Spider Middleware

See documentation in docs/topics/spider-middleware.rst
"""

from __future__ import annotations

import logging
from typing import TYPE_CHECKING, Any

from scrapy.spidermiddlewares.base import BaseSpiderMiddleware

if TYPE_CHECKING:
    from collections.abc import AsyncIterable, Iterable

    # typing.Self requires Python 3.11
    from typing_extensions import Self

    from scrapy import Spider
    from scrapy.crawler import Crawler
    from scrapy.http import Request, Response
    from scrapy.statscollectors import StatsCollector


logger = logging.getLogger(__name__)


class DepthMiddleware(BaseSpiderMiddleware):
    crawler: Crawler

    def __init__(  # pylint: disable=super-init-not-called
        self,
        maxdepth: int,
        stats: StatsCollector,
        verbose_stats: bool = False,
        prio: int = 1,
    ):
        self.maxdepth = maxdepth
        self.stats = stats
        self.verbose_stats = verbose_stats
        self.prio = prio

    @classmethod
    def from_crawler(cls, crawler: Crawler) -> Self:
        settings = crawler.settings
        maxdepth = settings.getint("DEPTH_LIMIT")
        verbose = settings.getbool("DEPTH_STATS_VERBOSE")
        prio = settings.getint("DEPTH_PRIORITY")
        assert crawler.stats
        o = cls(maxdepth, crawler.stats, verbose, prio)
        o.crawler = crawler
        return o

    def process_spider_output(
        self, response: Response, result: Iterable[Any], spider: Spider
    ) -> Iterable[Any]:
        self._init_depth(response, spider)
        yield from super().process_spider_output(response, result, spider)

    async def process_spider_output_async(
        self, response: Response, result: AsyncIterable[Any], spider: Spider
    ) -> AsyncIterable[Any]:
        self._init_depth(response, spider)
        async for o in super().process_spider_output_async(response, result, spider):
            yield o

    def _init_depth(self, response: Response, spider: Spider) -> None:
        # base case (depth=0)
        if "depth" not in response.meta:
            response.meta["depth"] = 0
            if self.verbose_stats:
                self.stats.inc_value("request_depth_count/0")

    def get_processed_request(
        self, request: Request, response: Response
    ) -> Request | None:
        depth = response.meta["depth"] + 1
        request.meta["depth"] = depth
        if self.prio:
            request.priority -= depth * self.prio
        if self.maxdepth and depth > self.maxdepth:
            logger.debug(
                "Ignoring link (depth > %(maxdepth)d): %(requrl)s ",
                {"maxdepth": self.maxdepth, "requrl": request.url},
                extra={"spider": self.crawler.spider},
            )
            return None
        if self.verbose_stats:
<<<<<<< HEAD
            self.stats.inc_value(f"request_depth_count/{depth}")
        self.stats.max_value("request_depth_max", depth)
        return True
=======
            self.stats.inc_value(
                f"request_depth_count/{depth}", spider=self.crawler.spider
            )
        self.stats.max_value("request_depth_max", depth, spider=self.crawler.spider)
        return request
>>>>>>> daf9db72
<|MERGE_RESOLUTION|>--- conflicted
+++ resolved
@@ -87,14 +87,8 @@
             )
             return None
         if self.verbose_stats:
-<<<<<<< HEAD
-            self.stats.inc_value(f"request_depth_count/{depth}")
+            self.stats.inc_value(
+                f"request_depth_count/{depth}"
+            )
         self.stats.max_value("request_depth_max", depth)
-        return True
-=======
-            self.stats.inc_value(
-                f"request_depth_count/{depth}", spider=self.crawler.spider
-            )
-        self.stats.max_value("request_depth_max", depth, spider=self.crawler.spider)
         return request
->>>>>>> daf9db72
