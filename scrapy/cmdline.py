--- conflicted
+++ resolved
@@ -88,24 +88,21 @@
         cmds.update(_get_commands_from_module(cmds_module, inproject))
     return cmds
 
-<<<<<<< HEAD
+
 def _get_commands_diff(settings, inproject=True):
     # returns by default project only commands
     return list(
-        set([cmdname for cmdname, _ in _get_commands_dict(settings, inproject).items()]) -
-        set([cmdname for cmdname, _ in _get_commands_dict(settings, not inproject).items()])
+        {cmdname for cmdname, _ in _get_commands_dict(settings, inproject).items()}
+        - {
+            cmdname
+            for cmdname, _ in _get_commands_dict(settings, not inproject).items()
+        }
     )
 
-def _pop_command_name(argv):
-    i = 0
-    for arg in argv[1:]:
-        if not arg.startswith('-'):
-=======
 
 def _pop_command_name(argv: list[str]) -> str | None:
     for i, arg in enumerate(argv[1:]):
         if not arg.startswith("-"):
->>>>>>> b6d69e38
             del argv[i]
             return arg
     return None
@@ -134,28 +131,24 @@
     print()
     print('Use "scrapy <command> -h" to see more info about a command')
 
-<<<<<<< HEAD
+
 def _print_unknown_command_msg(settings, cmdname, inproject):
     proj_only_cmds = sorted(_get_commands_diff(settings))
     if cmdname in proj_only_cmds and not inproject:
-        cmd_list = u', '.join(proj_only_cmds)
-        print('%s command is not available from this location.\n'
-              'These commands can only be triggered from within a project: %s\n'
-              % (cmdname, cmd_list))
-    else:
-        print(u'Unknown command: %s\n' % cmdname)
-
-def _print_unknown_command(settings, cmdname, inproject):
-    _print_header(settings, inproject)
-    _print_unknown_command_msg(settings, cmdname, inproject)
-=======
+        cmd_list = ", ".join(proj_only_cmds)
+        print(
+            f"{cmdname} command is not available from this location.\n"
+            f"These commands can only be triggered from within a project: {cmd_list}\n"
+        )
+    else:
+        print(f"Unknown command: {cmdname}\n")
+
 
 def _print_unknown_command(
     settings: BaseSettings, cmdname: str, inproject: bool
 ) -> None:
     _print_header(settings, inproject)
-    print(f"Unknown command: {cmdname}\n")
->>>>>>> b6d69e38
+    _print_unknown_command_msg(settings, cmdname, inproject)
     print('Use "scrapy" to see available commands')
 
 
