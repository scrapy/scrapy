--- conflicted
+++ resolved
@@ -24,11 +24,6 @@
 
 
 def _iter_command_classes(module_name):
-<<<<<<< HEAD
-=======
-    # TODO: add `name` attribute to commands and merge this function with
-    # scrapy.utils.spider.iter_spider_classes
->>>>>>> 34e01a8a
     for module in walk_modules(module_name):
         for obj in vars(module).values():
             if (
