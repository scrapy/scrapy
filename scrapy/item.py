"""
Scrapy Item

See documentation in docs/topics/item.rst
"""

from abc import ABCMeta
from collections.abc import MutableMapping
from copy import deepcopy
from pprint import pformat
from warnings import warn

from scrapy.utils.deprecate import ScrapyDeprecationWarning
from scrapy.utils.trackref import object_ref


<<<<<<< HEAD
class BaseItem(object_ref):
    """Base class for item types that do not subclass any other :ref:`supported
    item type <item-types>`.

    :class:`BaseItem` instances may be :ref:`tracked <topics-leaks-trackrefs>`
    to debug memory leaks.
=======
class _BaseItem(object_ref):
    """
    Temporary class used internally to avoid the deprecation
    warning raised by isinstance checks using BaseItem.
    """
    pass


class _BaseItemMeta(ABCMeta):
    def __instancecheck__(cls, instance):
        if cls is BaseItem:
            warn('scrapy.item.BaseItem is deprecated, please use scrapy.item.Item instead',
                 ScrapyDeprecationWarning, stacklevel=2)
        return super().__instancecheck__(instance)


class BaseItem(_BaseItem, metaclass=_BaseItemMeta):
    """
    Deprecated, please use :class:`scrapy.item.Item` instead
>>>>>>> ee13c3e9
    """

    def __new__(cls, *args, **kwargs):
        if issubclass(cls, BaseItem) and not (issubclass(cls, Item) or issubclass(cls, DictItem)):
<<<<<<< HEAD
            warn('scrapy.item.BaseItem is deprecated, please use '
                 'scrapy.item.Item instead',
=======
            warn('scrapy.item.BaseItem is deprecated, please use scrapy.item.Item instead',
>>>>>>> ee13c3e9
                 ScrapyDeprecationWarning, stacklevel=2)
        return super(BaseItem, cls).__new__(cls, *args, **kwargs)


class Field(dict):
    """Container of field metadata"""


class ItemMeta(_BaseItemMeta):
    """Metaclass_ of :class:`Item` that handles field definitions.

    .. _metaclass: https://realpython.com/python-metaclasses
    """

    def __new__(mcs, class_name, bases, attrs):
        classcell = attrs.pop('__classcell__', None)
        new_bases = tuple(base._class for base in bases if hasattr(base, '_class'))
        _class = super(ItemMeta, mcs).__new__(mcs, 'x_' + class_name, new_bases, attrs)

        fields = getattr(_class, 'fields', {})
        new_attrs = {}
        for n in dir(_class):
            v = getattr(_class, n)
            if isinstance(v, Field):
                fields[n] = v
            elif n in attrs:
                new_attrs[n] = attrs[n]

        new_attrs['fields'] = fields
        new_attrs['_class'] = _class
        if classcell is not None:
            new_attrs['__classcell__'] = classcell
        return super(ItemMeta, mcs).__new__(mcs, class_name, bases, new_attrs)


class DictItem(MutableMapping, BaseItem):

    fields = {}

    def __new__(cls, *args, **kwargs):
        if issubclass(cls, DictItem) and not issubclass(cls, Item):
            warn('scrapy.item.DictItem is deprecated, please use scrapy.item.Item instead',
                 ScrapyDeprecationWarning, stacklevel=2)
        return super(DictItem, cls).__new__(cls, *args, **kwargs)

    def __init__(self, *args, **kwargs):
        self._values = {}
        if args or kwargs:  # avoid creating dict for most common case
            for k, v in dict(*args, **kwargs).items():
                self[k] = v

    def __getitem__(self, key):
        return self._values[key]

    def __setitem__(self, key, value):
        if key in self.fields:
            self._values[key] = value
        else:
            raise KeyError("%s does not support field: %s" % (self.__class__.__name__, key))

    def __delitem__(self, key):
        del self._values[key]

    def __getattr__(self, name):
        if name in self.fields:
            raise AttributeError("Use item[%r] to get field value" % name)
        raise AttributeError(name)

    def __setattr__(self, name, value):
        if not name.startswith('_'):
            raise AttributeError("Use item[%r] = %r to set field value" % (name, value))
        super(DictItem, self).__setattr__(name, value)

    def __len__(self):
        return len(self._values)

    def __iter__(self):
        return iter(self._values)

    __hash__ = BaseItem.__hash__

    def keys(self):
        return self._values.keys()

    def __repr__(self):
        return pformat(dict(self))

    def copy(self):
        return self.__class__(self)

    def deepcopy(self):
        """Return a :func:`~copy.deepcopy` of this item.
        """
        return deepcopy(self)


class Item(DictItem, metaclass=ItemMeta):
    """
    Base class for scraped items.

    In Scrapy, an object is considered an ``item`` if it is an instance of either
    :class:`Item` or :class:`dict`, or any subclass. For example, when the output of a
    spider callback is evaluated, only instances of :class:`Item` or
    :class:`dict` are passed to :ref:`item pipelines <topics-item-pipeline>`.

    If you need instances of a custom class to be considered items by Scrapy,
    you must inherit from either :class:`Item` or :class:`dict`.

    Items must declare :class:`Field` attributes, which are processed and stored
    in the ``fields`` attribute. This restricts the set of allowed field names
    and prevents typos, raising ``KeyError`` when referring to undefined fields.
    Additionally, fields can be used to define metadata and control the way
    data is processed internally. Please refer to the :ref:`documentation
    about fields <topics-items-fields>` for additional information.

    Unlike instances of :class:`dict`, instances of :class:`Item` may be
    :ref:`tracked <topics-leaks-trackrefs>` to debug memory leaks.
    """<|MERGE_RESOLUTION|>--- conflicted
+++ resolved
@@ -14,14 +14,6 @@
 from scrapy.utils.trackref import object_ref
 
 
-<<<<<<< HEAD
-class BaseItem(object_ref):
-    """Base class for item types that do not subclass any other :ref:`supported
-    item type <item-types>`.
-
-    :class:`BaseItem` instances may be :ref:`tracked <topics-leaks-trackrefs>`
-    to debug memory leaks.
-=======
 class _BaseItem(object_ref):
     """
     Temporary class used internally to avoid the deprecation
@@ -41,17 +33,11 @@
 class BaseItem(_BaseItem, metaclass=_BaseItemMeta):
     """
     Deprecated, please use :class:`scrapy.item.Item` instead
->>>>>>> ee13c3e9
     """
 
     def __new__(cls, *args, **kwargs):
         if issubclass(cls, BaseItem) and not (issubclass(cls, Item) or issubclass(cls, DictItem)):
-<<<<<<< HEAD
-            warn('scrapy.item.BaseItem is deprecated, please use '
-                 'scrapy.item.Item instead',
-=======
             warn('scrapy.item.BaseItem is deprecated, please use scrapy.item.Item instead',
->>>>>>> ee13c3e9
                  ScrapyDeprecationWarning, stacklevel=2)
         return super(BaseItem, cls).__new__(cls, *args, **kwargs)
 
