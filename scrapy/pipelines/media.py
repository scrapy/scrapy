import functools
import logging
from collections import defaultdict
from inspect import signature
from warnings import warn

from twisted.internet.defer import Deferred, DeferredList
from twisted.python.failure import Failure

from scrapy.settings import Settings
from scrapy.utils.datatypes import SequenceExclude
from scrapy.utils.defer import mustbe_deferred, defer_result
<<<<<<< HEAD
=======
from scrapy.utils.deprecate import ScrapyDeprecationWarning
from scrapy.utils.request import request_fingerprint
>>>>>>> 2aa4f3cb
from scrapy.utils.misc import arg_to_iter
from scrapy.utils.log import failure_to_exc_info

logger = logging.getLogger(__name__)


class MediaPipeline:

    LOG_FAILED_RESULTS = True

    class SpiderInfo:
        def __init__(self, spider):
            self.spider = spider
            self.downloading = set()
            self.downloaded = {}
            self.waiting = defaultdict(list)

    def __init__(self, download_func=None, settings=None):
        self.download_func = download_func
        self._expects_item = {}

        if isinstance(settings, dict) or settings is None:
            settings = Settings(settings)
        resolve = functools.partial(self._key_for_pipe,
                                    base_class_name="MediaPipeline",
                                    settings=settings)
        self.allow_redirects = settings.getbool(
            resolve('MEDIA_ALLOW_REDIRECTS'), False
        )
        self._handle_statuses(self.allow_redirects)

        # Check if deprecated methods are being used and make them compatible
        self._make_compatible()

    def _handle_statuses(self, allow_redirects):
        self.handle_httpstatus_list = None
        if allow_redirects:
            self.handle_httpstatus_list = SequenceExclude(range(300, 400))

    def _key_for_pipe(self, key, base_class_name=None, settings=None):
        """
        >>> MediaPipeline()._key_for_pipe("IMAGES")
        'IMAGES'
        >>> class MyPipe(MediaPipeline):
        ...     pass
        >>> MyPipe()._key_for_pipe("IMAGES", base_class_name="MediaPipeline")
        'MYPIPE_IMAGES'
        """
        class_name = self.__class__.__name__
        formatted_key = "{}_{}".format(class_name.upper(), key)
        if (
            not base_class_name
            or class_name == base_class_name
            or settings and not settings.get(formatted_key)
        ):
            return key
        return formatted_key

    @classmethod
    def from_crawler(cls, crawler):
        try:
            pipe = cls.from_settings(crawler.settings)
        except AttributeError:
            pipe = cls()
        pipe.crawler = crawler
        pipe._fingerprinter = crawler.request_fingerprinter
        return pipe

    def open_spider(self, spider):
        self.spiderinfo = self.SpiderInfo(spider)

    def process_item(self, item, spider):
        info = self.spiderinfo
        requests = arg_to_iter(self.get_media_requests(item, info))
        dlist = [self._process_request(r, info, item) for r in requests]
        dfd = DeferredList(dlist, consumeErrors=1)
        return dfd.addCallback(self.item_completed, item, info)

<<<<<<< HEAD
    def _process_request(self, request, info):
        fp = self._fingerprinter.fingerprint(request)
=======
    def _process_request(self, request, info, item):
        fp = request_fingerprint(request)
>>>>>>> 2aa4f3cb
        cb = request.callback or (lambda _: _)
        eb = request.errback
        request.callback = None
        request.errback = None

        # Return cached result if request was already seen
        if fp in info.downloaded:
            return defer_result(info.downloaded[fp]).addCallbacks(cb, eb)

        # Otherwise, wait for result
        wad = Deferred().addCallbacks(cb, eb)
        info.waiting[fp].append(wad)

        # Check if request is downloading right now to avoid doing it twice
        if fp in info.downloading:
            return wad

        # Download request checking media_to_download hook output first
        info.downloading.add(fp)
        dfd = mustbe_deferred(self.media_to_download, request, info, item=item)
        dfd.addCallback(self._check_media_to_download, request, info, item=item)
        dfd.addBoth(self._cache_result_and_execute_waiters, fp, info)
        dfd.addErrback(lambda f: logger.error(
            f.value, exc_info=failure_to_exc_info(f), extra={'spider': info.spider})
        )
        return dfd.addBoth(lambda _: wad)  # it must return wad at last

    def _make_compatible(self):
        """Make overridable methods of MediaPipeline and subclasses backwards compatible"""
        methods = [
            "file_path", "media_to_download", "media_downloaded",
            "file_downloaded", "image_downloaded", "get_images"
        ]

        for method_name in methods:
            method = getattr(self, method_name, None)
            if callable(method):
                setattr(self, method_name, self._compatible(method))

    def _compatible(self, func):
        """Wrapper for overridable methods to allow backwards compatibility"""
        self._check_signature(func)

        @functools.wraps(func)
        def wrapper(*args, **kwargs):
            if self._expects_item[func.__name__]:
                return func(*args, **kwargs)

            kwargs.pop('item', None)
            return func(*args, **kwargs)

        return wrapper

    def _check_signature(self, func):
        sig = signature(func)
        self._expects_item[func.__name__] = True

        if 'item' not in sig.parameters:
            old_params = str(sig)[1:-1]
            new_params = old_params + ", *, item=None"
            warn('%s(self, %s) is deprecated, '
                 'please use %s(self, %s)'
                 % (func.__name__, old_params, func.__name__, new_params),
                 ScrapyDeprecationWarning, stacklevel=2)
            self._expects_item[func.__name__] = False

    def _modify_media_request(self, request):
        if self.handle_httpstatus_list:
            request.meta['handle_httpstatus_list'] = self.handle_httpstatus_list
        else:
            request.meta['handle_httpstatus_all'] = True

    def _check_media_to_download(self, result, request, info, item):
        if result is not None:
            return result
        if self.download_func:
            # this ugly code was left only to support tests. TODO: remove
            dfd = mustbe_deferred(self.download_func, request, info.spider)
            dfd.addCallbacks(
                callback=self.media_downloaded, callbackArgs=(request, info), callbackKeywords={'item': item},
                errback=self.media_failed, errbackArgs=(request, info))
        else:
            self._modify_media_request(request)
            dfd = self.crawler.engine.download(request, info.spider)
            dfd.addCallbacks(
                callback=self.media_downloaded, callbackArgs=(request, info), callbackKeywords={'item': item},
                errback=self.media_failed, errbackArgs=(request, info))
        return dfd

    def _cache_result_and_execute_waiters(self, result, fp, info):
        if isinstance(result, Failure):
            # minimize cached information for failure
            result.cleanFailure()
            result.frames = []
            result.stack = None

            # This code fixes a memory leak by avoiding to keep references to
            # the Request and Response objects on the Media Pipeline cache.
            #
            # What happens when the media_downloaded callback raises an
            # exception, for example a FileException('download-error') when
            # the Response status code is not 200 OK, is that the original
            # StopIteration exception (which in turn contains the failed
            # Response and by extension, the original Request) gets encapsulated
            # within the FileException context.
            #
            # Originally, Scrapy was using twisted.internet.defer.returnValue
            # inside functions decorated with twisted.internet.defer.inlineCallbacks,
            # encapsulating the returned Response in a _DefGen_Return exception
            # instead of a StopIteration.
            #
            # To avoid keeping references to the Response and therefore Request
            # objects on the Media Pipeline cache, we should wipe the context of
            # the encapsulated exception when it is a StopIteration instance
            #
            # This problem does not occur in Python 2.7 since we don't have
            # Exception Chaining (https://www.python.org/dev/peps/pep-3134/).
            context = getattr(result.value, '__context__', None)
            if isinstance(context, StopIteration):
                setattr(result.value, '__context__', None)

        info.downloading.remove(fp)
        info.downloaded[fp] = result  # cache result
        for wad in info.waiting.pop(fp):
            defer_result(result).chainDeferred(wad)

    # Overridable Interface
    def media_to_download(self, request, info, *, item=None):
        """Check request before starting download"""
        pass

    def get_media_requests(self, item, info):
        """Returns the media requests to download"""
        pass

    def media_downloaded(self, response, request, info, *, item=None):
        """Handler for success downloads"""
        return response

    def media_failed(self, failure, request, info):
        """Handler for failed downloads"""
        return failure

    def item_completed(self, results, item, info):
        """Called per item when all media requests has been processed"""
        if self.LOG_FAILED_RESULTS:
            for ok, value in results:
                if not ok:
                    logger.error(
                        '%(class)s found errors processing %(item)s',
                        {'class': self.__class__.__name__, 'item': item},
                        exc_info=failure_to_exc_info(value),
                        extra={'spider': info.spider}
                    )
        return item

    def file_path(self, request, response=None, info=None, *, item=None):
        """Returns the path where downloaded media should be stored"""
        pass<|MERGE_RESOLUTION|>--- conflicted
+++ resolved
@@ -10,11 +10,7 @@
 from scrapy.settings import Settings
 from scrapy.utils.datatypes import SequenceExclude
 from scrapy.utils.defer import mustbe_deferred, defer_result
-<<<<<<< HEAD
-=======
 from scrapy.utils.deprecate import ScrapyDeprecationWarning
-from scrapy.utils.request import request_fingerprint
->>>>>>> 2aa4f3cb
 from scrapy.utils.misc import arg_to_iter
 from scrapy.utils.log import failure_to_exc_info
 
@@ -93,13 +89,8 @@
         dfd = DeferredList(dlist, consumeErrors=1)
         return dfd.addCallback(self.item_completed, item, info)
 
-<<<<<<< HEAD
-    def _process_request(self, request, info):
+    def _process_request(self, request, info, item):
         fp = self._fingerprinter.fingerprint(request)
-=======
-    def _process_request(self, request, info, item):
-        fp = request_fingerprint(request)
->>>>>>> 2aa4f3cb
         cb = request.callback or (lambda _: _)
         eb = request.errback
         request.callback = None
