--- conflicted
+++ resolved
@@ -114,64 +114,16 @@
         dfd.addCallback(self._check_media_to_download, request, info, item=item)
         dfd.addErrback(self._log_error, info)
         dfd.addBoth(self._cache_result_and_execute_waiters, fp, info)
-<<<<<<< HEAD
         return dfd.addBoth(lambda _: wad)  # it must return wad at last
 
     def _log_error(self, result, info):
         logger.error(
             result.value,
             exc_info=failure_to_exc_info(result),
-            extra={'spider': info.spider}
+            extra={"spider": info.spider},
         )
         return result
 
-    def _make_compatible(self):
-        """Make overridable methods of MediaPipeline and subclasses backwards compatible"""
-        methods = [
-            "file_path", "media_to_download", "media_downloaded",
-            "file_downloaded", "image_downloaded", "get_images"
-        ]
-
-        for method_name in methods:
-            method = getattr(self, method_name, None)
-            if callable(method):
-                setattr(self, method_name, self._compatible(method))
-
-    def _compatible(self, func):
-        """Wrapper for overridable methods to allow backwards compatibility"""
-        self._check_signature(func)
-
-        @functools.wraps(func)
-        def wrapper(*args, **kwargs):
-            if self._expects_item[func.__name__]:
-                return func(*args, **kwargs)
-
-            kwargs.pop('item', None)
-            return func(*args, **kwargs)
-
-        return wrapper
-
-    def _check_signature(self, func):
-        sig = signature(func)
-        self._expects_item[func.__name__] = True
-
-        if 'item' not in sig.parameters:
-            old_params = str(sig)[1:-1]
-            new_params = old_params + ", *, item=None"
-            warn(f'{func.__name__}(self, {old_params}) is deprecated, '
-                 f'please use {func.__name__}(self, {new_params})',
-                 ScrapyDeprecationWarning, stacklevel=2)
-            self._expects_item[func.__name__] = False
-
-=======
-        dfd.addErrback(
-            lambda f: logger.error(
-                f.value, exc_info=failure_to_exc_info(f), extra={"spider": info.spider}
-            )
-        )
-        return dfd.addBoth(lambda _: wad)  # it must return wad at last
-
->>>>>>> c67f7306
     def _modify_media_request(self, request):
         if self.handle_httpstatus_list:
             request.meta["handle_httpstatus_list"] = self.handle_httpstatus_list
