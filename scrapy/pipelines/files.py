--- conflicted
+++ resolved
@@ -37,11 +37,7 @@
 logger = logging.getLogger(__name__)
 
 
-<<<<<<< HEAD
-def _to_string(path: Union[str, os.PathLike]) -> str:
-=======
 def _to_string(path: Union[str, PathLike]) -> str:
->>>>>>> 5433015a
     return str(path)  # convert a Path object to string
 
 
@@ -50,11 +46,7 @@
 
 
 class FSFilesStore:
-<<<<<<< HEAD
-    def __init__(self, basedir: Union[str, os.PathLike]):
-=======
     def __init__(self, basedir: Union[str, PathLike]):
->>>>>>> 5433015a
         basedir = _to_string(basedir)
         if "://" in basedir:
             basedir = basedir.split("://", 1)[1]
@@ -79,13 +71,8 @@
 
         return {"last_modified": last_modified, "checksum": checksum}
 
-<<<<<<< HEAD
-    def _get_filesystem_path(self, path: Union[str, os.PathLike]) -> Path:
-        path_comps = _to_string(path).split('/')
-=======
     def _get_filesystem_path(self, path: Union[str, PathLike]) -> Path:
         path_comps = _to_string(path).split("/")
->>>>>>> 5433015a
         return Path(self.basedir, *path_comps)
 
     def _mkdir(self, dirname: Path, domain: Optional[str] = None):
