--- conflicted
+++ resolved
@@ -4,25 +4,13 @@
 Use STATSMAILER_RCPTS setting to enable and give the recipient mail address
 """
 
-<<<<<<< HEAD
-from scrapy import signals
-from scrapy.exceptions import NotConfigured
-from scrapy.utils.misc import create_instance, load_object
-
-
-class StatsMailer(object):
-    def __init__(self, stats, recipients, mail):
-        self.stats = stats
-        self.recipients = recipients
-        self.mail = mail
-=======
 from __future__ import annotations
 
 from typing import TYPE_CHECKING
 
 from scrapy import Spider, signals
 from scrapy.exceptions import NotConfigured
-from scrapy.mail import MailSender
+from scrapy.utils.misc import build_from_crawler, load_object
 
 if TYPE_CHECKING:
     from twisted.internet.defer import Deferred
@@ -31,52 +19,36 @@
     from typing_extensions import Self
 
     from scrapy.crawler import Crawler
+    from scrapy.mail import BaseMailSender
     from scrapy.statscollectors import StatsCollector
 
 
 class StatsMailer:
-    def __init__(self, stats: StatsCollector, recipients: list[str], mail: MailSender):
+    def __init__(
+        self, stats: StatsCollector, recipients: list[str], mail: BaseMailSender
+    ):
         self.stats: StatsCollector = stats
         self.recipients: list[str] = recipients
-        self.mail: MailSender = mail
->>>>>>> 1fc91bb4
+        self.mail: BaseMailSender = mail
 
     @classmethod
     def from_crawler(cls, crawler: Crawler) -> Self:
         recipients: list[str] = crawler.settings.getlist("STATSMAILER_RCPTS")
         if not recipients:
             raise NotConfigured
-<<<<<<< HEAD
-
-        mail_sender_class = load_object(
-            crawler.settings.get('DEFAULT_MAIL_SENDER_CLASS')
+        mail_sender_class: type[BaseMailSender] = load_object(
+            crawler.settings.get("DEFAULT_MAIL_SENDER_CLASS")
         )
-        mail = create_instance(mail_sender_class, crawler.settings, crawler)
-
-=======
-        mail: MailSender = MailSender.from_crawler(crawler)
+        mail = build_from_crawler(mail_sender_class, crawler)
         assert crawler.stats
->>>>>>> 1fc91bb4
         o = cls(crawler.stats, recipients, mail)
         crawler.signals.connect(o.spider_closed, signal=signals.spider_closed)
         return o
 
-<<<<<<< HEAD
-    def spider_closed(self, spider):
-        spider_stats = self.stats.get_stats(spider)
-        body = "Global stats\n\n"
-        body += "\n".join("%-50s : %s" % i for i in self.stats.get_stats().items())
-        body += "\n\n%s stats\n\n" % spider.name
-        body += "\n".join("%-50s : %s" % i for i in spider_stats.items())
-        return self.mail.send(
-            self.recipients, "Scrapy stats for: %s" % spider.name, body
-        )
-=======
     def spider_closed(self, spider: Spider) -> Deferred[None] | None:
         spider_stats = self.stats.get_stats(spider)
         body = "Global stats\n\n"
         body += "\n".join(f"{k:<50} : {v}" for k, v in self.stats.get_stats().items())
         body += f"\n\n{spider.name} stats\n\n"
         body += "\n".join(f"{k:<50} : {v}" for k, v in spider_stats.items())
-        return self.mail.send(self.recipients, f"Scrapy stats for: {spider.name}", body)
->>>>>>> 1fc91bb4
+        return self.mail.send(self.recipients, f"Scrapy stats for: {spider.name}", body)