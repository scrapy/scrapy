--- conflicted
+++ resolved
@@ -692,15 +692,10 @@
     def _get_storage(
         self, uri: str, feed_options: dict[str, Any]
     ) -> FeedStorageProtocol:
-<<<<<<< HEAD
         """Build a storage object for the specified *uri* with the specified
         *feed_options*."""
         cls = self.storages.get(urlparse(uri).scheme, self.storages["file"])
         return build_from_crawler(cls, self.crawler, uri, feed_options=feed_options)
-=======
-        feedcls = self.storages.get(urlparse(uri).scheme, self.storages["file"])
-        return build_from_crawler(feedcls, self.crawler, uri, feed_options=feed_options)
->>>>>>> ab5cb7c7
 
     def _get_uri_params(
         self,
