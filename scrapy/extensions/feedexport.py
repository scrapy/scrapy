--- conflicted
+++ resolved
@@ -59,15 +59,6 @@
     feed_options: Optional[dict]
     item_classes: Tuple
 
-<<<<<<< HEAD
-    def __init__(self, feed_options=None):
-        self.feed_options = feed_options or {}
-        self.item_classes = set()
-
-        if 'item_classes' in self.feed_options:
-            for item_class in self.feed_options['item_classes']:
-                self.item_classes.add(load_object(item_class))
-=======
     def __init__(self, feed_options: Optional[dict]) -> None:
         self.feed_options = feed_options
         if feed_options is not None:
@@ -76,7 +67,6 @@
             )
         else:
             self.item_classes = tuple()
->>>>>>> 4d1ecc31
 
     def accepts(self, item: Any) -> bool:
         """
