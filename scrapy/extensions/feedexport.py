"""
Feed Exports extension

See documentation in docs/topics/feed-exports.rst
"""

import logging
import os
import sys
import warnings
from datetime import datetime
from tempfile import NamedTemporaryFile
from urllib.parse import unquote, urlparse

from twisted.internet import defer, threads
from w3lib.url import file_uri_to_path
from zope.interface import implementer, Interface

from scrapy import signals
from scrapy.exceptions import NotConfigured, ScrapyDeprecationWarning
from scrapy.utils.boto import is_botocore
from scrapy.utils.conf import feed_complete_default_values_from_settings
from scrapy.utils.ftp import ftp_store_file
from scrapy.utils.log import failure_to_exc_info
from scrapy.utils.misc import create_instance, load_object
from scrapy.utils.python import without_none_values


logger = logging.getLogger(__name__)


class IFeedStorage(Interface):
    """Interface that all Feed Storages must implement"""

    def __init__(uri):
        """Initialize the storage with the parameters given in the URI"""

    def open(spider):
        """Open the storage for the given spider. It must return a file-like
        object that will be used for the exporters"""

    def store(file):
        """Store the given file stream"""


@implementer(IFeedStorage)
class BlockingFeedStorage:

    def open(self, spider):
        path = spider.crawler.settings['FEED_TEMPDIR']
        if path and not os.path.isdir(path):
            raise OSError('Not a Directory: ' + str(path))

        return NamedTemporaryFile(prefix='feed-', dir=path)

    def store(self, file):
        return threads.deferToThread(self._store_in_thread, file)

    def _store_in_thread(self, file):
        raise NotImplementedError


@implementer(IFeedStorage)
class StdoutFeedStorage:

    def __init__(self, uri, _stdout=None):
        if not _stdout:
            _stdout = sys.stdout.buffer
        self._stdout = _stdout

    def open(self, spider):
        return self._stdout

    def store(self, file):
        pass


@implementer(IFeedStorage)
class FileFeedStorage:

    def __init__(self, uri):
        self.path = file_uri_to_path(uri)

    def open(self, spider):
        dirname = os.path.dirname(self.path)
        if dirname and not os.path.exists(dirname):
            os.makedirs(dirname)
        return open(self.path, 'ab')

    def store(self, file):
        file.close()


class S3FeedStorage(BlockingFeedStorage):

    def __init__(self, uri, access_key=None, secret_key=None, acl=None):
        # BEGIN Backward compatibility for initialising without keys (and
        # without using from_crawler)
        no_defaults = access_key is None and secret_key is None
        if no_defaults:
            from scrapy.utils.project import get_project_settings
            settings = get_project_settings()
            if 'AWS_ACCESS_KEY_ID' in settings or 'AWS_SECRET_ACCESS_KEY' in settings:
                warnings.warn(
                    "Initialising `scrapy.extensions.feedexport.S3FeedStorage` "
                    "without AWS keys is deprecated. Please supply credentials or "
                    "use the `from_crawler()` constructor.",
                    category=ScrapyDeprecationWarning,
                    stacklevel=2
                )
                access_key = settings['AWS_ACCESS_KEY_ID']
                secret_key = settings['AWS_SECRET_ACCESS_KEY']
        # END Backward compatibility
        u = urlparse(uri)
        self.bucketname = u.hostname
        self.access_key = u.username or access_key
        self.secret_key = u.password or secret_key
        self.is_botocore = is_botocore()
        self.keyname = u.path[1:]  # remove first "/"
        self.acl = acl
        if self.is_botocore:
            import botocore.session
            session = botocore.session.get_session()
            self.s3_client = session.create_client(
                's3', aws_access_key_id=self.access_key,
                aws_secret_access_key=self.secret_key)
        else:
            import boto
            self.connect_s3 = boto.connect_s3

    @classmethod
    def from_crawler(cls, crawler, uri):
        return cls(
            uri=uri,
            access_key=crawler.settings['AWS_ACCESS_KEY_ID'],
            secret_key=crawler.settings['AWS_SECRET_ACCESS_KEY'],
            acl=crawler.settings['FEED_STORAGE_S3_ACL'] or None
        )

    def _store_in_thread(self, file):
        file.seek(0)
        if self.is_botocore:
            kwargs = {'ACL': self.acl} if self.acl else {}
            self.s3_client.put_object(
                Bucket=self.bucketname, Key=self.keyname, Body=file,
                **kwargs)
        else:
            conn = self.connect_s3(self.access_key, self.secret_key)
            bucket = conn.get_bucket(self.bucketname, validate=False)
            key = bucket.new_key(self.keyname)
            kwargs = {'policy': self.acl} if self.acl else {}
            key.set_contents_from_file(file, **kwargs)
            key.close()


class FTPFeedStorage(BlockingFeedStorage):

    def __init__(self, uri, use_active_mode=False):
        u = urlparse(uri)
        self.host = u.hostname
        self.port = int(u.port or '21')
        self.username = u.username
        self.password = unquote(u.password)
        self.path = u.path
        self.use_active_mode = use_active_mode

    @classmethod
    def from_crawler(cls, crawler, uri):
        return cls(
            uri=uri,
            use_active_mode=crawler.settings.getbool('FEED_STORAGE_FTP_ACTIVE')
        )

    def _store_in_thread(self, file):
<<<<<<< HEAD
        file.seek(0)
        ftp = FTP()
        ftp.connect(self.host, self.port)
        ftp.login(self.username, self.password)
        if self.use_active_mode:
            ftp.set_pasv(False)
        dirname, filename = posixpath.split(self.path)
        ftp_makedirs_cwd(ftp, dirname)
        ftp.storbinary('STOR %s' % filename, file)
        ftp.quit()


class SpiderSlot:
    def __init__(self, file, exporter, storage, uri):
=======
        ftp_store_file(
            path=self.path, file=file, host=self.host,
            port=self.port, username=self.username,
            password=self.password, use_active_mode=self.use_active_mode
        )


class _FeedSlot(object):
    def __init__(self, file, exporter, storage, uri, format, store_empty):
>>>>>>> f9bf4b8d
        self.file = file
        self.exporter = exporter
        self.storage = storage
        # feed params
        self.uri = uri
        self.format = format
        self.store_empty = store_empty
        # flags
        self.itemcount = 0
        self._exporting = False

    def start_exporting(self):
        if not self._exporting:
            self.exporter.start_exporting()
            self._exporting = True

    def finish_exporting(self):
        if self._exporting:
            self.exporter.finish_exporting()
            self._exporting = False


class FeedExporter:

    @classmethod
    def from_crawler(cls, crawler):
        exporter = cls(crawler)
        crawler.signals.connect(exporter.open_spider, signals.spider_opened)
        crawler.signals.connect(exporter.close_spider, signals.spider_closed)
        crawler.signals.connect(exporter.item_scraped, signals.item_scraped)
        return exporter

    def __init__(self, crawler):
        self.crawler = crawler
        self.settings = crawler.settings
        self.feeds = {}
        self.slots = []

        if not self.settings['FEEDS'] and not self.settings['FEED_URI']:
            raise NotConfigured

        # Begin: Backward compatibility for FEED_URI and FEED_FORMAT settings
        if self.settings['FEED_URI']:
            warnings.warn(
                'The `FEED_URI` and `FEED_FORMAT` settings have been deprecated in favor of '
                'the `FEEDS` setting. Please see the `FEEDS` setting docs for more details',
                category=ScrapyDeprecationWarning, stacklevel=2,
            )
            uri = str(self.settings['FEED_URI'])  # handle pathlib.Path objects
            feed = {'format': self.settings.get('FEED_FORMAT', 'jsonlines')}
            self.feeds[uri] = feed_complete_default_values_from_settings(feed, self.settings)
        # End: Backward compatibility for FEED_URI and FEED_FORMAT settings

        # 'FEEDS' setting takes precedence over 'FEED_URI'
        for uri, feed in self.settings.getdict('FEEDS').items():
            uri = str(uri)  # handle pathlib.Path objects
            self.feeds[uri] = feed_complete_default_values_from_settings(feed, self.settings)

        self.storages = self._load_components('FEED_STORAGES')
        self.exporters = self._load_components('FEED_EXPORTERS')
        for uri, feed in self.feeds.items():
            if not self._storage_supported(uri):
                raise NotConfigured
            if not self._exporter_supported(feed['format']):
                raise NotConfigured

    def open_spider(self, spider):
        for uri, feed in self.feeds.items():
            uri = uri % self._get_uri_params(spider, feed['uri_params'])
            storage = self._get_storage(uri)
            file = storage.open(spider)
            exporter = self._get_exporter(
                file=file,
                format=feed['format'],
                fields_to_export=feed['fields'],
                encoding=feed['encoding'],
                indent=feed['indent'],
            )
            slot = _FeedSlot(file, exporter, storage, uri, feed['format'], feed['store_empty'])
            self.slots.append(slot)
            if slot.store_empty:
                slot.start_exporting()

    def close_spider(self, spider):
        deferred_list = []
        for slot in self.slots:
            if not slot.itemcount and not slot.store_empty:
                # We need to call slot.storage.store nonetheless to get the file
                # properly closed.
                return defer.maybeDeferred(slot.storage.store, slot.file)
            slot.finish_exporting()
            logfmt = "%s %%(format)s feed (%%(itemcount)d items) in: %%(uri)s"
            log_args = {'format': slot.format,
                        'itemcount': slot.itemcount,
                        'uri': slot.uri}
            d = defer.maybeDeferred(slot.storage.store, slot.file)
            d.addCallback(lambda _: logger.info(logfmt % "Stored", log_args,
                                                extra={'spider': spider}))
            d.addErrback(lambda f: logger.error(logfmt % "Error storing", log_args,
                                                exc_info=failure_to_exc_info(f),
                                                extra={'spider': spider}))
            deferred_list.append(d)
        return defer.DeferredList(deferred_list) if deferred_list else None

    def item_scraped(self, item, spider):
        for slot in self.slots:
            slot.start_exporting()
            slot.exporter.export_item(item)
            slot.itemcount += 1

    def _load_components(self, setting_prefix):
        conf = without_none_values(self.settings.getwithbase(setting_prefix))
        d = {}
        for k, v in conf.items():
            try:
                d[k] = load_object(v)
            except NotConfigured:
                pass
        return d

    def _exporter_supported(self, format):
        if format in self.exporters:
            return True
        logger.error("Unknown feed format: %(format)s", {'format': format})

    def _storage_supported(self, uri):
        scheme = urlparse(uri).scheme
        if scheme in self.storages:
            try:
                self._get_storage(uri)
                return True
            except NotConfigured as e:
                logger.error("Disabled feed storage scheme: %(scheme)s. "
                             "Reason: %(reason)s",
                             {'scheme': scheme, 'reason': str(e)})
        else:
            logger.error("Unknown feed storage scheme: %(scheme)s",
                         {'scheme': scheme})

    def _get_instance(self, objcls, *args, **kwargs):
        return create_instance(
            objcls, self.settings, getattr(self, 'crawler', None),
            *args, **kwargs)

    def _get_exporter(self, file, format, *args, **kwargs):
        return self._get_instance(self.exporters[format], file, *args, **kwargs)

    def _get_storage(self, uri):
        return self._get_instance(self.storages[urlparse(uri).scheme], uri)

    def _get_uri_params(self, spider, uri_params):
        params = {}
        for k in dir(spider):
            params[k] = getattr(spider, k)
        ts = datetime.utcnow().replace(microsecond=0).isoformat().replace(':', '-')
        params['time'] = ts
        uripar_function = load_object(uri_params) if uri_params else lambda x, y: None
        uripar_function(params, spider)
        return params<|MERGE_RESOLUTION|>--- conflicted
+++ resolved
@@ -172,22 +172,6 @@
         )
 
     def _store_in_thread(self, file):
-<<<<<<< HEAD
-        file.seek(0)
-        ftp = FTP()
-        ftp.connect(self.host, self.port)
-        ftp.login(self.username, self.password)
-        if self.use_active_mode:
-            ftp.set_pasv(False)
-        dirname, filename = posixpath.split(self.path)
-        ftp_makedirs_cwd(ftp, dirname)
-        ftp.storbinary('STOR %s' % filename, file)
-        ftp.quit()
-
-
-class SpiderSlot:
-    def __init__(self, file, exporter, storage, uri):
-=======
         ftp_store_file(
             path=self.path, file=file, host=self.host,
             port=self.port, username=self.username,
@@ -195,9 +179,8 @@
         )
 
 
-class _FeedSlot(object):
+class _FeedSlot:
     def __init__(self, file, exporter, storage, uri, format, store_empty):
->>>>>>> f9bf4b8d
         self.file = file
         self.exporter = exporter
         self.storage = storage
