--- conflicted
+++ resolved
@@ -17,18 +17,12 @@
 from zope.interface import implementer, Interface
 
 from scrapy import signals
-<<<<<<< HEAD
-from scrapy.utils.ftp import ftp_makedirs_cwd
-from scrapy.exceptions import NotConfigured
-from scrapy.utils.misc import create_instance, get_object_attributes_as_dict, load_object
-=======
 from scrapy.exceptions import NotConfigured, ScrapyDeprecationWarning
 from scrapy.utils.boto import is_botocore
 from scrapy.utils.conf import feed_complete_default_values_from_settings
 from scrapy.utils.ftp import ftp_store_file
->>>>>>> cf39602c
 from scrapy.utils.log import failure_to_exc_info
-from scrapy.utils.misc import create_instance, load_object
+from scrapy.utils.misc import create_instance, get_object_attributes_as_dict, load_object
 from scrapy.utils.python import without_none_values
 
 
@@ -337,15 +331,8 @@
     def _get_storage(self, uri):
         return self._get_instance(self.storages[urlparse(uri).scheme], uri)
 
-<<<<<<< HEAD
-    def _get_uri_params(self, spider):
+    def _get_uri_params(self, spider, uri_params):
         params = get_object_attributes_as_dict(spider)
-=======
-    def _get_uri_params(self, spider, uri_params):
-        params = {}
-        for k in dir(spider):
-            params[k] = getattr(spider, k)
->>>>>>> cf39602c
         ts = datetime.utcnow().replace(microsecond=0).isoformat().replace(':', '-')
         params['time'] = ts
         uripar_function = load_object(uri_params) if uri_params else lambda x, y: None
