"""
Feed Exports extension

See documentation in docs/topics/feed-exports.rst
"""

from __future__ import annotations

import logging
import re
import sys
import warnings
from datetime import datetime, timezone
from pathlib import Path, PureWindowsPath
from tempfile import NamedTemporaryFile
from typing import (
    IO,
    TYPE_CHECKING,
    Any,
    Callable,
    Dict,
    Iterable,
    List,
    Optional,
    Protocol,
    Tuple,
    Type,
    TypeVar,
    Union,
    cast,
)
from urllib.parse import unquote, urlparse

from twisted.internet import threads
from twisted.internet.defer import Deferred, DeferredList, maybeDeferred
from twisted.python.failure import Failure
from w3lib.url import file_uri_to_path
from zope.interface import Interface, implementer

from scrapy import Spider, signals
from scrapy.crawler import Crawler
from scrapy.exceptions import NotConfigured, ScrapyDeprecationWarning
from scrapy.exporters import BaseItemExporter
from scrapy.extensions.postprocessing import PostProcessingManager
from scrapy.settings import BaseSettings, Settings
from scrapy.utils.boto import is_botocore_available
from scrapy.utils.conf import feed_complete_default_values_from_settings
from scrapy.utils.defer import maybe_deferred_to_future
from scrapy.utils.deprecate import create_deprecated_class
from scrapy.utils.ftp import ftp_store_file
from scrapy.utils.log import failure_to_exc_info
from scrapy.utils.misc import build_from_crawler, load_object
from scrapy.utils.python import without_none_values

if TYPE_CHECKING:
    from _typeshed import OpenBinaryMode

    # typing.Self requires Python 3.11
    from typing_extensions import Self

logger = logging.getLogger(__name__)

try:
    import boto3  # noqa: F401

    IS_BOTO3_AVAILABLE = True
except ImportError:
    IS_BOTO3_AVAILABLE = False

UriParamsCallableT = Callable[[Dict[str, Any], Spider], Optional[Dict[str, Any]]]

_StorageT = TypeVar("_StorageT", bound="FeedStorageProtocol")


def build_storage(
    builder: Callable[..., _StorageT],
    uri: str,
    *args: Any,
    feed_options: Optional[Dict[str, Any]] = None,
    preargs: Iterable[Any] = (),
    **kwargs: Any,
) -> _StorageT:
    kwargs["feed_options"] = feed_options
    return builder(*preargs, uri, *args, **kwargs)


class ItemFilter:
    """
    This will be used by FeedExporter to decide if an item should be allowed
    to be exported to a particular feed.

    :param feed_options: feed specific options passed from FeedExporter
    :type feed_options: dict
    """

    feed_options: Optional[Dict[str, Any]]
    item_classes: Tuple[type, ...]

    def __init__(self, feed_options: Optional[Dict[str, Any]]) -> None:
        self.feed_options = feed_options
        if feed_options is not None:
            self.item_classes = tuple(
                load_object(item_class)
                for item_class in feed_options.get("item_classes") or ()
            )
        else:
            self.item_classes = tuple()

    def accepts(self, item: Any) -> bool:
        """
        Return ``True`` if `item` should be exported or ``False`` otherwise.

        :param item: scraped item which user wants to check if is acceptable
        :type item: :ref:`Scrapy items <topics-items>`
        :return: `True` if accepted, `False` otherwise
        :rtype: bool
        """
        if self.item_classes:
            return isinstance(item, self.item_classes)
        return True  # accept all items by default


class IFeedStorage(Interface):
    """Interface that all Feed Storages must implement"""

    def __init__(uri, *, feed_options=None):
        """Initialize the storage with the parameters given in the URI and the
        feed-specific options (see :setting:`FEEDS`)"""

    def open(spider):
        """Open the storage for the given spider. It must return a file-like
        object that will be used for the exporters"""

    def store(file):
        """Store the given file stream"""


class FeedStorageProtocol(Protocol):
    """Reimplementation of ``IFeedStorage`` that can be used in type hints."""

    def __init__(self, uri: str, *, feed_options: Optional[Dict[str, Any]] = None):
        """Initialize the storage with the parameters given in the URI and the
        feed-specific options (see :setting:`FEEDS`)"""

    def open(self, spider: Spider) -> IO[bytes]:
        """Open the storage for the given spider. It must return a file-like
        object that will be used for the exporters"""

    def store(self, file: IO[bytes]) -> Optional[Deferred]:
        """Store the given file stream"""


@implementer(IFeedStorage)
class BlockingFeedStorage:
    def open(self, spider: Spider) -> IO[bytes]:
        path = spider.crawler.settings["FEED_TEMPDIR"]
        if path and not Path(path).is_dir():
            raise OSError("Not a Directory: " + str(path))

        return NamedTemporaryFile(prefix="feed-", dir=path)

    def store(self, file: IO[bytes]) -> Optional[Deferred]:
        return threads.deferToThread(self._store_in_thread, file)

    def _store_in_thread(self, file: IO[bytes]) -> None:
        raise NotImplementedError


@implementer(IFeedStorage)
class StdoutFeedStorage:
    def __init__(
        self,
        uri: str,
        _stdout: Optional[IO[bytes]] = None,
        *,
        feed_options: Optional[Dict[str, Any]] = None,
    ):
        if not _stdout:
            _stdout = sys.stdout.buffer
        self._stdout: IO[bytes] = _stdout
        if feed_options and feed_options.get("overwrite", False) is True:
            logger.warning(
                "Standard output (stdout) storage does not support "
                "overwriting. To suppress this warning, remove the "
                "overwrite option from your FEEDS setting, or set "
                "it to False."
            )

    def open(self, spider: Spider) -> IO[bytes]:
        return self._stdout

    def store(self, file: IO[bytes]) -> Optional[Deferred]:
        pass


@implementer(IFeedStorage)
class FileFeedStorage:
    def __init__(self, uri: str, *, feed_options: Optional[Dict[str, Any]] = None):
        self.path: str = file_uri_to_path(uri)
        feed_options = feed_options or {}
        self.write_mode: OpenBinaryMode = (
            "wb" if feed_options.get("overwrite", False) else "ab"
        )

    def open(self, spider: Spider) -> IO[bytes]:
        dirname = Path(self.path).parent
        if dirname and not dirname.exists():
            dirname.mkdir(parents=True)
        return Path(self.path).open(self.write_mode)

    def store(self, file: IO[bytes]) -> Optional[Deferred]:
        file.close()
        return None


class S3FeedStorage(BlockingFeedStorage):
    def __init__(
        self,
        uri: str,
        access_key: Optional[str] = None,
        secret_key: Optional[str] = None,
        acl: Optional[str] = None,
        endpoint_url: Optional[str] = None,
        *,
        feed_options: Optional[Dict[str, Any]] = None,
        session_token: Optional[str] = None,
        region_name: Optional[str] = None,
    ):
        if not is_botocore_available():
            raise NotConfigured("missing botocore library")
        u = urlparse(uri)
        assert u.hostname
        self.bucketname: str = u.hostname
        self.access_key: Optional[str] = u.username or access_key
        self.secret_key: Optional[str] = u.password or secret_key
        self.session_token: Optional[str] = session_token
        self.keyname: str = u.path[1:]  # remove first "/"
        self.acl: Optional[str] = acl
        self.endpoint_url: Optional[str] = endpoint_url
        self.region_name: Optional[str] = region_name

        if IS_BOTO3_AVAILABLE:
            import boto3.session

            session = boto3.session.Session()

            self.s3_client = session.client(
                "s3",
                aws_access_key_id=self.access_key,
                aws_secret_access_key=self.secret_key,
                aws_session_token=self.session_token,
                endpoint_url=self.endpoint_url,
                region_name=self.region_name,
            )
        else:
            warnings.warn(
                "`botocore` usage has been deprecated for S3 feed "
                "export, please use `boto3` to avoid problems",
                category=ScrapyDeprecationWarning,
            )

            import botocore.session

            session = botocore.session.get_session()

            self.s3_client = session.create_client(
                "s3",
                aws_access_key_id=self.access_key,
                aws_secret_access_key=self.secret_key,
                aws_session_token=self.session_token,
                endpoint_url=self.endpoint_url,
                region_name=self.region_name,
            )

        if feed_options and feed_options.get("overwrite", True) is False:
            logger.warning(
                "S3 does not support appending to files. To "
                "suppress this warning, remove the overwrite "
                "option from your FEEDS setting or set it to True."
            )

    @classmethod
    def from_crawler(
        cls,
        crawler: Crawler,
        uri: str,
        *,
        feed_options: Optional[Dict[str, Any]] = None,
    ) -> Self:
        return build_storage(
            cls,
            uri,
            access_key=crawler.settings["AWS_ACCESS_KEY_ID"],
            secret_key=crawler.settings["AWS_SECRET_ACCESS_KEY"],
            session_token=crawler.settings["AWS_SESSION_TOKEN"],
            acl=crawler.settings["FEED_STORAGE_S3_ACL"] or None,
            endpoint_url=crawler.settings["AWS_ENDPOINT_URL"] or None,
            region_name=crawler.settings["AWS_REGION_NAME"] or None,
            feed_options=feed_options,
        )

    def _store_in_thread(self, file: IO[bytes]) -> None:
        file.seek(0)
        kwargs: Dict[str, Any]
        if IS_BOTO3_AVAILABLE:
            kwargs = {"ExtraArgs": {"ACL": self.acl}} if self.acl else {}
            self.s3_client.upload_fileobj(
                Bucket=self.bucketname, Key=self.keyname, Fileobj=file, **kwargs
            )
        else:
            kwargs = {"ACL": self.acl} if self.acl else {}
            self.s3_client.put_object(
                Bucket=self.bucketname, Key=self.keyname, Body=file, **kwargs
            )
        file.close()


class GCSFeedStorage(BlockingFeedStorage):
    def __init__(self, uri: str, project_id: Optional[str], acl: Optional[str]):
        self.project_id: Optional[str] = project_id
        self.acl: Optional[str] = acl
        u = urlparse(uri)
        assert u.hostname
        self.bucket_name: str = u.hostname
        self.blob_name: str = u.path[1:]  # remove first "/"

    @classmethod
    def from_crawler(cls, crawler: Crawler, uri: str) -> Self:
        return cls(
            uri,
            crawler.settings["GCS_PROJECT_ID"],
            crawler.settings["FEED_STORAGE_GCS_ACL"] or None,
        )

    def _store_in_thread(self, file: IO[bytes]) -> None:
        file.seek(0)
        from google.cloud.storage import Client

        client = Client(project=self.project_id)
        bucket = client.get_bucket(self.bucket_name)
        blob = bucket.blob(self.blob_name)
        blob.upload_from_file(file, predefined_acl=self.acl)


class FTPFeedStorage(BlockingFeedStorage):
    def __init__(
        self,
        uri: str,
        use_active_mode: bool = False,
        *,
        feed_options: Optional[Dict[str, Any]] = None,
    ):
        u = urlparse(uri)
        if not u.hostname:
            raise ValueError(f"Got a storage URI without a hostname: {uri}")
        self.host: str = u.hostname
        self.port: int = int(u.port or "21")
        self.username: str = u.username or ""
        self.password: str = unquote(u.password or "")
        self.path: str = u.path
        self.use_active_mode: bool = use_active_mode
        self.overwrite: bool = not feed_options or feed_options.get("overwrite", True)

    @classmethod
    def from_crawler(
        cls,
        crawler: Crawler,
        uri: str,
        *,
        feed_options: Optional[Dict[str, Any]] = None,
    ) -> Self:
        return build_storage(
            cls,
            uri,
            crawler.settings.getbool("FEED_STORAGE_FTP_ACTIVE"),
            feed_options=feed_options,
        )

    def _store_in_thread(self, file: IO[bytes]) -> None:
        ftp_store_file(
            path=self.path,
            file=file,
            host=self.host,
            port=self.port,
            username=self.username,
            password=self.password,
            use_active_mode=self.use_active_mode,
            overwrite=self.overwrite,
        )


class FeedSlot:
    def __init__(
        self,
        storage: FeedStorageProtocol,
        uri: str,
        format: str,
        store_empty: bool,
        batch_id: int,
        uri_template: str,
        filter: ItemFilter,
        feed_options: Dict[str, Any],
        spider: Spider,
        exporters: Dict[str, Type[BaseItemExporter]],
        settings: BaseSettings,
        crawler: Crawler,
    ):
        self.file: Optional[IO[bytes]] = None
        self.exporter: Optional[BaseItemExporter] = None
        self.storage: FeedStorageProtocol = storage
        # feed params
        self.batch_id: int = batch_id
        self.format: str = format
        self.store_empty: bool = store_empty
        self.uri_template: str = uri_template
        self.uri: str = uri
        self.filter: ItemFilter = filter
        # exporter params
        self.feed_options: Dict[str, Any] = feed_options
        self.spider: Spider = spider
        self.exporters: Dict[str, Type[BaseItemExporter]] = exporters
        self.settings: BaseSettings = settings
        self.crawler: Crawler = crawler
        # flags
        self.itemcount: int = 0
        self._exporting: bool = False
        self._fileloaded: bool = False

    def start_exporting(self) -> None:
        if not self._fileloaded:
            self.file = self.storage.open(self.spider)
            if "postprocessing" in self.feed_options:
                self.file = cast(
                    IO[bytes],
                    PostProcessingManager(
                        self.feed_options["postprocessing"],
                        self.file,
                        self.feed_options,
                    ),
                )
            self.exporter = self._get_exporter(
                file=self.file,
                format=self.feed_options["format"],
                fields_to_export=self.feed_options["fields"],
                encoding=self.feed_options["encoding"],
                indent=self.feed_options["indent"],
                **self.feed_options["item_export_kwargs"],
            )
            self._fileloaded = True

        if not self._exporting:
            assert self.exporter
            self.exporter.start_exporting()
            self._exporting = True

    def _get_instance(
        self, objcls: Type[BaseItemExporter], *args: Any, **kwargs: Any
    ) -> BaseItemExporter:
        return build_from_crawler(objcls, self.crawler, *args, **kwargs)

    def _get_exporter(
        self, file: IO[bytes], format: str, *args: Any, **kwargs: Any
    ) -> BaseItemExporter:
        return self._get_instance(self.exporters[format], file, *args, **kwargs)

    def finish_exporting(self) -> None:
        if self._exporting:
<<<<<<< HEAD
            result_or_coro = self.exporter.finish_exporting()
=======
            assert self.exporter
            self.exporter.finish_exporting()
>>>>>>> 631fc65f
            self._exporting = False
            return result_or_coro


_FeedSlot = create_deprecated_class(
    name="_FeedSlot",
    new_class=FeedSlot,
)


class FeedExporter:
    _pending_deferreds: List[Deferred] = []

    @classmethod
    def from_crawler(cls, crawler: Crawler) -> Self:
        exporter = cls(crawler)
        crawler.signals.connect(exporter.open_spider, signals.spider_opened)
        crawler.signals.connect(exporter.close_spider, signals.spider_closed)
        crawler.signals.connect(exporter.item_scraped, signals.item_scraped)
        return exporter

    def __init__(self, crawler: Crawler):
        self.crawler: Crawler = crawler
        self.settings: Settings = crawler.settings
        self.feeds = {}
        self.slots: List[FeedSlot] = []
        self.filters: Dict[str, ItemFilter] = {}

        if not self.settings["FEEDS"] and not self.settings["FEED_URI"]:
            raise NotConfigured

        # Begin: Backward compatibility for FEED_URI and FEED_FORMAT settings
        if self.settings["FEED_URI"]:
            warnings.warn(
                "The `FEED_URI` and `FEED_FORMAT` settings have been deprecated in favor of "
                "the `FEEDS` setting. Please see the `FEEDS` setting docs for more details",
                category=ScrapyDeprecationWarning,
                stacklevel=2,
            )
            uri = self.settings["FEED_URI"]
            # handle pathlib.Path objects
            uri = str(uri) if not isinstance(uri, Path) else uri.absolute().as_uri()
            feed_options = {"format": self.settings.get("FEED_FORMAT", "jsonlines")}
            self.feeds[uri] = feed_complete_default_values_from_settings(
                feed_options, self.settings
            )
            self.filters[uri] = self._load_filter(feed_options)
        # End: Backward compatibility for FEED_URI and FEED_FORMAT settings

        # 'FEEDS' setting takes precedence over 'FEED_URI'
        for uri, feed_options in self.settings.getdict("FEEDS").items():
            # handle pathlib.Path objects
            uri = str(uri) if not isinstance(uri, Path) else uri.absolute().as_uri()
            self.feeds[uri] = feed_complete_default_values_from_settings(
                feed_options, self.settings
            )
            self.filters[uri] = self._load_filter(feed_options)

        self.storages: Dict[str, Type[FeedStorageProtocol]] = self._load_components(
            "FEED_STORAGES"
        )
        self.exporters: Dict[str, Type[BaseItemExporter]] = self._load_components(
            "FEED_EXPORTERS"
        )
        for uri, feed_options in self.feeds.items():
            if not self._storage_supported(uri, feed_options):
                raise NotConfigured
            if not self._settings_are_valid():
                raise NotConfigured
            if not self._exporter_supported(feed_options["format"]):
                raise NotConfigured

    def open_spider(self, spider: Spider) -> None:
        for uri, feed_options in self.feeds.items():
            uri_params = self._get_uri_params(spider, feed_options["uri_params"])
            self.slots.append(
                self._start_new_batch(
                    batch_id=1,
                    uri=uri % uri_params,
                    feed_options=feed_options,
                    spider=spider,
                    uri_template=uri,
                )
            )

    async def close_spider(self, spider: Spider) -> None:
        for slot in self.slots:
            self._close_slot(slot, spider)

        # Await all deferreds
        if self._pending_deferreds:
            await maybe_deferred_to_future(DeferredList(self._pending_deferreds))

        # Send FEED_EXPORTER_CLOSED signal
        await maybe_deferred_to_future(
            self.crawler.signals.send_catch_log_deferred(signals.feed_exporter_closed)
        )

    def _close_slot(self, slot: FeedSlot, spider: Spider) -> Optional[Deferred]:
        def get_file(slot_: FeedSlot) -> IO[bytes]:
            assert slot_.file
            if isinstance(slot_.file, PostProcessingManager):
                slot_.file.close()
                return slot_.file.file
            return slot_.file

        if slot.itemcount:
            # Normal case
            finish_exporting_deferred = defer.maybeDeferred(slot.finish_exporting)
        elif slot.store_empty and slot.batch_id == 1:
            # Need to store the empty file
            slot.start_exporting()
            finish_exporting_deferred = defer.maybeDeferred(slot.finish_exporting)
        else:
            # In this case, the file is not stored, so no processing is required.
            return None

        logmsg = f"{slot.format} feed ({slot.itemcount} items) in: {slot.uri}"
        d: Deferred = maybeDeferred(slot.storage.store, get_file(slot))

        d.addCallback(
            self._handle_store_success, logmsg, spider, type(slot.storage).__name__
        )
        d.addErrback(
            self._handle_store_error, logmsg, spider, type(slot.storage).__name__
        )
        self._pending_deferreds.append(d)
        d.addCallback(
            lambda _: self.crawler.signals.send_catch_log_deferred(
                signals.feed_slot_closed, slot=slot
            )
        )
        d.addBoth(lambda _: self._pending_deferreds.remove(d))

        self._pending_deferreds.append(finish_exporting_deferred)
        finish_exporting_deferred.addBoth(
            lambda _: self._pending_deferreds.remove(finish_exporting_deferred)
        )

        return d

    def _handle_store_error(
        self, f: Failure, logmsg: str, spider: Spider, slot_type: str
    ) -> None:
        logger.error(
            "Error storing %s",
            logmsg,
            exc_info=failure_to_exc_info(f),
            extra={"spider": spider},
        )
        assert self.crawler.stats
        self.crawler.stats.inc_value(f"feedexport/failed_count/{slot_type}")

    def _handle_store_success(
        self, f: Failure, logmsg: str, spider: Spider, slot_type: str
    ) -> None:
        logger.info("Stored %s", logmsg, extra={"spider": spider})
        assert self.crawler.stats
        self.crawler.stats.inc_value(f"feedexport/success_count/{slot_type}")

    def _start_new_batch(
        self,
        batch_id: int,
        uri: str,
        feed_options: Dict[str, Any],
        spider: Spider,
        uri_template: str,
    ) -> FeedSlot:
        """
        Redirect the output data stream to a new file.
        Execute multiple times if FEED_EXPORT_BATCH_ITEM_COUNT setting or FEEDS.batch_item_count is specified
        :param batch_id: sequence number of current batch
        :param uri: uri of the new batch to start
        :param feed_options: dict with parameters of feed
        :param spider: user spider
        :param uri_template: template of uri which contains %(batch_time)s or %(batch_id)d to create new uri
        """
        storage = self._get_storage(uri, feed_options)
        slot = FeedSlot(
            storage=storage,
            uri=uri,
            format=feed_options["format"],
            store_empty=feed_options["store_empty"],
            batch_id=batch_id,
            uri_template=uri_template,
            filter=self.filters[uri_template],
            feed_options=feed_options,
            spider=spider,
            exporters=self.exporters,
            settings=self.settings,
            crawler=self.crawler,
        )
        return slot

    def item_scraped(self, item: Any, spider: Spider) -> None:
        slots = []
        for slot in self.slots:
            if not slot.filter.accepts(item):
                slots.append(
                    slot
                )  # if slot doesn't accept item, continue with next slot
                continue

            slot.start_exporting()
            assert slot.exporter
            slot.exporter.export_item(item)
            slot.itemcount += 1
            # create new slot for each slot with itemcount == FEED_EXPORT_BATCH_ITEM_COUNT and close the old one
            if (
                self.feeds[slot.uri_template]["batch_item_count"]
                and slot.itemcount >= self.feeds[slot.uri_template]["batch_item_count"]
            ):
                uri_params = self._get_uri_params(
                    spider, self.feeds[slot.uri_template]["uri_params"], slot
                )
                self._close_slot(slot, spider)
                slots.append(
                    self._start_new_batch(
                        batch_id=slot.batch_id + 1,
                        uri=slot.uri_template % uri_params,
                        feed_options=self.feeds[slot.uri_template],
                        spider=spider,
                        uri_template=slot.uri_template,
                    )
                )
            else:
                slots.append(slot)
        self.slots = slots

    def _load_components(self, setting_prefix: str) -> Dict[str, Any]:
        conf = without_none_values(self.settings.getwithbase(setting_prefix))
        d = {}
        for k, v in conf.items():
            try:
                d[k] = load_object(v)
            except NotConfigured:
                pass
        return d

    def _exporter_supported(self, format: str) -> bool:
        if format in self.exporters:
            return True
        logger.error("Unknown feed format: %(format)s", {"format": format})
        return False

    def _settings_are_valid(self) -> bool:
        """
        If FEED_EXPORT_BATCH_ITEM_COUNT setting or FEEDS.batch_item_count is specified uri has to contain
        %(batch_time)s or %(batch_id)d to distinguish different files of partial output
        """
        for uri_template, values in self.feeds.items():
            if values["batch_item_count"] and not re.search(
                r"%\(batch_time\)s|%\(batch_id\)", uri_template
            ):
                logger.error(
                    "%%(batch_time)s or %%(batch_id)d must be in the feed URI (%s) if FEED_EXPORT_BATCH_ITEM_COUNT "
                    "setting or FEEDS.batch_item_count is specified and greater than 0. For more info see: "
                    "https://docs.scrapy.org/en/latest/topics/feed-exports.html#feed-export-batch-item-count",
                    uri_template,
                )
                return False
        return True

    def _storage_supported(self, uri: str, feed_options: Dict[str, Any]) -> bool:
        scheme = urlparse(uri).scheme
        if scheme in self.storages or PureWindowsPath(uri).drive:
            try:
                self._get_storage(uri, feed_options)
                return True
            except NotConfigured as e:
                logger.error(
                    "Disabled feed storage scheme: %(scheme)s. " "Reason: %(reason)s",
                    {"scheme": scheme, "reason": str(e)},
                )
        else:
            logger.error("Unknown feed storage scheme: %(scheme)s", {"scheme": scheme})
        return False

    def _get_storage(
        self, uri: str, feed_options: Dict[str, Any]
    ) -> FeedStorageProtocol:
        """Fork of create_instance specific to feed storage classes

        It supports not passing the *feed_options* parameters to classes that
        do not support it, and issuing a deprecation warning instead.
        """
        feedcls = self.storages.get(urlparse(uri).scheme, self.storages["file"])
        crawler = getattr(self, "crawler", None)

        def build_instance(
            builder: Type[FeedStorageProtocol], *preargs: Any
        ) -> FeedStorageProtocol:
            return build_storage(
                builder, uri, feed_options=feed_options, preargs=preargs
            )

        instance: FeedStorageProtocol
        if crawler and hasattr(feedcls, "from_crawler"):
            instance = build_instance(feedcls.from_crawler, crawler)
            method_name = "from_crawler"
        elif hasattr(feedcls, "from_settings"):
            instance = build_instance(feedcls.from_settings, self.settings)
            method_name = "from_settings"
        else:
            instance = build_instance(feedcls)
            method_name = "__new__"
        if instance is None:
            raise TypeError(f"{feedcls.__qualname__}.{method_name} returned None")
        return instance

    def _get_uri_params(
        self,
        spider: Spider,
        uri_params_function: Union[str, UriParamsCallableT, None],
        slot: Optional[FeedSlot] = None,
    ) -> Dict[str, Any]:
        params = {}
        for k in dir(spider):
            params[k] = getattr(spider, k)
        utc_now = datetime.now(tz=timezone.utc)
        params["time"] = utc_now.replace(microsecond=0).isoformat().replace(":", "-")
        params["batch_time"] = utc_now.isoformat().replace(":", "-")
        params["batch_id"] = slot.batch_id + 1 if slot is not None else 1
        uripar_function: UriParamsCallableT = (
            load_object(uri_params_function)
            if uri_params_function
            else lambda params, _: params
        )
        new_params = uripar_function(params, spider)
        return new_params if new_params is not None else params

    def _load_filter(self, feed_options: Dict[str, Any]) -> ItemFilter:
        # load the item filter if declared else load the default filter class
        item_filter_class: Type[ItemFilter] = load_object(
            feed_options.get("item_filter", ItemFilter)
        )
        return item_filter_class(feed_options)<|MERGE_RESOLUTION|>--- conflicted
+++ resolved
@@ -465,12 +465,8 @@
 
     def finish_exporting(self) -> None:
         if self._exporting:
-<<<<<<< HEAD
+            assert self.exporter
             result_or_coro = self.exporter.finish_exporting()
-=======
-            assert self.exporter
-            self.exporter.finish_exporting()
->>>>>>> 631fc65f
             self._exporting = False
             return result_or_coro
 
