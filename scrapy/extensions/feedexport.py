--- conflicted
+++ resolved
@@ -16,11 +16,7 @@
 from datetime import datetime, timezone
 from pathlib import Path, PureWindowsPath
 from tempfile import NamedTemporaryFile
-<<<<<<< HEAD
-from typing import IO, TYPE_CHECKING, Any, Optional, Protocol, cast
-=======
-from typing import IO, TYPE_CHECKING, Any, Protocol, TypeAlias, TypeVar, cast
->>>>>>> d414d393
+from typing import IO, TYPE_CHECKING, Any, Protocol, TypeAlias, cast
 from urllib.parse import unquote, urlparse
 
 from twisted.internet.defer import Deferred, DeferredList, maybeDeferred
