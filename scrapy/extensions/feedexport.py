--- conflicted
+++ resolved
@@ -739,45 +739,13 @@
             logger.error("Unknown feed storage scheme: %(scheme)s", {"scheme": scheme})
         return False
 
-<<<<<<< HEAD
-    def _get_storage(self, uri, feed_options):
+    def _get_storage(
+        self, uri: str, feed_options: Dict[str, Any]
+    ) -> FeedStorageProtocol:
         """Build a storage object for the specified *uri* with the specified
         *feed_options*."""
         cls = self.storages.get(urlparse(uri).scheme, self.storages["file"])
         return build_from_crawler(cls, self.crawler, uri, feed_options=feed_options)
-=======
-    def _get_storage(
-        self, uri: str, feed_options: Dict[str, Any]
-    ) -> FeedStorageProtocol:
-        """Fork of create_instance specific to feed storage classes
-
-        It supports not passing the *feed_options* parameters to classes that
-        do not support it, and issuing a deprecation warning instead.
-        """
-        feedcls = self.storages.get(urlparse(uri).scheme, self.storages["file"])
-        crawler = getattr(self, "crawler", None)
-
-        def build_instance(
-            builder: Type[FeedStorageProtocol], *preargs: Any
-        ) -> FeedStorageProtocol:
-            return build_storage(
-                builder, uri, feed_options=feed_options, preargs=preargs
-            )
-
-        instance: FeedStorageProtocol
-        if crawler and hasattr(feedcls, "from_crawler"):
-            instance = build_instance(feedcls.from_crawler, crawler)
-            method_name = "from_crawler"
-        elif hasattr(feedcls, "from_settings"):
-            instance = build_instance(feedcls.from_settings, self.settings)
-            method_name = "from_settings"
-        else:
-            instance = build_instance(feedcls)
-            method_name = "__new__"
-        if instance is None:
-            raise TypeError(f"{feedcls.__qualname__}.{method_name} returned None")
-        return instance
->>>>>>> d2f1e00a
 
     def _get_uri_params(
         self,
