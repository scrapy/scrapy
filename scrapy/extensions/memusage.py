"""
MemoryUsage extension

See documentation in docs/topics/extensions.rst
"""

from __future__ import annotations

import logging
import socket
import sys
from importlib import import_module
from pprint import pformat
from typing import TYPE_CHECKING

from twisted.internet import task

from scrapy import signals
from scrapy.exceptions import NotConfigured
from scrapy.utils.engine import get_engine_status
from scrapy.utils.misc import create_instance, load_object

if TYPE_CHECKING:
    # typing.Self requires Python 3.11
    from typing_extensions import Self

    from scrapy.crawler import Crawler

<<<<<<< HEAD
class MemoryUsage(object):
    def __init__(self, crawler):
        if not crawler.settings.getbool('MEMUSAGE_ENABLED'):
=======

logger = logging.getLogger(__name__)


class MemoryUsage:
    def __init__(self, crawler: Crawler):
        if not crawler.settings.getbool("MEMUSAGE_ENABLED"):
>>>>>>> 1fc91bb4
            raise NotConfigured
        try:
            # stdlib's resource module is only available on unix platforms.
            self.resource = import_module("resource")
        except ImportError:
            raise NotConfigured

<<<<<<< HEAD
        self.crawler = crawler
        self.warned = False
        self.notify_mails = crawler.settings.getlist('MEMUSAGE_NOTIFY_MAIL')
        self.limit = crawler.settings.getint('MEMUSAGE_LIMIT_MB') * 1024 * 1024
        self.warning = crawler.settings.getint('MEMUSAGE_WARNING_MB') * 1024 * 1024
        self.check_interval = crawler.settings.getfloat(
            'MEMUSAGE_CHECK_INTERVAL_SECONDS'
        )

        mail_sender_class = load_object(
            crawler.settings.get('DEFAULT_MAIL_SENDER_CLASS')
        )
        self.mail = create_instance(mail_sender_class, crawler.settings, crawler)

=======
        self.crawler: Crawler = crawler
        self.warned: bool = False
        self.notify_mails: list[str] = crawler.settings.getlist("MEMUSAGE_NOTIFY_MAIL")
        self.limit: int = crawler.settings.getint("MEMUSAGE_LIMIT_MB") * 1024 * 1024
        self.warning: int = crawler.settings.getint("MEMUSAGE_WARNING_MB") * 1024 * 1024
        self.check_interval: float = crawler.settings.getfloat(
            "MEMUSAGE_CHECK_INTERVAL_SECONDS"
        )
        self.mail: MailSender = MailSender.from_crawler(crawler)
>>>>>>> 1fc91bb4
        crawler.signals.connect(self.engine_started, signal=signals.engine_started)
        crawler.signals.connect(self.engine_stopped, signal=signals.engine_stopped)

    @classmethod
    def from_crawler(cls, crawler: Crawler) -> Self:
        return cls(crawler)

    def get_virtual_size(self) -> int:
        size: int = self.resource.getrusage(self.resource.RUSAGE_SELF).ru_maxrss
        if sys.platform != "darwin":
            # on macOS ru_maxrss is in bytes, on Linux it is in KB
            size *= 1024
        return size

    def engine_started(self) -> None:
        assert self.crawler.stats
        self.crawler.stats.set_value("memusage/startup", self.get_virtual_size())
        self.tasks: list[task.LoopingCall] = []
        tsk = task.LoopingCall(self.update)
        self.tasks.append(tsk)
        tsk.start(self.check_interval, now=True)
        if self.limit:
            tsk = task.LoopingCall(self._check_limit)
            self.tasks.append(tsk)
            tsk.start(self.check_interval, now=True)
        if self.warning:
            tsk = task.LoopingCall(self._check_warning)
            self.tasks.append(tsk)
            tsk.start(self.check_interval, now=True)

    def engine_stopped(self) -> None:
        for tsk in self.tasks:
            if tsk.running:
                tsk.stop()

<<<<<<< HEAD
    def update(self):
        self.crawler.stats.max_value('memusage/max', self.get_virtual_size())

    def _check_limit(self):
        if self.get_virtual_size() > self.limit:
            self.crawler.stats.set_value('memusage/limit_reached', 1)
            mem = self.limit / 1024 / 1024
            logger.error(
                "Memory usage exceeded %(memusage)dM. Shutting down Scrapy...",
                {'memusage': mem},
                extra={'crawler': self.crawler},
            )
            if self.notify_mails:
                subj = "%s terminated: memory usage exceeded %dM at %s" % (
                    self.crawler.settings['BOT_NAME'],
                    mem,
                    socket.gethostname(),
=======
    def update(self) -> None:
        assert self.crawler.stats
        self.crawler.stats.max_value("memusage/max", self.get_virtual_size())

    def _check_limit(self) -> None:
        assert self.crawler.engine
        assert self.crawler.stats
        peak_mem_usage = self.get_virtual_size()
        if peak_mem_usage > self.limit:
            self.crawler.stats.set_value("memusage/limit_reached", 1)
            mem = self.limit / 1024 / 1024
            logger.error(
                "Memory usage exceeded %(memusage)dMiB. Shutting down Scrapy...",
                {"memusage": mem},
                extra={"crawler": self.crawler},
            )
            if self.notify_mails:
                subj = (
                    f"{self.crawler.settings['BOT_NAME']} terminated: "
                    f"memory usage exceeded {mem}MiB at {socket.gethostname()}"
>>>>>>> 1fc91bb4
                )
                self._send_report(self.notify_mails, subj)
                self.crawler.stats.set_value("memusage/limit_notified", 1)

            if self.crawler.engine.spider is not None:
                self.crawler.engine.close_spider(
                    self.crawler.engine.spider, "memusage_exceeded"
                )
            else:
                self.crawler.stop()
<<<<<<< HEAD

    def _check_warning(self):
=======
        else:
            logger.info(
                "Peak memory usage is %(virtualsize)dMiB",
                {"virtualsize": peak_mem_usage / 1024 / 1024},
            )

    def _check_warning(self) -> None:
>>>>>>> 1fc91bb4
        if self.warned:  # warn only once
            return
        assert self.crawler.stats
        if self.get_virtual_size() > self.warning:
<<<<<<< HEAD
            self.crawler.stats.set_value('memusage/warning_reached', 1)
            mem = self.warning / 1024 / 1024
            logger.warning(
                "Memory usage reached %(memusage)dM",
                {'memusage': mem},
                extra={'crawler': self.crawler},
            )
            if self.notify_mails:
                subj = "%s warning: memory usage reached %dM at %s" % (
                    self.crawler.settings['BOT_NAME'],
                    mem,
                    socket.gethostname(),
=======
            self.crawler.stats.set_value("memusage/warning_reached", 1)
            mem = self.warning / 1024 / 1024
            logger.warning(
                "Memory usage reached %(memusage)dMiB",
                {"memusage": mem},
                extra={"crawler": self.crawler},
            )
            if self.notify_mails:
                subj = (
                    f"{self.crawler.settings['BOT_NAME']} warning: "
                    f"memory usage reached {mem}MiB at {socket.gethostname()}"
>>>>>>> 1fc91bb4
                )
                self._send_report(self.notify_mails, subj)
                self.crawler.stats.set_value("memusage/warning_notified", 1)
            self.warned = True

    def _send_report(self, rcpts: list[str], subject: str) -> None:
        """send notification mail with some additional useful info"""
        assert self.crawler.engine
        assert self.crawler.stats
        stats = self.crawler.stats
<<<<<<< HEAD
        s = "Memory usage at engine startup : %dM\r\n" % (
            stats.get_value('memusage/startup') / 1024 / 1024
        )
        s += "Maximum memory usage           : %dM\r\n" % (
            stats.get_value('memusage/max') / 1024 / 1024
        )
        s += "Current memory usage           : %dM\r\n" % (
            self.get_virtual_size() / 1024 / 1024
        )
=======
        s = f"Memory usage at engine startup : {stats.get_value('memusage/startup') / 1024 / 1024}M\r\n"
        s += f"Maximum memory usage          : {stats.get_value('memusage/max') / 1024 / 1024}M\r\n"
        s += f"Current memory usage          : {self.get_virtual_size() / 1024 / 1024}M\r\n"
>>>>>>> 1fc91bb4

        s += (
            "ENGINE STATUS ------------------------------------------------------- \r\n"
        )
        s += "\r\n"
        s += pformat(get_engine_status(self.crawler.engine))
        s += "\r\n"
        self.mail.send(rcpts, subject, s)<|MERGE_RESOLUTION|>--- conflicted
+++ resolved
@@ -18,19 +18,15 @@
 from scrapy import signals
 from scrapy.exceptions import NotConfigured
 from scrapy.utils.engine import get_engine_status
-from scrapy.utils.misc import create_instance, load_object
+from scrapy.utils.misc import build_from_crawler, load_object
 
 if TYPE_CHECKING:
     # typing.Self requires Python 3.11
     from typing_extensions import Self
 
     from scrapy.crawler import Crawler
+    from scrapy.mail import BaseMailSender
 
-<<<<<<< HEAD
-class MemoryUsage(object):
-    def __init__(self, crawler):
-        if not crawler.settings.getbool('MEMUSAGE_ENABLED'):
-=======
 
 logger = logging.getLogger(__name__)
 
@@ -38,7 +34,6 @@
 class MemoryUsage:
     def __init__(self, crawler: Crawler):
         if not crawler.settings.getbool("MEMUSAGE_ENABLED"):
->>>>>>> 1fc91bb4
             raise NotConfigured
         try:
             # stdlib's resource module is only available on unix platforms.
@@ -46,22 +41,6 @@
         except ImportError:
             raise NotConfigured
 
-<<<<<<< HEAD
-        self.crawler = crawler
-        self.warned = False
-        self.notify_mails = crawler.settings.getlist('MEMUSAGE_NOTIFY_MAIL')
-        self.limit = crawler.settings.getint('MEMUSAGE_LIMIT_MB') * 1024 * 1024
-        self.warning = crawler.settings.getint('MEMUSAGE_WARNING_MB') * 1024 * 1024
-        self.check_interval = crawler.settings.getfloat(
-            'MEMUSAGE_CHECK_INTERVAL_SECONDS'
-        )
-
-        mail_sender_class = load_object(
-            crawler.settings.get('DEFAULT_MAIL_SENDER_CLASS')
-        )
-        self.mail = create_instance(mail_sender_class, crawler.settings, crawler)
-
-=======
         self.crawler: Crawler = crawler
         self.warned: bool = False
         self.notify_mails: list[str] = crawler.settings.getlist("MEMUSAGE_NOTIFY_MAIL")
@@ -70,8 +49,12 @@
         self.check_interval: float = crawler.settings.getfloat(
             "MEMUSAGE_CHECK_INTERVAL_SECONDS"
         )
-        self.mail: MailSender = MailSender.from_crawler(crawler)
->>>>>>> 1fc91bb4
+
+        mail_sender_class: type[BaseMailSender] = load_object(
+            crawler.settings.get("DEFAULT_MAIL_SENDER_CLASS")
+        )
+        self.mail = build_from_crawler(mail_sender_class, crawler)
+
         crawler.signals.connect(self.engine_started, signal=signals.engine_started)
         crawler.signals.connect(self.engine_stopped, signal=signals.engine_stopped)
 
@@ -107,25 +90,6 @@
             if tsk.running:
                 tsk.stop()
 
-<<<<<<< HEAD
-    def update(self):
-        self.crawler.stats.max_value('memusage/max', self.get_virtual_size())
-
-    def _check_limit(self):
-        if self.get_virtual_size() > self.limit:
-            self.crawler.stats.set_value('memusage/limit_reached', 1)
-            mem = self.limit / 1024 / 1024
-            logger.error(
-                "Memory usage exceeded %(memusage)dM. Shutting down Scrapy...",
-                {'memusage': mem},
-                extra={'crawler': self.crawler},
-            )
-            if self.notify_mails:
-                subj = "%s terminated: memory usage exceeded %dM at %s" % (
-                    self.crawler.settings['BOT_NAME'],
-                    mem,
-                    socket.gethostname(),
-=======
     def update(self) -> None:
         assert self.crawler.stats
         self.crawler.stats.max_value("memusage/max", self.get_virtual_size())
@@ -146,7 +110,6 @@
                 subj = (
                     f"{self.crawler.settings['BOT_NAME']} terminated: "
                     f"memory usage exceeded {mem}MiB at {socket.gethostname()}"
->>>>>>> 1fc91bb4
                 )
                 self._send_report(self.notify_mails, subj)
                 self.crawler.stats.set_value("memusage/limit_notified", 1)
@@ -157,10 +120,6 @@
                 )
             else:
                 self.crawler.stop()
-<<<<<<< HEAD
-
-    def _check_warning(self):
-=======
         else:
             logger.info(
                 "Peak memory usage is %(virtualsize)dMiB",
@@ -168,25 +127,10 @@
             )
 
     def _check_warning(self) -> None:
->>>>>>> 1fc91bb4
         if self.warned:  # warn only once
             return
         assert self.crawler.stats
         if self.get_virtual_size() > self.warning:
-<<<<<<< HEAD
-            self.crawler.stats.set_value('memusage/warning_reached', 1)
-            mem = self.warning / 1024 / 1024
-            logger.warning(
-                "Memory usage reached %(memusage)dM",
-                {'memusage': mem},
-                extra={'crawler': self.crawler},
-            )
-            if self.notify_mails:
-                subj = "%s warning: memory usage reached %dM at %s" % (
-                    self.crawler.settings['BOT_NAME'],
-                    mem,
-                    socket.gethostname(),
-=======
             self.crawler.stats.set_value("memusage/warning_reached", 1)
             mem = self.warning / 1024 / 1024
             logger.warning(
@@ -198,7 +142,6 @@
                 subj = (
                     f"{self.crawler.settings['BOT_NAME']} warning: "
                     f"memory usage reached {mem}MiB at {socket.gethostname()}"
->>>>>>> 1fc91bb4
                 )
                 self._send_report(self.notify_mails, subj)
                 self.crawler.stats.set_value("memusage/warning_notified", 1)
@@ -209,21 +152,9 @@
         assert self.crawler.engine
         assert self.crawler.stats
         stats = self.crawler.stats
-<<<<<<< HEAD
-        s = "Memory usage at engine startup : %dM\r\n" % (
-            stats.get_value('memusage/startup') / 1024 / 1024
-        )
-        s += "Maximum memory usage           : %dM\r\n" % (
-            stats.get_value('memusage/max') / 1024 / 1024
-        )
-        s += "Current memory usage           : %dM\r\n" % (
-            self.get_virtual_size() / 1024 / 1024
-        )
-=======
         s = f"Memory usage at engine startup : {stats.get_value('memusage/startup') / 1024 / 1024}M\r\n"
         s += f"Maximum memory usage          : {stats.get_value('memusage/max') / 1024 / 1024}M\r\n"
         s += f"Current memory usage          : {self.get_virtual_size() / 1024 / 1024}M\r\n"
->>>>>>> 1fc91bb4
 
         s += (
             "ENGINE STATUS ------------------------------------------------------- \r\n"
