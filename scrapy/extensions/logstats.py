--- conflicted
+++ resolved
@@ -10,8 +10,8 @@
 
 class LogStats:
     """Log basic scraping stats periodically like:
-        * RPM - Requests per Minute
-        * IPM - Items per Minute
+    * RPM - Requests per Minute
+    * IPM - Items per Minute
     """
 
     def __init__(self, stats, interval=60.0):
@@ -38,37 +38,23 @@
         self.task.start(self.interval)
 
     def log(self, spider):
-<<<<<<< HEAD
         self.calculate_stats()
-
-        msg = ("Crawled %(pages)d pages (at %(pagerate)d pages/min), "
-               "scraped %(items)d items (at %(itemrate)d items/min)")
-        log_args = {'pages': self.pages, 'pagerate': self.prate,
-                    'items': self.items, 'itemrate': self.irate}
-        logger.info(msg, log_args, extra={'spider': spider})
-=======
-        items = self.stats.get_value("item_scraped_count", 0)
-        pages = self.stats.get_value("response_received_count", 0)
-        irate = (items - self.itemsprev) * self.multiplier
-        prate = (pages - self.pagesprev) * self.multiplier
-        self.pagesprev, self.itemsprev = pages, items
 
         msg = (
             "Crawled %(pages)d pages (at %(pagerate)d pages/min), "
             "scraped %(items)d items (at %(itemrate)d items/min)"
         )
         log_args = {
-            "pages": pages,
-            "pagerate": prate,
-            "items": items,
-            "itemrate": irate,
+            "pages": self.pages,
+            "pagerate": self.prate,
+            "items": self.items,
+            "itemrate": self.irate,
         }
         logger.info(msg, log_args, extra={"spider": spider})
->>>>>>> 1c9d308a
 
     def calculate_stats(self):
-        self.items = self.stats.get_value('item_scraped_count', 0)
-        self.pages = self.stats.get_value('response_received_count', 0)
+        self.items = self.stats.get_value("item_scraped_count", 0)
+        self.pages = self.stats.get_value("response_received_count", 0)
         self.irate = (self.items - self.itemsprev) * self.multiplier
         self.prate = (self.pages - self.pagesprev) * self.multiplier
         self.pagesprev, self.itemsprev = self.pages, self.items
@@ -78,19 +64,19 @@
             self.task.stop()
 
         rpm_final, ipm_final = self.calculate_final_stats(spider)
-        self.stats.set_value('responses_per_minute', rpm_final)
-        self.stats.set_value('items_per_minute', ipm_final)
+        self.stats.set_value("responses_per_minute", rpm_final)
+        self.stats.set_value("items_per_minute", ipm_final)
 
     def calculate_final_stats(self, spider):
-        start_time = self.stats.get_value('start_time')
-        finished_time = self.stats.get_value('finished_time')
+        start_time = self.stats.get_value("start_time")
+        finished_time = self.stats.get_value("finished_time")
 
         if not start_time or not finished_time:
             return None, None
 
         mins_elapsed = (finished_time - start_time).seconds / 60
 
-        items = self.stats.get_value('item_scraped_count', 0)
-        pages = self.stats.get_value('response_received_count', 0)
+        items = self.stats.get_value("item_scraped_count", 0)
+        pages = self.stats.get_value("response_received_count", 0)
 
         return (pages / mins_elapsed), (items / mins_elapsed)