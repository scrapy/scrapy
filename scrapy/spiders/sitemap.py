import re
import logging
<<<<<<< HEAD

import six
from lxml.etree import XMLSyntaxError
=======
>>>>>>> 076f0764

from scrapy.spiders import Spider
from scrapy.http import Request, XmlResponse
from scrapy.utils.sitemap import Sitemap, sitemap_urls_from_robots
from scrapy.utils.gz import gunzip, gzip_magic_number


logger = logging.getLogger(__name__)


class SitemapSpider(Spider):

    sitemap_urls = ()
    sitemap_rules = [('', 'parse')]
    sitemap_follow = ['']
    sitemap_alternate_links = False

    def __init__(self, *a, **kw):
        super(SitemapSpider, self).__init__(*a, **kw)
        self._cbs = []
        for r, c in self.sitemap_rules:
            if isinstance(c, str):
                c = getattr(self, c)
            self._cbs.append((regex(r), c))
        self._follow = [regex(x) for x in self.sitemap_follow]

    def start_requests(self):
        for url in self.sitemap_urls:
            yield Request(url, self._parse_sitemap)

    def sitemap_filter(self, entries):
        """This method can be used to filter sitemap entries by their
        attributes, for example, you can filter locs with lastmod greater
        than a given date (see docs).
        """
        for entry in entries:
            yield entry

    def _parse_sitemap(self, response):
        if response.url.endswith('/robots.txt'):
            for url in sitemap_urls_from_robots(response.text, base_url=response.url):
                yield Request(url, callback=self._parse_sitemap)
        else:
            body = self._get_sitemap_body(response)
            if body is None:
                logger.warning("Ignoring invalid sitemap: %(response)s",
                               {'response': response}, extra={'spider': self})
                return

            try:
                s = Sitemap(body)
            except XMLSyntaxError:
                logger.warning("Ignoring invalid sitemap: %(response)s",
                               {'response': response}, extra={'spider': self})
                return

            it = self.sitemap_filter(s)

            if s.type == 'sitemapindex':
                for loc in iterloc(it, self.sitemap_alternate_links):
                    if any(x.search(loc) for x in self._follow):
                        yield Request(loc, callback=self._parse_sitemap)
            elif s.type == 'urlset':
                for loc in iterloc(it, self.sitemap_alternate_links):
                    for r, c in self._cbs:
                        if r.search(loc):
                            yield Request(loc, callback=c)
                            break

    def _get_sitemap_body(self, response):
        """Return the sitemap body contained in the given response,
        or None if the response is not a sitemap.
        """
        if isinstance(response, XmlResponse):
            return response.body
        elif gzip_magic_number(response):
            return gunzip(response.body)
        # actual gzipped sitemap files are decompressed above ;
        # if we are here (response body is not gzipped)
        # and have a response for .xml.gz,
        # it usually means that it was already gunzipped
        # by HttpCompression middleware,
        # the HTTP response being sent with "Content-Encoding: gzip"
        # without actually being a .xml.gz file in the first place,
        # merely XML gzip-compressed on the fly,
        # in other word, here, we have plain XML
        elif response.url.endswith('.xml') or response.url.endswith('.xml.gz'):
            return response.body


def regex(x):
    if isinstance(x, str):
        return re.compile(x)
    return x


def iterloc(it, alt=False):
    for d in it:
        yield d['loc']

        # Also consider alternate URLs (xhtml:link rel="alternate")
        if alt and 'alternate' in d:
            for l in d['alternate']:
                yield l<|MERGE_RESOLUTION|>--- conflicted
+++ resolved
@@ -1,11 +1,8 @@
 import re
 import logging
-<<<<<<< HEAD
 
 import six
 from lxml.etree import XMLSyntaxError
-=======
->>>>>>> 076f0764
 
 from scrapy.spiders import Spider
 from scrapy.http import Request, XmlResponse
