from __future__ import annotations

import logging
import re

# Iterable is needed at the run time for the SitemapSpider._parse_sitemap() annotation
from collections.abc import AsyncIterator, Iterable, Sequence  # noqa: TC003
from typing import TYPE_CHECKING, Any, cast

from scrapy.http import Request, Response, XmlResponse
from scrapy.spiders import Spider
from scrapy.utils._compression import _DecompressionMaxSizeExceeded
from scrapy.utils.gz import gunzip, gzip_magic_number
from scrapy.utils.sitemap import Sitemap, sitemap_urls_from_robots

if TYPE_CHECKING:
    # typing.Self requires Python 3.11
    from typing_extensions import Self

    from scrapy.crawler import Crawler
    from scrapy.http.request import CallbackT

logger = logging.getLogger(__name__)


class SitemapSpider(Spider):
    sitemap_urls: Sequence[str] = ()
    sitemap_rules: Sequence[tuple[re.Pattern[str] | str, str | CallbackT]] = [
        ("", "parse")
    ]
    sitemap_follow: Sequence[re.Pattern[str] | str] = [""]
    sitemap_alternate_links: bool = False
    _max_size: int
    _warn_size: int

    @classmethod
    def from_crawler(cls, crawler: Crawler, *args: Any, **kwargs: Any) -> Self:
        spider = super().from_crawler(crawler, *args, **kwargs)
        spider._max_size = getattr(
            spider, "download_maxsize", spider.settings.getint("DOWNLOAD_MAXSIZE")
        )
        spider._warn_size = getattr(
            spider, "download_warnsize", spider.settings.getint("DOWNLOAD_WARNSIZE")
        )
        return spider

    def __init__(self, *a: Any, **kw: Any):
        super().__init__(*a, **kw)
        self._cbs: list[tuple[re.Pattern[str], CallbackT]] = []
        for r, c in self.sitemap_rules:
            if isinstance(c, str):
                c = cast("CallbackT", getattr(self, c))
            self._cbs.append((regex(r), c))
        self._follow: list[re.Pattern[str]] = [regex(x) for x in self.sitemap_follow]

<<<<<<< HEAD
    async def yield_seeds(self) -> AsyncIterator[Any]:
        for seed in self.start_requests():
            yield seed
=======
    async def start(self) -> AsyncIterator[Any]:
        for item_or_request in self.start_requests():
            yield item_or_request
>>>>>>> 8e3d211a

    def start_requests(self) -> Iterable[Request]:
        for url in self.sitemap_urls:
            yield Request(url, self._parse_sitemap)

    def sitemap_filter(
        self, entries: Iterable[dict[str, Any]]
    ) -> Iterable[dict[str, Any]]:
        """This method can be used to filter sitemap entries by their
        attributes, for example, you can filter locs with lastmod greater
        than a given date (see docs).
        """
        yield from entries

    def _parse_sitemap(self, response: Response) -> Iterable[Request]:
        if response.url.endswith("/robots.txt"):
            for url in sitemap_urls_from_robots(response.text, base_url=response.url):
                yield Request(url, callback=self._parse_sitemap)
        else:
            body = self._get_sitemap_body(response)
            if body is None:
                logger.warning(
                    "Ignoring invalid sitemap: %(response)s",
                    {"response": response},
                    extra={"spider": self},
                )
                return

            s = Sitemap(body)
            it = self.sitemap_filter(s)

            if s.type == "sitemapindex":
                for loc in iterloc(it, self.sitemap_alternate_links):
                    if any(x.search(loc) for x in self._follow):
                        yield Request(loc, callback=self._parse_sitemap)
            elif s.type == "urlset":
                for loc in iterloc(it, self.sitemap_alternate_links):
                    for r, c in self._cbs:
                        if r.search(loc):
                            yield Request(loc, callback=c)
                            break

    def _get_sitemap_body(self, response: Response) -> bytes | None:
        """Return the sitemap body contained in the given response,
        or None if the response is not a sitemap.
        """
        if isinstance(response, XmlResponse):
            return response.body
        if gzip_magic_number(response):
            uncompressed_size = len(response.body)
            max_size = response.meta.get("download_maxsize", self._max_size)
            warn_size = response.meta.get("download_warnsize", self._warn_size)
            try:
                body = gunzip(response.body, max_size=max_size)
            except _DecompressionMaxSizeExceeded:
                return None
            if uncompressed_size < warn_size <= len(body):
                logger.warning(
                    f"{response} body size after decompression ({len(body)} B) "
                    f"is larger than the download warning size ({warn_size} B)."
                )
            return body
        # actual gzipped sitemap files are decompressed above ;
        # if we are here (response body is not gzipped)
        # and have a response for .xml.gz,
        # it usually means that it was already gunzipped
        # by HttpCompression middleware,
        # the HTTP response being sent with "Content-Encoding: gzip"
        # without actually being a .xml.gz file in the first place,
        # merely XML gzip-compressed on the fly,
        # in other word, here, we have plain XML
        if response.url.endswith(".xml") or response.url.endswith(".xml.gz"):
            return response.body
        return None


def regex(x: re.Pattern[str] | str) -> re.Pattern[str]:
    if isinstance(x, str):
        return re.compile(x)
    return x


def iterloc(it: Iterable[dict[str, Any]], alt: bool = False) -> Iterable[str]:
    for d in it:
        yield d["loc"]

        # Also consider alternate URLs (xhtml:link rel="alternate")
        if alt and "alternate" in d:
            yield from d["alternate"]<|MERGE_RESOLUTION|>--- conflicted
+++ resolved
@@ -53,15 +53,9 @@
             self._cbs.append((regex(r), c))
         self._follow: list[re.Pattern[str]] = [regex(x) for x in self.sitemap_follow]
 
-<<<<<<< HEAD
-    async def yield_seeds(self) -> AsyncIterator[Any]:
-        for seed in self.start_requests():
-            yield seed
-=======
     async def start(self) -> AsyncIterator[Any]:
         for item_or_request in self.start_requests():
             yield item_or_request
->>>>>>> 8e3d211a
 
     def start_requests(self) -> Iterable[Request]:
         for url in self.sitemap_urls:
