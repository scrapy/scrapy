"""
This modules implements the CrawlSpider which is the recommended spider to use
for scraping typical web sites that requires crawling pages.

See documentation in docs/topics/spiders.rst
"""

import copy
import warnings

import six

from scrapy.exceptions import ScrapyDeprecationWarning
from scrapy.http import Request, HtmlResponse
from scrapy.linkextractors import LinkExtractor
from scrapy.spiders import Spider
from scrapy.utils.python import get_func_args
from scrapy.utils.spider import iterate_spider_output


def _identity(x):
    return x


def _identity_process_request(request, response):
    return request


def _get_method(method, spider):
    if callable(method):
        return method
    elif isinstance(method, six.string_types):
        return getattr(spider, method, None)


_default_link_extractor = LinkExtractor()


class Rule(object):

<<<<<<< HEAD
    def __init__(self, link_extractor, callback=None, cb_kwargs=None, follow=None,
                 process_links=None, process_request=None, errback=None):
        self.link_extractor = link_extractor
=======
    def __init__(self, link_extractor=None, callback=None, cb_kwargs=None, follow=None, process_links=None, process_request=None):
        self.link_extractor = link_extractor or _default_link_extractor
>>>>>>> 6ad5a89c
        self.callback = callback
        self.errback = errback
        self.cb_kwargs = cb_kwargs or {}
        self.process_links = process_links or _identity
        self.process_request = process_request or _identity_process_request
        self.process_request_argcount = None
        self.follow = follow if follow is not None else not callback

    def _compile(self, spider):
        self.callback = _get_method(self.callback, spider)
        self.errback = _get_method(self.errback, spider)
        self.process_links = _get_method(self.process_links, spider)
        self.process_request = _get_method(self.process_request, spider)
        self.process_request_argcount = len(get_func_args(self.process_request))
        if self.process_request_argcount == 1:
            msg = 'Rule.process_request should accept two arguments (request, response), accepting only one is deprecated'
            warnings.warn(msg, category=ScrapyDeprecationWarning, stacklevel=2)

    def _process_request(self, request, response):
        """
        Wrapper around the request processing function to maintain backward
        compatibility with functions that do not take a Response object
        """
        args = [request] if self.process_request_argcount == 1 else [request, response]
        return self.process_request(*args)


class CrawlSpider(Spider):

    rules = ()

    def __init__(self, *a, **kw):
        super(CrawlSpider, self).__init__(*a, **kw)
        self._compile_rules()

    def parse(self, response):
        return self._parse_response(response, self.parse_start_url, cb_kwargs={}, follow=True)

    def parse_start_url(self, response):
        return []

    def process_results(self, response, results):
        return results

    def _build_request(self, rule_index, link):
        return Request(
            url=link.url,
            callback=self._callback,
            errback=self._errback,
            meta=dict(rule=rule_index, link_text=link.text),
        )

    def _requests_to_follow(self, response):
        if not isinstance(response, HtmlResponse):
            return
        seen = set()
        for rule_index, rule in enumerate(self._rules):
            links = [lnk for lnk in rule.link_extractor.extract_links(response)
                     if lnk not in seen]
            for link in rule.process_links(links):
                seen.add(link)
                request = self._build_request(rule_index, link)
                yield rule._process_request(request, response)

    def _callback(self, response):
        rule = self._rules[response.meta['rule']]
        return self._parse_response(response, rule.callback, rule.cb_kwargs, rule.follow)

    def _errback(self, failure):
        rule = self._rules[failure.request.meta['rule']]
        return self._handle_failure(failure, rule.errback)

    def _parse_response(self, response, callback, cb_kwargs, follow=True):
        if callback:
            cb_res = callback(response, **cb_kwargs) or ()
            cb_res = self.process_results(response, cb_res)
            for request_or_item in iterate_spider_output(cb_res):
                yield request_or_item

        if follow and self._follow_links:
            for request_or_item in self._requests_to_follow(response):
                yield request_or_item

    def _handle_failure(self, failure, errback):
        if errback:
            results = errback(failure) or ()
            for request_or_item in iterate_spider_output(results):
                yield request_or_item

    def _compile_rules(self):
        self._rules = []
        for rule in self.rules:
            self._rules.append(copy.copy(rule))
            self._rules[-1]._compile(self)

    @classmethod
    def from_crawler(cls, crawler, *args, **kwargs):
        spider = super(CrawlSpider, cls).from_crawler(crawler, *args, **kwargs)
        spider._follow_links = crawler.settings.getbool('CRAWLSPIDER_FOLLOW_LINKS', True)
        return spider<|MERGE_RESOLUTION|>--- conflicted
+++ resolved
@@ -38,14 +38,9 @@
 
 class Rule(object):
 
-<<<<<<< HEAD
-    def __init__(self, link_extractor, callback=None, cb_kwargs=None, follow=None,
+    def __init__(self, link_extractor=None, callback=None, cb_kwargs=None, follow=None,
                  process_links=None, process_request=None, errback=None):
-        self.link_extractor = link_extractor
-=======
-    def __init__(self, link_extractor=None, callback=None, cb_kwargs=None, follow=None, process_links=None, process_request=None):
         self.link_extractor = link_extractor or _default_link_extractor
->>>>>>> 6ad5a89c
         self.callback = callback
         self.errback = errback
         self.cb_kwargs = cb_kwargs or {}
