import scrapy
from scrapy.linkextractors import LinkExtractor
from scrapy.spiders import CrawlSpider, Rule


class $classname(CrawlSpider):
    name = "$name"
    allowed_domains = ["$domain"]
<<<<<<< HEAD
    start_urls = ["$url/"]
=======
    start_urls = ["$url"]

>>>>>>> 8ab72bcc
    rules = (Rule(LinkExtractor(allow=r"Items/"), callback="parse_item", follow=True),)

    def parse_item(self, response):
        item = {}
        #item["domain_id"] = response.xpath('//input[@id="sid"]/@value').get()
        #item["name"] = response.xpath('//div[@id="name"]').get()
        #item["description"] = response.xpath('//div[@id="description"]').get()
        return item<|MERGE_RESOLUTION|>--- conflicted
+++ resolved
@@ -6,12 +6,8 @@
 class $classname(CrawlSpider):
     name = "$name"
     allowed_domains = ["$domain"]
-<<<<<<< HEAD
-    start_urls = ["$url/"]
-=======
     start_urls = ["$url"]
 
->>>>>>> 8ab72bcc
     rules = (Rule(LinkExtractor(allow=r"Items/"), callback="parse_item", follow=True),)
 
     def parse_item(self, response):
