--- conflicted
+++ resolved
@@ -21,20 +21,6 @@
 from scrapy.utils.python import global_object_name
 from scrapy.utils.response import response_status_message
 
-<<<<<<< HEAD
-logger = logging.getLogger(__name__)
-
-
-class RetryMiddleware:
-
-    # OSError is raised by the HttpCompression middleware when trying to
-    # decompress an empty response
-    EXCEPTIONS_TO_RETRY = (defer.TimeoutError, TimeoutError, DNSLookupError,
-                           ConnectionRefusedError, ConnectionDone, ConnectError,
-                           ConnectionLost, TCPTimedOutError, ResponseFailed,
-                           OSError, TunnelError)
-
-=======
 retry_logger = getLogger(__name__)
 
 
@@ -141,7 +127,6 @@
 
 
 class RetryMiddleware(metaclass=BackwardsCompatibilityMetaclass):
->>>>>>> e9e1034a
     def __init__(self, settings):
         if not settings.getbool("RETRY_ENABLED"):
             raise NotConfigured
