from email.utils import formatdate
from typing import Optional, Type, TypeVar

from twisted.internet import defer
from twisted.internet.error import (
    ConnectError,
    ConnectionDone,
    ConnectionLost,
    ConnectionRefusedError,
    DNSLookupError,
    TCPTimedOutError,
    TimeoutError,
)
from twisted.web.client import ResponseFailed

from scrapy import signals
from scrapy.crawler import Crawler
from scrapy.exceptions import IgnoreRequest, NotConfigured
from scrapy.http.request import Request
from scrapy.http.response import Response
from scrapy.settings import Settings
from scrapy.spiders import Spider
from scrapy.statscollectors import StatsCollector
from scrapy.utils.misc import load_object

HttpCacheMiddlewareTV = TypeVar("HttpCacheMiddlewareTV", bound="HttpCacheMiddleware")

<<<<<<< HEAD
class HttpCacheMiddleware:

    DOWNLOAD_EXCEPTIONS = (defer.TimeoutError, TimeoutError, DNSLookupError,
                           ConnectionRefusedError, ConnectionDone, ConnectError,
                           ConnectionLost, TCPTimedOutError, ResponseFailed,
                           OSError)
=======
>>>>>>> e9e1034a

class HttpCacheMiddleware:
    DOWNLOAD_EXCEPTIONS = (
        defer.TimeoutError,
        TimeoutError,
        DNSLookupError,
        ConnectionRefusedError,
        ConnectionDone,
        ConnectError,
        ConnectionLost,
        TCPTimedOutError,
        ResponseFailed,
        IOError,
    )

    def __init__(self, settings: Settings, stats: StatsCollector) -> None:
        if not settings.getbool("HTTPCACHE_ENABLED"):
            raise NotConfigured
        self.policy = load_object(settings["HTTPCACHE_POLICY"])(settings)
        self.storage = load_object(settings["HTTPCACHE_STORAGE"])(settings)
        self.ignore_missing = settings.getbool("HTTPCACHE_IGNORE_MISSING")
        self.stats = stats

    @classmethod
    def from_crawler(
        cls: Type[HttpCacheMiddlewareTV], crawler: Crawler
    ) -> HttpCacheMiddlewareTV:
        o = cls(crawler.settings, crawler.stats)
        crawler.signals.connect(o.spider_opened, signal=signals.spider_opened)
        crawler.signals.connect(o.spider_closed, signal=signals.spider_closed)
        return o

    def spider_opened(self, spider: Spider) -> None:
        self.storage.open_spider(spider)

    def spider_closed(self, spider: Spider) -> None:
        self.storage.close_spider(spider)

    def process_request(self, request: Request, spider: Spider) -> Optional[Response]:
        if request.meta.get("dont_cache", False):
            return None

        # Skip uncacheable requests
        if not self.policy.should_cache_request(request):
            request.meta["_dont_cache"] = True  # flag as uncacheable
            return None

        # Look for cached response and check if expired
        cachedresponse = self.storage.retrieve_response(spider, request)
        if cachedresponse is None:
            self.stats.inc_value("httpcache/miss", spider=spider)
            if self.ignore_missing:
                self.stats.inc_value("httpcache/ignore", spider=spider)
                raise IgnoreRequest(f"Ignored request not in cache: {request}")
            return None  # first time request

        # Return cached response only if not expired
        cachedresponse.flags.append("cached")
        if self.policy.is_cached_response_fresh(cachedresponse, request):
            self.stats.inc_value("httpcache/hit", spider=spider)
            return cachedresponse

        # Keep a reference to cached response to avoid a second cache lookup on
        # process_response hook
        request.meta["cached_response"] = cachedresponse

        return None

    def process_response(
        self, request: Request, response: Response, spider: Spider
    ) -> Response:
        if request.meta.get("dont_cache", False):
            return response

        # Skip cached responses and uncacheable requests
        if "cached" in response.flags or "_dont_cache" in request.meta:
            request.meta.pop("_dont_cache", None)
            return response

        # RFC2616 requires origin server to set Date header,
        # https://www.w3.org/Protocols/rfc2616/rfc2616-sec14.html#sec14.18
        if "Date" not in response.headers:
            response.headers["Date"] = formatdate(usegmt=True)

        # Do not validate first-hand responses
        cachedresponse = request.meta.pop("cached_response", None)
        if cachedresponse is None:
            self.stats.inc_value("httpcache/firsthand", spider=spider)
            self._cache_response(spider, response, request, cachedresponse)
            return response

        if self.policy.is_cached_response_valid(cachedresponse, response, request):
            self.stats.inc_value("httpcache/revalidate", spider=spider)
            return cachedresponse

        self.stats.inc_value("httpcache/invalidate", spider=spider)
        self._cache_response(spider, response, request, cachedresponse)
        return response

    def process_exception(
        self, request: Request, exception: Exception, spider: Spider
    ) -> Optional[Response]:
        cachedresponse = request.meta.pop("cached_response", None)
        if cachedresponse is not None and isinstance(
            exception, self.DOWNLOAD_EXCEPTIONS
        ):
            self.stats.inc_value("httpcache/errorrecovery", spider=spider)
            return cachedresponse
        return None

    def _cache_response(
        self,
        spider: Spider,
        response: Response,
        request: Request,
        cachedresponse: Optional[Response],
    ) -> None:
        if self.policy.should_cache_response(response, request):
            self.stats.inc_value("httpcache/store", spider=spider)
            self.storage.store_response(spider, request, response)
        else:
            self.stats.inc_value("httpcache/uncacheable", spider=spider)<|MERGE_RESOLUTION|>--- conflicted
+++ resolved
@@ -25,15 +25,6 @@
 
 HttpCacheMiddlewareTV = TypeVar("HttpCacheMiddlewareTV", bound="HttpCacheMiddleware")
 
-<<<<<<< HEAD
-class HttpCacheMiddleware:
-
-    DOWNLOAD_EXCEPTIONS = (defer.TimeoutError, TimeoutError, DNSLookupError,
-                           ConnectionRefusedError, ConnectionDone, ConnectError,
-                           ConnectionLost, TCPTimedOutError, ResponseFailed,
-                           OSError)
-=======
->>>>>>> e9e1034a
 
 class HttpCacheMiddleware:
     DOWNLOAD_EXCEPTIONS = (
@@ -46,7 +37,7 @@
         ConnectionLost,
         TCPTimedOutError,
         ResponseFailed,
-        IOError,
+        OSError,
     )
 
     def __init__(self, settings: Settings, stats: StatsCollector) -> None:
