--- conflicted
+++ resolved
@@ -24,8 +24,10 @@
 
 def get_request_cookies(jar, request):
     if isinstance(request.cookies, dict):
-        cookie_list = [{'name': k, 'value': v} for k, v in
-                       six.iteritems(request.cookies)]
+        cookie_list = [
+            {'name': k, 'value': v}
+            for k, v in request.cookies.items()
+        ]
     else:
         cookie_list = request.cookies
 
@@ -92,34 +94,4 @@
             if cl:
                 cookies = "\n".join("Set-Cookie: {}\n".format(c) for c in cl)
                 msg = "Received cookies from: {}\n{}".format(response, cookies)
-<<<<<<< HEAD
-                logger.debug(msg, extra={'spider': spider})
-=======
-                logger.debug(msg, extra={'spider': spider})
-
-    def _format_cookie(self, cookie):
-        # build cookie string
-        cookie_str = '%s=%s' % (cookie['name'], cookie['value'])
-
-        if cookie.get('path', None):
-            cookie_str += '; Path=%s' % cookie['path']
-        if cookie.get('domain', None):
-            cookie_str += '; Domain=%s' % cookie['domain']
-
-        return cookie_str
-
-    def _get_request_cookies(self, jar, request):
-        if isinstance(request.cookies, dict):
-            cookie_list = [
-                {'name': k, 'value': v}
-                for k, v in request.cookies.items()
-            ]
-        else:
-            cookie_list = request.cookies
-
-        cookies = [self._format_cookie(x) for x in cookie_list]
-        headers = {'Set-Cookie': cookies}
-        response = Response(request.url, headers=headers)
-
-        return jar.make_cookies(response, request)
->>>>>>> 076f0764
+                logger.debug(msg, extra={'spider': spider})