import logging
from urllib.parse import urljoin, urlparse

from w3lib.url import safe_url_string

from scrapy.http import HtmlResponse
from scrapy.utils.httpobj import urlparse_cached
from scrapy.utils.response import get_meta_refresh
from scrapy.exceptions import IgnoreRequest, NotConfigured


logger = logging.getLogger(__name__)


def _build_redirect_request(source_request, *, url, **kwargs):
    redirect_request = source_request.replace(
        url=url,
        **kwargs,
        cookies=None,
    )
    if 'Cookie' in redirect_request.headers:
        source_request_netloc = urlparse_cached(source_request).netloc
        redirect_request_netloc = urlparse_cached(redirect_request).netloc
        if source_request_netloc != redirect_request_netloc:
            del redirect_request.headers['Cookie']
    return redirect_request


class BaseRedirectMiddleware:

    enabled_setting = 'REDIRECT_ENABLED'

    def __init__(self, settings):
        if not settings.getbool(self.enabled_setting):
            raise NotConfigured

        self.max_redirect_times = settings.getint('REDIRECT_MAX_TIMES')
        self.priority_adjust = settings.getint('REDIRECT_PRIORITY_ADJUST')

    @classmethod
    def from_crawler(cls, crawler):
        return cls(crawler.settings)

    def _redirect(self, redirected, request, spider, reason):
        ttl = request.meta.setdefault('redirect_ttl', self.max_redirect_times)
        redirects = request.meta.get('redirect_times', 0) + 1

        if ttl and redirects <= self.max_redirect_times:
            redirected.meta['redirect_times'] = redirects
            redirected.meta['redirect_ttl'] = ttl - 1
            redirected.meta['redirect_urls'] = request.meta.get('redirect_urls', []) + [request.url]
            redirected.meta['redirect_reasons'] = request.meta.get('redirect_reasons', []) + [reason]
            redirected.dont_filter = request.dont_filter
            redirected.priority = request.priority + self.priority_adjust
            logger.debug("Redirecting (%(reason)s) to %(redirected)s from %(request)s",
                         {'reason': reason, 'redirected': redirected, 'request': request},
                         extra={'spider': spider})
            return redirected
        else:
            logger.debug("Discarding %(request)s: max redirections reached",
                         {'request': request}, extra={'spider': spider})
            raise IgnoreRequest("max redirections reached")

    def _redirect_request_using_get(self, request, redirect_url):
        redirect_request = _build_redirect_request(
            request,
            url=redirect_url,
            method='GET',
            body='',
        )
        redirect_request.headers.pop('Content-Type', None)
        redirect_request.headers.pop('Content-Length', None)
        return redirect_request


class RedirectMiddleware(BaseRedirectMiddleware):
    """
    Handle redirection of requests based on response status
    and meta-refresh html tag.
    """

    def process_response(self, request, response, spider):
        if (
            request.meta.get('dont_redirect', False)
            or response.status in getattr(spider, 'handle_httpstatus_list', [])
            or response.status in request.meta.get('handle_httpstatus_list', [])
            or request.meta.get('handle_httpstatus_all', False)
        ):
            return response

        allowed_status = (301, 302, 303, 307, 308)
        if 'Location' not in response.headers or response.status not in allowed_status:
            return response

        location = safe_url_string(response.headers['Location'])
        if response.headers['Location'].startswith(b'//'):
            request_scheme = urlparse(request.url).scheme
            location = request_scheme + '://' + location.lstrip('/')

        redirected_url = urljoin(request.url, location)

        if response.status in (301, 307, 308) or request.method == 'HEAD':
<<<<<<< HEAD
            redirected = request.replace(url=redirected_url, cookies=None)
=======
            redirected = _build_redirect_request(request, url=redirected_url)
>>>>>>> 50c8becb
            return self._redirect(redirected, request, spider, response.status)

        redirected = self._redirect_request_using_get(request, redirected_url)
        return self._redirect(redirected, request, spider, response.status)


class MetaRefreshMiddleware(BaseRedirectMiddleware):

    enabled_setting = 'METAREFRESH_ENABLED'

    def __init__(self, settings):
        super().__init__(settings)
        self._ignore_tags = settings.getlist('METAREFRESH_IGNORE_TAGS')
        self._maxdelay = settings.getint('METAREFRESH_MAXDELAY')

    def process_response(self, request, response, spider):
        if (
            request.meta.get('dont_redirect', False)
            or request.method == 'HEAD'
            or not isinstance(response, HtmlResponse)
        ):
            return response

        interval, url = get_meta_refresh(response,
                                         ignore_tags=self._ignore_tags)
        if url and interval < self._maxdelay:
            redirected = self._redirect_request_using_get(request, url)
            return self._redirect(redirected, request, spider, 'meta refresh')

        return response<|MERGE_RESOLUTION|>--- conflicted
+++ resolved
@@ -100,11 +100,7 @@
         redirected_url = urljoin(request.url, location)
 
         if response.status in (301, 307, 308) or request.method == 'HEAD':
-<<<<<<< HEAD
-            redirected = request.replace(url=redirected_url, cookies=None)
-=======
             redirected = _build_redirect_request(request, url=redirected_url)
->>>>>>> 50c8becb
             return self._redirect(redirected, request, spider, response.status)
 
         redirected = self._redirect_request_using_get(request, redirected_url)
