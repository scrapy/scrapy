"""
HTTP basic auth downloader middleware

See documentation in docs/topics/downloader-middleware.rst
"""

from __future__ import annotations

from typing import TYPE_CHECKING, Union

from w3lib.http import basic_auth_header

from scrapy import Request, Spider, signals
from scrapy.crawler import Crawler
from scrapy.http import Response
from scrapy.utils.url import url_is_from_any_domain

if TYPE_CHECKING:
    # typing.Self requires Python 3.11
    from typing_extensions import Self


class HttpAuthMiddleware:
    """Set Basic HTTP Authorization header
    (http_user and http_pass spider class attributes)"""

    @classmethod
    def from_crawler(cls, crawler: Crawler) -> Self:
        o = cls()
        crawler.signals.connect(o.spider_opened, signal=signals.spider_opened)
        return o

    def spider_opened(self, spider: Spider) -> None:
        usr = getattr(spider, "http_user", "")
        pwd = getattr(spider, "http_pass", "")
        if usr or pwd:
            self.auth = basic_auth_header(usr, pwd)
<<<<<<< HEAD

    def process_request(self, request, spider):
        if b'Authorization' in request.headers:
            return

        usr = request.meta.get('http_user', '')
        pwd = request.meta.get('http_pass', '')
        if usr or pwd:
            auth = basic_auth_header(usr, pwd)
        else:
            auth = getattr(self, 'auth', None)
        if auth:
            request.headers[b'Authorization'] = auth
=======
            self.domain = spider.http_auth_domain  # type: ignore[attr-defined]

    def process_request(
        self, request: Request, spider: Spider
    ) -> Union[Request, Response, None]:
        auth = getattr(self, "auth", None)
        if auth and b"Authorization" not in request.headers:
            if not self.domain or url_is_from_any_domain(request.url, [self.domain]):
                request.headers[b"Authorization"] = auth
        return None
>>>>>>> 1c9d308a
<|MERGE_RESOLUTION|>--- conflicted
+++ resolved
@@ -30,34 +30,29 @@
         crawler.signals.connect(o.spider_opened, signal=signals.spider_opened)
         return o
 
+    def __init__(self):
+        self.auth = None
+        self.domain = None
+
     def spider_opened(self, spider: Spider) -> None:
         usr = getattr(spider, "http_user", "")
         pwd = getattr(spider, "http_pass", "")
         if usr or pwd:
             self.auth = basic_auth_header(usr, pwd)
-<<<<<<< HEAD
-
-    def process_request(self, request, spider):
-        if b'Authorization' in request.headers:
-            return
-
-        usr = request.meta.get('http_user', '')
-        pwd = request.meta.get('http_pass', '')
-        if usr or pwd:
-            auth = basic_auth_header(usr, pwd)
-        else:
-            auth = getattr(self, 'auth', None)
-        if auth:
-            request.headers[b'Authorization'] = auth
-=======
             self.domain = spider.http_auth_domain  # type: ignore[attr-defined]
 
     def process_request(
         self, request: Request, spider: Spider
     ) -> Union[Request, Response, None]:
-        auth = getattr(self, "auth", None)
-        if auth and b"Authorization" not in request.headers:
-            if not self.domain or url_is_from_any_domain(request.url, [self.domain]):
-                request.headers[b"Authorization"] = auth
-        return None
->>>>>>> 1c9d308a
+        if b"Authorization" in request.headers:
+            return
+        usr = request.meta.get("http_user", "")
+        pwd = request.meta.get("http_pass", "")
+        if usr or pwd:
+            auth = basic_auth_header(usr, pwd)
+        elif not self.domain or url_is_from_any_domain(request.url, [self.domain]):
+            auth = self.auth
+        else:
+            auth = None
+        if auth:
+            request.headers[b"Authorization"] = auth