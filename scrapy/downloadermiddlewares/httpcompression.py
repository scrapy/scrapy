import io
import zlib
import logging

from scrapy.utils.gz import gunzip
from scrapy.http import Response, TextResponse
from scrapy.responsetypes import responsetypes
from scrapy.exceptions import NotConfigured


ACCEPTED_ENCODINGS = [b'gzip', b'deflate']
logger = logging.getLogger(__name__)

try:
    flag=0
    import brotli
    ACCEPTED_ENCODINGS.append(b'br')
except ImportError:
<<<<<<< HEAD
    pass
else:
    flag=1
=======
    logger.error("brotli not installed")
>>>>>>> 64baeb53

try:
    import zstandard
    ACCEPTED_ENCODINGS.append(b'zstd')
except ImportError:
    pass


class HttpCompressionMiddleware:
    """This middleware allows compressed (gzip, deflate) traffic to be
    sent/received from web sites"""
    @classmethod
    def from_crawler(cls, crawler):
        if not crawler.settings.getbool('COMPRESSION_ENABLED'):
            raise NotConfigured
        return cls()

    def process_request(self, request, spider):
        request.headers.setdefault('Accept-Encoding',
                                   b", ".join(ACCEPTED_ENCODINGS))

    def process_response(self, request, response, spider):

        if request.method == 'HEAD':
            return response
        if isinstance(response, Response):
            content_encoding = response.headers.getlist('Content-Encoding')
            if content_encoding:
                encoding = content_encoding.pop()
                decoded_body = self._decode(response.body, encoding.lower())
                respcls = responsetypes.from_args(
                    headers=response.headers, url=response.url, body=decoded_body
                )
                kwargs = dict(cls=respcls, body=decoded_body)
                if issubclass(respcls, TextResponse):
                    # force recalculating the encoding until we make sure the
                    # responsetypes guessing is reliable
                    kwargs['encoding'] = None
                response = response.replace(**kwargs)
                if not content_encoding:
                    del response.headers['Content-Encoding']

        return response

    def _decode(self, body, encoding):
        if encoding == b'gzip' or encoding == b'x-gzip':
            body = gunzip(body)

        if encoding == b'deflate':
            try:
                body = zlib.decompress(body)
            except zlib.error:
                # ugly hack to work with raw deflate content that may
                # be sent by microsoft servers. For more information, see:
                # http://carsten.codimi.de/gzip.yaws/
                # http://www.port80software.com/200ok/archive/2005/10/31/868.aspx
                # http://www.gzip.org/zlib/zlib_faq.html#faq38
                body = zlib.decompress(body, -15)
        if encoding == b'br' and b'br' in ACCEPTED_ENCODINGS:
<<<<<<< HEAD
            if (flag):
                body = brotli.decompress(body)
            else:
                print("brotli not installed")
=======
            try:
                body = brotli.decompress(body)
            except ImportError:
                logger.error("brotli not installed")

>>>>>>> 64baeb53
        if encoding == b'zstd' and b'zstd' in ACCEPTED_ENCODINGS:
            # Using its streaming API since its simple API could handle only cases
            # where there is content size data embedded in the frame
            reader = zstandard.ZstdDecompressor().stream_reader(io.BytesIO(body))
            body = reader.read()
        return body<|MERGE_RESOLUTION|>--- conflicted
+++ resolved
@@ -1,6 +1,5 @@
 import io
 import zlib
-import logging
 
 from scrapy.utils.gz import gunzip
 from scrapy.http import Response, TextResponse
@@ -9,20 +8,15 @@
 
 
 ACCEPTED_ENCODINGS = [b'gzip', b'deflate']
-logger = logging.getLogger(__name__)
 
 try:
     flag=0
     import brotli
     ACCEPTED_ENCODINGS.append(b'br')
 except ImportError:
-<<<<<<< HEAD
     pass
 else:
     flag=1
-=======
-    logger.error("brotli not installed")
->>>>>>> 64baeb53
 
 try:
     import zstandard
@@ -82,18 +76,11 @@
                 # http://www.gzip.org/zlib/zlib_faq.html#faq38
                 body = zlib.decompress(body, -15)
         if encoding == b'br' and b'br' in ACCEPTED_ENCODINGS:
-<<<<<<< HEAD
             if (flag):
                 body = brotli.decompress(body)
             else:
                 print("brotli not installed")
-=======
-            try:
-                body = brotli.decompress(body)
-            except ImportError:
-                logger.error("brotli not installed")
-
->>>>>>> 64baeb53
+                
         if encoding == b'zstd' and b'zstd' in ACCEPTED_ENCODINGS:
             # Using its streaming API since its simple API could handle only cases
             # where there is content size data embedded in the frame
