from __future__ import annotations

import io
import zlib
<<<<<<< HEAD
from itertools import chain
=======
from typing import TYPE_CHECKING, List, Optional, Union
>>>>>>> 70ba3a08

from scrapy import Request, Spider
from scrapy.crawler import Crawler
from scrapy.exceptions import NotConfigured
from scrapy.http import Response, TextResponse
from scrapy.responsetypes import responsetypes
from scrapy.statscollectors import StatsCollector
from scrapy.utils.gz import gunzip

if TYPE_CHECKING:
    # typing.Self requires Python 3.11
    from typing_extensions import Self

ACCEPTED_ENCODINGS: List[bytes] = [b"gzip", b"deflate"]

try:
    import brotli

    ACCEPTED_ENCODINGS.append(b"br")
except ImportError:
    pass

try:
    import zstandard

    ACCEPTED_ENCODINGS.append(b"zstd")
except ImportError:
    pass


class HttpCompressionMiddleware:
    """This middleware allows compressed (gzip, deflate) traffic to be
    sent/received from web sites"""

    def __init__(self, stats: Optional[StatsCollector] = None):
        self.stats = stats

    @classmethod
    def from_crawler(cls, crawler: Crawler) -> Self:
        if not crawler.settings.getbool("COMPRESSION_ENABLED"):
            raise NotConfigured
        return cls(stats=crawler.stats)

    def process_request(
        self, request: Request, spider: Spider
    ) -> Union[Request, Response, None]:
        request.headers.setdefault("Accept-Encoding", b", ".join(ACCEPTED_ENCODINGS))
        return None

    def process_response(
        self, request: Request, response: Response, spider: Spider
    ) -> Union[Request, Response]:
        if request.method == "HEAD":
            return response
        if isinstance(response, Response):
            content_encoding = response.headers.getlist("Content-Encoding")
            if content_encoding:
                decoded_body, content_encoding = self._handle_encoding(
                    response.body, content_encoding
                )
                response.headers["Content-Encoding"] = content_encoding

                if self.stats:
                    self.stats.inc_value(
                        "httpcompression/response_bytes",
                        len(decoded_body),
                        spider=spider,
                    )
                    self.stats.inc_value(
                        "httpcompression/response_count", spider=spider
                    )
                respcls = responsetypes.from_args(
                    headers=response.headers, url=response.url, body=decoded_body
                )
                kwargs = dict(cls=respcls, body=decoded_body)
                if issubclass(respcls, TextResponse):
                    # force recalculating the encoding until we make sure the
                    # responsetypes guessing is reliable
                    kwargs["encoding"] = None
                response = response.replace(**kwargs)
                if not content_encoding:
                    del response.headers["Content-Encoding"]

        return response

<<<<<<< HEAD
    def _handle_encoding(self, body, content_encoding):
        to_decode, to_keep = self._split_encodings(content_encoding)
        for encoding in to_decode:
            body = self._decode(body, encoding)
        return body, to_keep

    def _split_encodings(self, content_encoding):
        to_keep = [
            encoding.strip().lower()
            for encoding in chain.from_iterable(
                encodings.split(b",") for encodings in content_encoding
            )
        ]
        to_decode = []
        while to_keep:
            encoding = to_keep.pop()
            if encoding not in ACCEPTED_ENCODINGS:
                to_keep.append(encoding)
                return to_decode, to_keep
            to_decode.append(encoding)
        return to_decode, to_keep

    def _decode(self, body, encoding):
=======
    def _decode(self, body: bytes, encoding: bytes) -> bytes:
>>>>>>> 70ba3a08
        if encoding == b"gzip" or encoding == b"x-gzip":
            body = gunzip(body)

        if encoding == b"deflate":
            try:
                body = zlib.decompress(body)
            except zlib.error:
                # ugly hack to work with raw deflate content that may
                # be sent by microsoft servers. For more information, see:
                # http://carsten.codimi.de/gzip.yaws/
                # http://www.port80software.com/200ok/archive/2005/10/31/868.aspx
                # http://www.gzip.org/zlib/zlib_faq.html#faq38
                body = zlib.decompress(body, -15)
        if encoding == b"br" and b"br" in ACCEPTED_ENCODINGS:
            body = brotli.decompress(body)
        if encoding == b"zstd" and b"zstd" in ACCEPTED_ENCODINGS:
            # Using its streaming API since its simple API could handle only cases
            # where there is content size data embedded in the frame
            reader = zstandard.ZstdDecompressor().stream_reader(io.BytesIO(body))
            body = reader.read()
        return body<|MERGE_RESOLUTION|>--- conflicted
+++ resolved
@@ -2,11 +2,8 @@
 
 import io
 import zlib
-<<<<<<< HEAD
 from itertools import chain
-=======
 from typing import TYPE_CHECKING, List, Optional, Union
->>>>>>> 70ba3a08
 
 from scrapy import Request, Spider
 from scrapy.crawler import Crawler
@@ -92,7 +89,6 @@
 
         return response
 
-<<<<<<< HEAD
     def _handle_encoding(self, body, content_encoding):
         to_decode, to_keep = self._split_encodings(content_encoding)
         for encoding in to_decode:
@@ -115,10 +111,7 @@
             to_decode.append(encoding)
         return to_decode, to_keep
 
-    def _decode(self, body, encoding):
-=======
     def _decode(self, body: bytes, encoding: bytes) -> bytes:
->>>>>>> 70ba3a08
         if encoding == b"gzip" or encoding == b"x-gzip":
             body = gunzip(body)
 
