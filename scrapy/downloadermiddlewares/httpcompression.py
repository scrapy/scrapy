import io
import warnings
import zlib

from scrapy.exceptions import NotConfigured
from scrapy.http import Response, TextResponse
from scrapy.responsetypes import responsetypes
from scrapy.utils.deprecate import ScrapyDeprecationWarning
from scrapy.utils.gz import gunzip


ACCEPTED_ENCODINGS = [b'gzip', b'deflate']

try:
    import brotli
    ACCEPTED_ENCODINGS.append(b'br')
except ImportError:
    pass

try:
    import zstandard
    ACCEPTED_ENCODINGS.append(b'zstd')
except ImportError:
    pass


class HttpCompressionMiddleware:
    """This middleware allows compressed (gzip, deflate) traffic to be
    sent/received from web sites"""
<<<<<<< HEAD

    def __init__(self, settings):
        self.keep_encoding_header = settings.getbool(
            'COMPRESSION_KEEP_ENCODING_HEADERS')
=======
    def __init__(self, stats=None):
        self.stats = stats
>>>>>>> 144d1eb8

    @classmethod
    def from_crawler(cls, crawler):
        if not crawler.settings.getbool('COMPRESSION_ENABLED'):
            raise NotConfigured
<<<<<<< HEAD
        return cls(crawler.settings)
=======
        try:
            return cls(stats=crawler.stats)
        except TypeError:
            warnings.warn(
                "HttpCompressionMiddleware subclasses must either modify "
                "their '__init__' method to support a 'stats' parameter or "
                "reimplement the 'from_crawler' method.",
                ScrapyDeprecationWarning,
            )
            result = cls()
            result.stats = crawler.stats
            return result
>>>>>>> 144d1eb8

    def process_request(self, request, spider):
        request.headers.setdefault('Accept-Encoding',
                                   b", ".join(ACCEPTED_ENCODINGS))

    def process_response(self, request, response, spider):
        if request.method == 'HEAD':
            return response
        if isinstance(response, Response):
            content_encoding = response.headers.getlist('Content-Encoding')
            if content_encoding:
                encoding = content_encoding.pop()
                decoded_body = self._decode(response.body, encoding.lower())
                if self.stats:
                    self.stats.inc_value('httpcompression/response_bytes', len(decoded_body), spider=spider)
                    self.stats.inc_value('httpcompression/response_count', spider=spider)
                respcls = responsetypes.from_args(
                    headers=response.headers, url=response.url, body=decoded_body
                )
                kwargs = dict(cls=respcls, body=decoded_body)
                if issubclass(respcls, TextResponse):
                    # force recalculating the encoding until we make sure the
                    # responsetypes guessing is reliable
                    kwargs['encoding'] = None
                if self.keep_encoding_header:
                    kwargs['flags'] = response.flags + [b'decoded']
                response = response.replace(**kwargs)
                if not self.keep_encoding_header and not content_encoding:
                    del response.headers['Content-Encoding']
        return response

    def _decode(self, body, encoding):
        if encoding == b'gzip' or encoding == b'x-gzip':
            body = gunzip(body)

        if encoding == b'deflate':
            try:
                body = zlib.decompress(body)
            except zlib.error:
                # ugly hack to work with raw deflate content that may
                # be sent by microsoft servers. For more information, see:
                # http://carsten.codimi.de/gzip.yaws/
                # http://www.port80software.com/200ok/archive/2005/10/31/868.aspx
                # http://www.gzip.org/zlib/zlib_faq.html#faq38
                body = zlib.decompress(body, -15)
        if encoding == b'br' and b'br' in ACCEPTED_ENCODINGS:
            body = brotli.decompress(body)
        if encoding == b'zstd' and b'zstd' in ACCEPTED_ENCODINGS:
            # Using its streaming API since its simple API could handle only cases
            # where there is content size data embedded in the frame
            reader = zstandard.ZstdDecompressor().stream_reader(io.BytesIO(body))
            body = reader.read()
        return body<|MERGE_RESOLUTION|>--- conflicted
+++ resolved
@@ -27,36 +27,27 @@
 class HttpCompressionMiddleware:
     """This middleware allows compressed (gzip, deflate) traffic to be
     sent/received from web sites"""
-<<<<<<< HEAD
-
-    def __init__(self, settings):
-        self.keep_encoding_header = settings.getbool(
-            'COMPRESSION_KEEP_ENCODING_HEADERS')
-=======
-    def __init__(self, stats=None):
+    def __init__(self, stats=None, settings=None):
         self.stats = stats
->>>>>>> 144d1eb8
+        self.keep_encoding_header = settings.getbool('COMPRESSION_KEEP_ENCODING_HEADER')
 
     @classmethod
     def from_crawler(cls, crawler):
         if not crawler.settings.getbool('COMPRESSION_ENABLED'):
             raise NotConfigured
-<<<<<<< HEAD
-        return cls(crawler.settings)
-=======
         try:
-            return cls(stats=crawler.stats)
+            return cls(stats=crawler.stats, settings=crawler.settings)
         except TypeError:
             warnings.warn(
                 "HttpCompressionMiddleware subclasses must either modify "
-                "their '__init__' method to support a 'stats' parameter or "
+                "their '__init__' method to support a 'stats' and 'settings' parameters or "
                 "reimplement the 'from_crawler' method.",
                 ScrapyDeprecationWarning,
             )
             result = cls()
+            result.settings = crawler.settings
             result.stats = crawler.stats
             return result
->>>>>>> 144d1eb8
 
     def process_request(self, request, spider):
         request.headers.setdefault('Accept-Encoding',
@@ -86,6 +77,7 @@
                 response = response.replace(**kwargs)
                 if not self.keep_encoding_header and not content_encoding:
                     del response.headers['Content-Encoding']
+
         return response
 
     def _decode(self, body, encoding):
