from __future__ import annotations

<<<<<<< HEAD
import io
import zlib
from itertools import chain
=======
import warnings
from logging import getLogger
>>>>>>> ebd7e199
from typing import TYPE_CHECKING, List, Optional, Union

from scrapy import Request, Spider, signals
from scrapy.crawler import Crawler
from scrapy.exceptions import IgnoreRequest, NotConfigured
from scrapy.http import Response, TextResponse
from scrapy.responsetypes import responsetypes
from scrapy.statscollectors import StatsCollector
from scrapy.utils._compression import (
    _DecompressionMaxSizeExceeded,
    _inflate,
    _unbrotli,
    _unzstd,
)
from scrapy.utils.deprecate import ScrapyDeprecationWarning
from scrapy.utils.gz import gunzip

if TYPE_CHECKING:
    # typing.Self requires Python 3.11
    from typing_extensions import Self

logger = getLogger(__name__)

ACCEPTED_ENCODINGS: List[bytes] = [b"gzip", b"deflate"]

try:
    import brotli  # noqa: F401
except ImportError:
    pass
else:
    ACCEPTED_ENCODINGS.append(b"br")

try:
    import zstandard  # noqa: F401
except ImportError:
    pass
else:
    ACCEPTED_ENCODINGS.append(b"zstd")


class HttpCompressionMiddleware:
    """This middleware allows compressed (gzip, deflate) traffic to be
    sent/received from web sites"""

    def __init__(
        self,
        stats: Optional[StatsCollector] = None,
        *,
        crawler: Optional[Crawler] = None,
    ):
        if not crawler:
            self.stats = stats
            self._max_size = 1073741824
            self._warn_size = 33554432
            return
        self.stats = crawler.stats
        self._max_size = crawler.settings.getint("DOWNLOAD_MAXSIZE")
        self._warn_size = crawler.settings.getint("DOWNLOAD_WARNSIZE")
        crawler.signals.connect(self.open_spider, signals.spider_opened)

    @classmethod
    def from_crawler(cls, crawler: Crawler) -> Self:
        if not crawler.settings.getbool("COMPRESSION_ENABLED"):
            raise NotConfigured
        try:
            return cls(crawler=crawler)
        except TypeError:
            warnings.warn(
                "HttpCompressionMiddleware subclasses must either modify "
                "their '__init__' method to support a 'crawler' parameter or "
                "reimplement their 'from_crawler' method.",
                ScrapyDeprecationWarning,
            )
            mw = cls()
            mw.stats = crawler.stats
            mw._max_size = crawler.settings.getint("DOWNLOAD_MAXSIZE")
            mw._warn_size = crawler.settings.getint("DOWNLOAD_WARNSIZE")
            crawler.signals.connect(mw.open_spider, signals.spider_opened)
            return mw

    def open_spider(self, spider):
        if hasattr(spider, "download_maxsize"):
            self._max_size = spider.download_maxsize
        if hasattr(spider, "download_warnsize"):
            self._warn_size = spider.download_warnsize

    def process_request(
        self, request: Request, spider: Spider
    ) -> Union[Request, Response, None]:
        request.headers.setdefault("Accept-Encoding", b", ".join(ACCEPTED_ENCODINGS))
        return None

    def process_response(
        self, request: Request, response: Response, spider: Spider
    ) -> Union[Request, Response]:
        if request.method == "HEAD":
            return response
        if isinstance(response, Response):
            content_encoding = response.headers.getlist("Content-Encoding")
            if content_encoding:
<<<<<<< HEAD
                decoded_body, content_encoding = self._handle_encoding(
                    response.body, content_encoding
                )
                response.headers["Content-Encoding"] = content_encoding

=======
                encoding = content_encoding.pop()
                max_size = request.meta.get("download_maxsize", self._max_size)
                warn_size = request.meta.get("download_warnsize", self._warn_size)
                try:
                    decoded_body = self._decode(
                        response.body, encoding.lower(), max_size
                    )
                except _DecompressionMaxSizeExceeded:
                    raise IgnoreRequest(
                        f"Ignored response {response} because its body "
                        f"({len(response.body)} B) exceeded DOWNLOAD_MAXSIZE "
                        f"({max_size} B) during decompression."
                    )
                if len(response.body) < warn_size <= len(decoded_body):
                    logger.warning(
                        f"{response} body size after decompression "
                        f"({len(decoded_body)} B) is larger than the "
                        f"download warning size ({warn_size} B)."
                    )
>>>>>>> ebd7e199
                if self.stats:
                    self.stats.inc_value(
                        "httpcompression/response_bytes",
                        len(decoded_body),
                        spider=spider,
                    )
                    self.stats.inc_value(
                        "httpcompression/response_count", spider=spider
                    )
                respcls = responsetypes.from_args(
                    headers=response.headers, url=response.url, body=decoded_body
                )
                kwargs = dict(cls=respcls, body=decoded_body)
                if issubclass(respcls, TextResponse):
                    # force recalculating the encoding until we make sure the
                    # responsetypes guessing is reliable
                    kwargs["encoding"] = None
                response = response.replace(**kwargs)
                if not content_encoding:
                    del response.headers["Content-Encoding"]

        return response

<<<<<<< HEAD
    def _handle_encoding(self, body, content_encoding):
        to_decode, to_keep = self._split_encodings(content_encoding)
        for encoding in to_decode:
            body = self._decode(body, encoding)
        return body, to_keep

    def _split_encodings(self, content_encoding):
        to_keep = [
            encoding.strip().lower()
            for encoding in chain.from_iterable(
                encodings.split(b",") for encodings in content_encoding
            )
        ]
        to_decode = []
        while to_keep:
            encoding = to_keep.pop()
            if encoding not in ACCEPTED_ENCODINGS:
                to_keep.append(encoding)
                return to_decode, to_keep
            to_decode.append(encoding)
        return to_decode, to_keep

    def _decode(self, body: bytes, encoding: bytes) -> bytes:
=======
    def _decode(self, body: bytes, encoding: bytes, max_size: int) -> bytes:
>>>>>>> ebd7e199
        if encoding == b"gzip" or encoding == b"x-gzip":
            return gunzip(body, max_size=max_size)
        if encoding == b"deflate":
            return _inflate(body, max_size=max_size)
        if encoding == b"br" and b"br" in ACCEPTED_ENCODINGS:
            return _unbrotli(body, max_size=max_size)
        if encoding == b"zstd" and b"zstd" in ACCEPTED_ENCODINGS:
            return _unzstd(body, max_size=max_size)
        return body<|MERGE_RESOLUTION|>--- conflicted
+++ resolved
@@ -1,13 +1,8 @@
 from __future__ import annotations
 
-<<<<<<< HEAD
-import io
-import zlib
+import warnings
 from itertools import chain
-=======
-import warnings
 from logging import getLogger
->>>>>>> ebd7e199
 from typing import TYPE_CHECKING, List, Optional, Union
 
 from scrapy import Request, Spider, signals
@@ -108,33 +103,27 @@
         if isinstance(response, Response):
             content_encoding = response.headers.getlist("Content-Encoding")
             if content_encoding:
-<<<<<<< HEAD
-                decoded_body, content_encoding = self._handle_encoding(
-                    response.body, content_encoding
-                )
-                response.headers["Content-Encoding"] = content_encoding
-
-=======
-                encoding = content_encoding.pop()
                 max_size = request.meta.get("download_maxsize", self._max_size)
                 warn_size = request.meta.get("download_warnsize", self._warn_size)
                 try:
-                    decoded_body = self._decode(
-                        response.body, encoding.lower(), max_size
+                    decoded_body, content_encoding = self._handle_encoding(
+                        response.body, content_encoding, max_size
                     )
                 except _DecompressionMaxSizeExceeded:
                     raise IgnoreRequest(
                         f"Ignored response {response} because its body "
-                        f"({len(response.body)} B) exceeded DOWNLOAD_MAXSIZE "
-                        f"({max_size} B) during decompression."
+                        f"({len(response.body)} B compressed) exceeded "
+                        f"DOWNLOAD_MAXSIZE ({max_size} B) during "
+                        f"decompression."
                     )
-                if len(response.body) < warn_size <= len(decoded_body):
-                    logger.warning(
-                        f"{response} body size after decompression "
-                        f"({len(decoded_body)} B) is larger than the "
-                        f"download warning size ({warn_size} B)."
-                    )
->>>>>>> ebd7e199
+                else:
+                    if len(response.body) < warn_size <= len(decoded_body):
+                        logger.warning(
+                            f"{response} body size after decompression "
+                            f"({len(decoded_body)} B) is larger than the "
+                            f"download warning size ({warn_size} B)."
+                        )
+                response.headers["Content-Encoding"] = content_encoding
                 if self.stats:
                     self.stats.inc_value(
                         "httpcompression/response_bytes",
@@ -158,11 +147,10 @@
 
         return response
 
-<<<<<<< HEAD
-    def _handle_encoding(self, body, content_encoding):
+    def _handle_encoding(self, body, content_encoding, max_size):
         to_decode, to_keep = self._split_encodings(content_encoding)
         for encoding in to_decode:
-            body = self._decode(body, encoding)
+            body = self._decode(body, encoding, max_size)
         return body, to_keep
 
     def _split_encodings(self, content_encoding):
@@ -181,10 +169,7 @@
             to_decode.append(encoding)
         return to_decode, to_keep
 
-    def _decode(self, body: bytes, encoding: bytes) -> bytes:
-=======
     def _decode(self, body: bytes, encoding: bytes, max_size: int) -> bytes:
->>>>>>> ebd7e199
         if encoding == b"gzip" or encoding == b"x-gzip":
             return gunzip(body, max_size=max_size)
         if encoding == b"deflate":
