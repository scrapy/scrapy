--- conflicted
+++ resolved
@@ -8,12 +8,7 @@
 from scrapy.crawler import Crawler
 from scrapy.exceptions import NotConfigured
 from scrapy.http import Response, TextResponse
-<<<<<<< HEAD
-from scrapy.utils.deprecate import ScrapyDeprecationWarning
-=======
-from scrapy.responsetypes import responsetypes
 from scrapy.statscollectors import StatsCollector
->>>>>>> 34e01a8a
 from scrapy.utils.gz import gunzip
 from scrapy.utils.response import get_response_class
 
@@ -49,60 +44,6 @@
     def from_crawler(cls, crawler: Crawler) -> Self:
         if not crawler.settings.getbool("COMPRESSION_ENABLED"):
             raise NotConfigured
-<<<<<<< HEAD
-        try:
-            return cls(stats=crawler.stats)
-        except TypeError:
-            warnings.warn(
-                "HttpCompressionMiddleware subclasses must either modify "
-                "their '__init__' method to support a 'stats' parameter or "
-                "reimplement the 'from_crawler' method.",
-                ScrapyDeprecationWarning,
-            )
-            result = cls()
-            result.stats = crawler.stats
-            return result
-
-    def process_request(self, request, spider):
-        request.headers.setdefault('Accept-Encoding',
-                                   b", ".join(ACCEPTED_ENCODINGS))
-
-    def process_response(self, request, response, spider):
-
-        if (
-            request.method == 'HEAD'
-            or not isinstance(response, Response)
-            or 'Content-Encoding' not in response.headers
-        ):
-            return response
-        header_list = response.headers.getlist('Content-Encoding')
-        encodings = [
-            item.strip() for item in b",".join(header_list).split(b",")
-        ]
-        if not encodings:
-            return response
-        while encodings:
-            encoding = encodings.pop()
-            decoded_body = self._decode(response.body, encoding.lower())
-            if encodings:
-                response.headers['Content-Encoding'] = b",".join(encodings)
-            else:
-                del response.headers['Content-Encoding']
-            respcls = get_response_class(
-                http_headers=response.headers,
-                url=response.url,
-                body=decoded_body,
-            )
-            kwargs = dict(cls=respcls, body=decoded_body)
-            if issubclass(respcls, TextResponse):
-                # Force recalculating the encoding based on the new,
-                # decoded (uncompressed) body.
-                kwargs['encoding'] = None
-            response = response.replace(**kwargs)
-        if self.stats:
-            self.stats.inc_value('httpcompression/response_bytes', len(decoded_body), spider=spider)
-            self.stats.inc_value('httpcompression/response_count', spider=spider)
-=======
         return cls(stats=crawler.stats)
 
     def process_request(
@@ -114,35 +55,39 @@
     def process_response(
         self, request: Request, response: Response, spider: Spider
     ) -> Union[Request, Response]:
-        if request.method == "HEAD":
+        if (
+            request.method == "HEAD"
+            or not isinstance(response, Response)
+            or "Content-Encoding" not in response.headers
+        ):
             return response
-        if isinstance(response, Response):
-            content_encoding = response.headers.getlist("Content-Encoding")
-            if content_encoding:
-                encoding = content_encoding.pop()
-                decoded_body = self._decode(response.body, encoding.lower())
-                if self.stats:
-                    self.stats.inc_value(
-                        "httpcompression/response_bytes",
-                        len(decoded_body),
-                        spider=spider,
-                    )
-                    self.stats.inc_value(
-                        "httpcompression/response_count", spider=spider
-                    )
-                respcls = responsetypes.from_args(
-                    headers=response.headers, url=response.url, body=decoded_body
-                )
-                kwargs = dict(cls=respcls, body=decoded_body)
-                if issubclass(respcls, TextResponse):
-                    # force recalculating the encoding until we make sure the
-                    # responsetypes guessing is reliable
-                    kwargs["encoding"] = None
-                response = response.replace(**kwargs)
-                if not content_encoding:
-                    del response.headers["Content-Encoding"]
-
->>>>>>> 34e01a8a
+        header_list = response.headers.getlist("Content-Encoding")
+        encodings = [item.strip() for item in b",".join(header_list).split(b",")]
+        if not encodings:
+            return response
+        while encodings:
+            encoding = encodings.pop()
+            decoded_body = self._decode(response.body, encoding.lower())
+            if encodings:
+                response.headers["Content-Encoding"] = b",".join(encodings)
+            else:
+                del response.headers["Content-Encoding"]
+            respcls = get_response_class(
+                http_headers=response.headers,
+                url=response.url,
+                body=decoded_body,
+            )
+            kwargs = dict(cls=respcls, body=decoded_body)
+            if issubclass(respcls, TextResponse):
+                # Force recalculating the encoding based on the new,
+                # decoded (uncompressed) body.
+                kwargs["encoding"] = None
+            response = response.replace(**kwargs)
+        if self.stats:
+            self.stats.inc_value(
+                "httpcompression/response_bytes", len(decoded_body), spider=spider
+            )
+            self.stats.inc_value("httpcompression/response_count", spider=spider)
         return response
 
     def _decode(self, body: bytes, encoding: bytes) -> bytes:
