from __future__ import annotations

import logging
import re
import warnings
from typing import TYPE_CHECKING

from scrapy import Request, Spider, signals
from scrapy.exceptions import IgnoreRequest
from scrapy.utils.httpobj import urlparse_cached

if TYPE_CHECKING:
    # typing.Self requires Python 3.11
    from typing_extensions import Self

    from scrapy.crawler import Crawler
    from scrapy.statscollectors import StatsCollector


logger = logging.getLogger(__name__)


class OffsiteMiddleware:
    @classmethod
    def from_crawler(cls, crawler: Crawler) -> Self:
        assert crawler.stats
        o = cls(crawler.stats)
        crawler.signals.connect(o.spider_opened, signal=signals.spider_opened)
        crawler.signals.connect(o.request_scheduled, signal=signals.request_scheduled)
        return o

    def __init__(self, stats: StatsCollector):
        self.stats = stats
        self.domains_seen: set[str] = set()

    def spider_opened(self, spider: Spider) -> None:
        self.host_regex: re.Pattern[str] = self.get_host_regex(spider)

    def request_scheduled(self, request: Request, spider: Spider) -> None:
        self.process_request(request, spider)

    def process_request(self, request: Request, spider: Spider) -> None:
<<<<<<< HEAD
        if (
            request.dont_filter
            or request.meta.get("allow_offsite")
            or self.should_follow(request, spider)
        ):
            return None
=======
        if request.dont_filter or self.should_follow(request, spider):
            return
>>>>>>> 4d31277b
        domain = urlparse_cached(request).hostname
        if domain and domain not in self.domains_seen:
            self.domains_seen.add(domain)
            logger.debug(
                "Filtered offsite request to %(domain)r: %(request)s",
                {"domain": domain, "request": request},
                extra={"spider": spider},
            )
            self.stats.inc_value("offsite/domains", spider=spider)
        self.stats.inc_value("offsite/filtered", spider=spider)
        raise IgnoreRequest

    def should_follow(self, request: Request, spider: Spider) -> bool:
        regex = self.host_regex
        # hostname can be None for wrong urls (like javascript links)
        host = urlparse_cached(request).hostname or ""
        return bool(regex.search(host))

    def get_host_regex(self, spider: Spider) -> re.Pattern[str]:
        """Override this method to implement a different offsite policy"""
        allowed_domains = getattr(spider, "allowed_domains", None)
        if not allowed_domains:
            return re.compile("")  # allow all by default
        url_pattern = re.compile(r"^https?://.*$")
        port_pattern = re.compile(r":\d+$")
        domains = []
        for domain in allowed_domains:
            if domain is None:
                continue
            if url_pattern.match(domain):
                message = (
                    "allowed_domains accepts only domains, not URLs. "
                    f"Ignoring URL entry {domain} in allowed_domains."
                )
                warnings.warn(message)
            elif port_pattern.search(domain):
                message = (
                    "allowed_domains accepts only domains without ports. "
                    f"Ignoring entry {domain} in allowed_domains."
                )
                warnings.warn(message)
            else:
                domains.append(re.escape(domain))
        regex = rf'^(.*\.)?({"|".join(domains)})$'
        return re.compile(regex)<|MERGE_RESOLUTION|>--- conflicted
+++ resolved
@@ -40,17 +40,12 @@
         self.process_request(request, spider)
 
     def process_request(self, request: Request, spider: Spider) -> None:
-<<<<<<< HEAD
         if (
             request.dont_filter
             or request.meta.get("allow_offsite")
             or self.should_follow(request, spider)
         ):
-            return None
-=======
-        if request.dont_filter or self.should_follow(request, spider):
             return
->>>>>>> 4d31277b
         domain = urlparse_cached(request).hostname
         if domain and domain not in self.domains_seen:
             self.domains_seen.add(domain)
