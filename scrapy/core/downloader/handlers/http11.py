--- conflicted
+++ resolved
@@ -36,11 +36,8 @@
 from scrapy.exceptions import StopDownload
 from scrapy.http import Headers, Response
 from scrapy.responsetypes import responsetypes
-<<<<<<< HEAD
 from scrapy.utils.defer import maybe_deferred_to_future
-=======
 from scrapy.utils.deprecate import warn_on_deprecated_spider_attribute
->>>>>>> 11073c86
 from scrapy.utils.httpobj import urlparse_cached
 from scrapy.utils.python import to_bytes, to_unicode
 from scrapy.utils.url import add_http_if_no_scheme
@@ -96,9 +93,9 @@
 
     async def download_request(self, request: Request) -> Response:
         """Return a deferred for the HTTP download"""
-        if hasattr(spider, "download_maxsize"):  # pragma: no cover
+        if hasattr(self._crawler.spider, "download_maxsize"):  # pragma: no cover
             warn_on_deprecated_spider_attribute("download_maxsize", "DOWNLOAD_MAXSIZE")
-        if hasattr(spider, "download_warnsize"):  # pragma: no cover
+        if hasattr(self._crawler.spider, "download_warnsize"):  # pragma: no cover
             warn_on_deprecated_spider_attribute(
                 "download_warnsize", "DOWNLOAD_WARNSIZE"
             )
