"""Download handlers for http and https schemes"""

import ipaddress
import logging
import re
import warnings
from contextlib import suppress
from io import BytesIO
from time import time
from urllib.parse import urldefrag, urlunparse

from twisted.internet import defer, protocol, ssl
from twisted.internet.endpoints import TCP4ClientEndpoint
from twisted.internet.error import TimeoutError
from twisted.python.failure import Failure
from twisted.web.client import Agent, HTTPConnectionPool, ResponseDone, ResponseFailed, URI
from twisted.web.http import _DataLoss, PotentialDataLoss
from twisted.web.http_headers import Headers as TxHeaders
from twisted.web.iweb import IBodyProducer, UNKNOWN_LENGTH
from zope.interface import implementer

from scrapy import signals
from scrapy.core.downloader.contextfactory import load_context_factory_from_settings
from scrapy.core.downloader.webclient import _parse
from scrapy.exceptions import ScrapyDeprecationWarning, StopDownload
from scrapy.http import Headers
from scrapy.responsetypes import responsetypes
from scrapy.utils.python import to_bytes, to_unicode


logger = logging.getLogger(__name__)


class HTTP11DownloadHandler:
    lazy = False

    def __init__(self, settings, crawler=None):
        self._crawler = crawler

        from twisted.internet import reactor
        self._pool = HTTPConnectionPool(reactor, persistent=True)
        self._pool.maxPersistentPerHost = settings.getint('CONCURRENT_REQUESTS_PER_DOMAIN')
        self._pool._factory.noisy = False

        self._contextFactory = load_context_factory_from_settings(settings, crawler)
        self._default_maxsize = settings.getint('DOWNLOAD_MAXSIZE')
        self._default_warnsize = settings.getint('DOWNLOAD_WARNSIZE')
        self._fail_on_dataloss = settings.getbool('DOWNLOAD_FAIL_ON_DATALOSS')
        self._disconnect_timeout = 1

    @classmethod
    def from_crawler(cls, crawler):
        return cls(crawler.settings, crawler)

    def download_request(self, request, spider):
        """Return a deferred for the HTTP download"""
        agent = ScrapyAgent(
            contextFactory=self._contextFactory,
            pool=self._pool,
            maxsize=getattr(spider, 'download_maxsize', self._default_maxsize),
            warnsize=getattr(spider, 'download_warnsize', self._default_warnsize),
            fail_on_dataloss=self._fail_on_dataloss,
            crawler=self._crawler,
        )
        return agent.download_request(request)

    def close(self):
        from twisted.internet import reactor
        d = self._pool.closeCachedConnections()
        # closeCachedConnections will hang on network or server issues, so
        # we'll manually timeout the deferred.
        #
        # Twisted issue addressing this problem can be found here:
        # https://twistedmatrix.com/trac/ticket/7738.
        #
        # closeCachedConnections doesn't handle external errbacks, so we'll
        # issue a callback after `_disconnect_timeout` seconds.
        delayed_call = reactor.callLater(self._disconnect_timeout, d.callback, [])

        def cancel_delayed_call(result):
            if delayed_call.active():
                delayed_call.cancel()
            return result

        d.addBoth(cancel_delayed_call)
        return d


class TunnelError(Exception):
    """An HTTP CONNECT tunnel could not be established by the proxy."""


class TunnelingTCP4ClientEndpoint(TCP4ClientEndpoint):
    """An endpoint that tunnels through proxies to allow HTTPS downloads. To
    accomplish that, this endpoint sends an HTTP CONNECT to the proxy.
    The HTTP CONNECT is always sent when using this endpoint, I think this could
    be improved as the CONNECT will be redundant if the connection associated
    with this endpoint comes from the pool and a CONNECT has already been issued
    for it.
    """
    _truncatedLength = 1000
    _responseAnswer = r'HTTP/1\.. (?P<status>\d{3})(?P<reason>.{,' + str(_truncatedLength) + r'})'
    _responseMatcher = re.compile(_responseAnswer.encode())

    def __init__(self, reactor, host, port, proxyConf, contextFactory, timeout=30, bindAddress=None):
        proxyHost, proxyPort, self._proxyAuthHeader = proxyConf
        super().__init__(reactor, proxyHost, proxyPort, timeout, bindAddress)
        self._tunnelReadyDeferred = defer.Deferred()
        self._tunneledHost = host
        self._tunneledPort = port
        self._contextFactory = contextFactory
        self._connectBuffer = bytearray()

    def requestTunnel(self, protocol):
        """Asks the proxy to open a tunnel."""
        tunnelReq = tunnel_request_data(self._tunneledHost, self._tunneledPort, self._proxyAuthHeader)
        protocol.transport.write(tunnelReq)
        self._protocolDataReceived = protocol.dataReceived
        protocol.dataReceived = self.processProxyResponse
        self._protocol = protocol
        return protocol

    def processProxyResponse(self, rcvd_bytes):
        """Processes the response from the proxy. If the tunnel is successfully
        created, notifies the client that we are ready to send requests. If not
        raises a TunnelError.
        """
        self._connectBuffer += rcvd_bytes
        # make sure that enough (all) bytes are consumed
        # and that we've got all HTTP headers (ending with a blank line)
        # from the proxy so that we don't send those bytes to the TLS layer
        #
        # see https://github.com/scrapy/scrapy/issues/2491
        if b'\r\n\r\n' not in self._connectBuffer:
            return
        self._protocol.dataReceived = self._protocolDataReceived
        respm = TunnelingTCP4ClientEndpoint._responseMatcher.match(self._connectBuffer)
        if respm and int(respm.group('status')) == 200:
            # set proper Server Name Indication extension
            sslOptions = self._contextFactory.creatorForNetloc(self._tunneledHost, self._tunneledPort)
            self._protocol.transport.startTLS(sslOptions, self._protocolFactory)
            self._tunnelReadyDeferred.callback(self._protocol)
        else:
            if respm:
                extra = {'status': int(respm.group('status')),
                         'reason': respm.group('reason').strip()}
            else:
                extra = rcvd_bytes[:self._truncatedLength]
            self._tunnelReadyDeferred.errback(
                TunnelError('Could not open CONNECT tunnel with proxy '
                            f'{self._host}:{self._port} [{extra!r}]')
            )

    def connectFailed(self, reason):
        """Propagates the errback to the appropriate deferred."""
        self._tunnelReadyDeferred.errback(reason)

    def connect(self, protocolFactory):
        self._protocolFactory = protocolFactory
        connectDeferred = super().connect(protocolFactory)
        connectDeferred.addCallback(self.requestTunnel)
        connectDeferred.addErrback(self.connectFailed)
        return self._tunnelReadyDeferred


def tunnel_request_data(host, port, proxy_auth_header=None):
    r"""
    Return binary content of a CONNECT request.

    >>> from scrapy.utils.python import to_unicode as s
    >>> s(tunnel_request_data("example.com", 8080))
    'CONNECT example.com:8080 HTTP/1.1\r\nHost: example.com:8080\r\n\r\n'
    >>> s(tunnel_request_data("example.com", 8080, b"123"))
    'CONNECT example.com:8080 HTTP/1.1\r\nHost: example.com:8080\r\nProxy-Authorization: 123\r\n\r\n'
    >>> s(tunnel_request_data(b"example.com", "8090"))
    'CONNECT example.com:8090 HTTP/1.1\r\nHost: example.com:8090\r\n\r\n'
    """
    host_value = to_bytes(host, encoding='ascii') + b':' + to_bytes(str(port))
    tunnel_req = b'CONNECT ' + host_value + b' HTTP/1.1\r\n'
    tunnel_req += b'Host: ' + host_value + b'\r\n'
    if proxy_auth_header:
        tunnel_req += b'Proxy-Authorization: ' + proxy_auth_header + b'\r\n'
    tunnel_req += b'\r\n'
    return tunnel_req


class TunnelingAgent(Agent):
    """An agent that uses a L{TunnelingTCP4ClientEndpoint} to make HTTPS
    downloads. It may look strange that we have chosen to subclass Agent and not
    ProxyAgent but consider that after the tunnel is opened the proxy is
    transparent to the client; thus the agent should behave like there is no
    proxy involved.
    """

    def __init__(self, reactor, proxyConf, contextFactory=None,
                 connectTimeout=None, bindAddress=None, pool=None):
        super().__init__(reactor, contextFactory, connectTimeout, bindAddress, pool)
        self._proxyConf = proxyConf
        self._contextFactory = contextFactory

    def _getEndpoint(self, uri):
        return TunnelingTCP4ClientEndpoint(
            reactor=self._reactor,
            host=uri.host,
            port=uri.port,
            proxyConf=self._proxyConf,
            contextFactory=self._contextFactory,
            timeout=self._endpointFactory._connectTimeout,
            bindAddress=self._endpointFactory._bindAddress,
        )

    def _requestWithEndpoint(self, key, endpoint, method, parsedURI, headers, bodyProducer, requestPath):
        # proxy host and port are required for HTTP pool `key`
        # otherwise, same remote host connection request could reuse
        # a cached tunneled connection to a different proxy
        key += self._proxyConf
        return super()._requestWithEndpoint(
            key=key,
            endpoint=endpoint,
            method=method,
            parsedURI=parsedURI,
            headers=headers,
            bodyProducer=bodyProducer,
            requestPath=requestPath,
        )


class ScrapyProxyAgent(Agent):

    def __init__(self, reactor, proxyURI, connectTimeout=None, bindAddress=None, pool=None):
        super().__init__(
            reactor=reactor,
            connectTimeout=connectTimeout,
            bindAddress=bindAddress,
            pool=pool,
        )
        self._proxyURI = URI.fromBytes(proxyURI)

    def request(self, method, uri, headers=None, bodyProducer=None):
        """
        Issue a new request via the configured proxy.
        """
        # Cache *all* connections under the same key, since we are only
        # connecting to a single destination, the proxy:
        return self._requestWithEndpoint(
            key=("http-proxy", self._proxyURI.host, self._proxyURI.port),
            endpoint=self._getEndpoint(self._proxyURI),
            method=method,
            parsedURI=URI.fromBytes(uri),
            headers=headers,
            bodyProducer=bodyProducer,
            requestPath=uri,
        )


class ScrapyAgent:

    _Agent = Agent
    _ProxyAgent = ScrapyProxyAgent
    _TunnelingAgent = TunnelingAgent

    def __init__(self, contextFactory=None, connectTimeout=10, bindAddress=None, pool=None,
                 maxsize=0, warnsize=0, fail_on_dataloss=True, crawler=None):
        self._contextFactory = contextFactory
        self._connectTimeout = connectTimeout
        self._bindAddress = bindAddress
        self._pool = pool
        self._maxsize = maxsize
        self._warnsize = warnsize
        self._fail_on_dataloss = fail_on_dataloss
        self._txresponse = None
        self._crawler = crawler

    def _get_agent(self, request, timeout):
        from twisted.internet import reactor
        bindaddress = request.meta.get('bindaddress') or self._bindAddress
        proxy = request.meta.get('proxy')
        if proxy:
            proxyScheme, proxyNetloc, proxyHost, proxyPort, proxyParams = _parse(proxy)
            scheme = _parse(request.url)[0]
            proxyHost = to_unicode(proxyHost)
            omitConnectTunnel = b'noconnect' in proxyParams
            if omitConnectTunnel:
                warnings.warn(
                    "Using HTTPS proxies in the noconnect mode is deprecated. "
                    "If you use Zyte Smart Proxy Manager, it doesn't require "
                    "this mode anymore, so you should update scrapy-crawlera "
                    "to scrapy-zyte-smartproxy and remove '?noconnect' "
                    "from the Zyte Smart Proxy Manager URL.",
                    ScrapyDeprecationWarning,
                )
            if scheme == b'https' and not omitConnectTunnel:
                proxyAuth = request.headers.get(b'Proxy-Authorization', None)
                proxyConf = (proxyHost, proxyPort, proxyAuth)
                return self._TunnelingAgent(
                    reactor=reactor,
                    proxyConf=proxyConf,
                    contextFactory=self._contextFactory,
                    connectTimeout=timeout,
                    bindAddress=bindaddress,
                    pool=self._pool,
                )
            else:
                proxyScheme = proxyScheme or b'http'
                proxyHost = to_bytes(proxyHost, encoding='ascii')
                proxyPort = to_bytes(str(proxyPort), encoding='ascii')
                proxyURI = urlunparse((proxyScheme, proxyNetloc, proxyParams, '', '', ''))
                return self._ProxyAgent(
                    reactor=reactor,
                    proxyURI=to_bytes(proxyURI, encoding='ascii'),
                    connectTimeout=timeout,
                    bindAddress=bindaddress,
                    pool=self._pool,
                )

        return self._Agent(
            reactor=reactor,
            contextFactory=self._contextFactory,
            connectTimeout=timeout,
            bindAddress=bindaddress,
            pool=self._pool,
        )

    def download_request(self, request):
        from twisted.internet import reactor
        timeout = request.meta.get('download_timeout') or self._connectTimeout
        agent = self._get_agent(request, timeout)

        # request details
        url = urldefrag(request.url)[0]
        method = to_bytes(request.method)
        headers = TxHeaders(request.headers)
        if isinstance(agent, self._TunnelingAgent):
            headers.removeHeader(b'Proxy-Authorization')
        if request.body:
            bodyproducer = _RequestBodyProducer(request.body)
        else:
            bodyproducer = None
        start_time = time()
        d = agent.request(method, to_bytes(url, encoding='ascii'), headers, bodyproducer)
        # set download latency
        d.addCallback(self._cb_latency, request, start_time)
        # response body is ready to be consumed
        d.addCallback(self._cb_bodyready, request)
        d.addCallback(self._cb_bodydone, request, url)
        # check download timeout
        self._timeout_cl = reactor.callLater(timeout, d.cancel)
        d.addBoth(self._cb_timeout, request, url, timeout)
        return d

    def _cb_timeout(self, result, request, url, timeout):
        if self._timeout_cl.active():
            self._timeout_cl.cancel()
            return result
        # needed for HTTPS requests, otherwise _ResponseReader doesn't
        # receive connectionLost()
        if self._txresponse:
            self._txresponse._transport.stopProducing()

        raise TimeoutError(f"Getting {url} took longer than {timeout} seconds.")

    def _cb_latency(self, result, request, start_time):
        request.meta['download_latency'] = time() - start_time
        return result

    @staticmethod
    def _headers_from_twisted_response(response):
        headers = Headers()
        if response.length != UNKNOWN_LENGTH:
            headers[b'Content-Length'] = str(response.length).encode()
        headers.update(response.headers.getAllRawHeaders())
        return headers

    def _cb_bodyready(self, txresponse, request):
        headers_received_result = self._crawler.signals.send_catch_log(
            signal=signals.headers_received,
            headers=self._headers_from_twisted_response(txresponse),
            body_length=txresponse.length,
            request=request,
            spider=self._crawler.spider,
        )
        for handler, result in headers_received_result:
            if isinstance(result, Failure) and isinstance(result.value, StopDownload):
                logger.debug("Download stopped for %(request)s from signal handler %(handler)s",
                             {"request": request, "handler": handler.__qualname__})
                txresponse._transport.stopProducing()
                with suppress(AttributeError):
                    txresponse._transport._producer.loseConnection()
                return {
                    "txresponse": txresponse,
                    "body": b"",
                    "flags": ["download_stopped"],
                    "certificate": None,
                    "ip_address": None,
                    "failure": result if result.value.fail else None,
                }

        # deliverBody hangs for responses without body
        if txresponse.length == 0:
            return {
                "txresponse": txresponse,
                "body": b"",
                "flags": None,
                "certificate": None,
                "ip_address": None,
            }

        maxsize = request.meta.get('download_maxsize', self._maxsize)
        warnsize = request.meta.get('download_warnsize', self._warnsize)
        expected_size = txresponse.length if txresponse.length != UNKNOWN_LENGTH else -1
        fail_on_dataloss = request.meta.get('download_fail_on_dataloss', self._fail_on_dataloss)

        if maxsize and expected_size > maxsize:
            warning_msg = ("Cancelling download of %(url)s: expected response "
                           "size (%(size)s) larger than download max size (%(maxsize)s).")
            warning_args = {'url': request.url, 'size': expected_size, 'maxsize': maxsize}

            logger.warning(warning_msg, warning_args)

            txresponse._transport.loseConnection()
            raise defer.CancelledError(warning_msg % warning_args)

        if warnsize and expected_size > warnsize:
            logger.warning("Expected response size (%(size)s) larger than "
                           "download warn size (%(warnsize)s) in request %(request)s.",
                           {'size': expected_size, 'warnsize': warnsize, 'request': request})

        def _cancel(_):
            # Abort connection immediately.
            txresponse._transport._producer.abortConnection()

        d = defer.Deferred(_cancel)
        txresponse.deliverBody(
            _ResponseReader(
                finished=d,
                txresponse=txresponse,
                request=request,
                maxsize=maxsize,
                warnsize=warnsize,
                fail_on_dataloss=fail_on_dataloss,
                crawler=self._crawler,
            )
        )

        # save response for timeouts
        self._txresponse = txresponse

        return d

    def _cb_bodydone(self, result, request, url):
        headers = self._headers_from_twisted_response(result["txresponse"])
        respcls = responsetypes.from_args(headers=headers, url=url, body=result["body"])
        try:
            version = result["txresponse"].version
            protocol = f"{to_unicode(version[0])}/{version[1]}.{version[2]}"
        except (AttributeError, TypeError, IndexError):
            protocol = None
        response = respcls(
            url=url,
            status=int(result["txresponse"].code),
            headers=headers,
            body=result["body"],
            flags=result["flags"],
            certificate=result["certificate"],
            ip_address=result["ip_address"],
            protocol=protocol,
        )
        if result.get("failure"):
            result["failure"].value.response = response
            return result["failure"]
        return response


@implementer(IBodyProducer)
class _RequestBodyProducer:

    def __init__(self, body):
        self.body = body
        self.length = len(body)

    def startProducing(self, consumer):
        consumer.write(self.body)
        return defer.succeed(None)

    def pauseProducing(self):
        pass

    def stopProducing(self):
        pass


class _ResponseReader(protocol.Protocol):

    def __init__(self, finished, txresponse, request, maxsize, warnsize, fail_on_dataloss, crawler):
        self._finished = finished
        self._txresponse = txresponse
        self._request = request
        self._bodybuf = BytesIO()
        self._maxsize = maxsize
        self._warnsize = warnsize
        self._fail_on_dataloss = fail_on_dataloss
        self._fail_on_dataloss_warned = False
        self._reached_warnsize = False
        self._bytes_received = 0
        self._certificate = None
        self._ip_address = None
        self._crawler = crawler

    def _finish_response(self, flags=None, failure=None):
        self._finished.callback({
            "txresponse": self._txresponse,
            "body": self._bodybuf.getvalue(),
            "flags": flags,
            "certificate": self._certificate,
            "ip_address": self._ip_address,
            "failure": failure,
        })

    def connectionMade(self):
        if self._certificate is None:
            with suppress(AttributeError):
                self._certificate = ssl.Certificate(self.transport._producer.getPeerCertificate())

        if self._ip_address is None:
            self._ip_address = ipaddress.ip_address(self.transport._producer.getPeer().host)

    def dataReceived(self, bodyBytes):
        # This maybe called several times after cancel was called with buffered data.
        if self._finished.called:
            return

        self._bodybuf.write(bodyBytes)
        self._bytes_received += len(bodyBytes)

        bytes_received_result = self._crawler.signals.send_catch_log(
            signal=signals.bytes_received,
            data=bodyBytes,
            request=self._request,
            spider=self._crawler.spider,
        )
        for handler, result in bytes_received_result:
            if isinstance(result, Failure) and isinstance(result.value, StopDownload):
                logger.debug("Download stopped for %(request)s from signal handler %(handler)s",
                             {"request": self._request, "handler": handler.__qualname__})
<<<<<<< HEAD
                self.transport.loseConnection()
=======
                self.transport.stopProducing()
                self.transport._producer.loseConnection()
>>>>>>> da9a2f8a
                failure = result if result.value.fail else None
                self._finish_response(flags=["download_stopped"], failure=failure)

        if self._maxsize and self._bytes_received > self._maxsize:
            logger.warning("Received (%(bytes)s) bytes larger than download "
                           "max size (%(maxsize)s) in request %(request)s.",
                           {'bytes': self._bytes_received,
                            'maxsize': self._maxsize,
                            'request': self._request})
            # Clear buffer earlier to avoid keeping data in memory for a long time.
            self._bodybuf.truncate(0)
            self._finished.cancel()

        if self._warnsize and self._bytes_received > self._warnsize and not self._reached_warnsize:
            self._reached_warnsize = True
            logger.warning("Received more bytes than download "
                           "warn size (%(warnsize)s) in request %(request)s.",
                           {'warnsize': self._warnsize,
                            'request': self._request})

    def connectionLost(self, reason):
        if self._finished.called:
            return

        if reason.check(ResponseDone):
            self._finish_response()
            return

        if reason.check(PotentialDataLoss):
            self._finish_response(flags=["partial"])
            return

        if reason.check(ResponseFailed) and any(r.check(_DataLoss) for r in reason.value.reasons):
            if not self._fail_on_dataloss:
                self._finish_response(flags=["dataloss"])
                return

            elif not self._fail_on_dataloss_warned:
                logger.warning("Got data loss in %s. If you want to process broken "
                               "responses set the setting DOWNLOAD_FAIL_ON_DATALOSS = False"
                               " -- This message won't be shown in further requests",
                               self._txresponse.request.absoluteURI.decode())
                self._fail_on_dataloss_warned = True

        self._finished.errback(reason)<|MERGE_RESOLUTION|>--- conflicted
+++ resolved
@@ -542,12 +542,8 @@
             if isinstance(result, Failure) and isinstance(result.value, StopDownload):
                 logger.debug("Download stopped for %(request)s from signal handler %(handler)s",
                              {"request": self._request, "handler": handler.__qualname__})
-<<<<<<< HEAD
+                self.transport.stopProducing()
                 self.transport.loseConnection()
-=======
-                self.transport.stopProducing()
-                self.transport._producer.loseConnection()
->>>>>>> da9a2f8a
                 failure = result if result.value.fail else None
                 self._finish_response(flags=["download_stopped"], failure=failure)
 
