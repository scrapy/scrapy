--- conflicted
+++ resolved
@@ -9,13 +9,9 @@
 
 from scrapy import Request
 from scrapy.http import Headers
-from scrapy.responsetypes import responsetypes
 from scrapy.utils.httpobj import urlparse_cached
 from scrapy.utils.python import to_bytes, to_unicode
-<<<<<<< HEAD
 from scrapy.utils.response import get_response_class
-=======
->>>>>>> 34e01a8a
 
 
 def _parsed_url_args(parsed: ParseResult) -> Tuple[bytes, bytes, bytes, int, bytes]:
@@ -120,11 +116,7 @@
         request.meta["download_latency"] = self.headers_time - self.start_time
         status = int(self.status)
         headers = Headers(self.response_headers)
-<<<<<<< HEAD
         respcls = get_response_class(http_headers=headers, url=self._url, body=body)
-        return respcls(url=self._url, status=status, headers=headers, body=body, protocol=to_unicode(self.version))
-=======
-        respcls = responsetypes.from_args(headers=headers, url=self._url, body=body)
         return respcls(
             url=self._url,
             status=status,
@@ -132,7 +124,6 @@
             body=body,
             protocol=to_unicode(self.version),
         )
->>>>>>> 34e01a8a
 
     def _set_connection_attributes(self, request):
         parsed = urlparse_cached(request)
