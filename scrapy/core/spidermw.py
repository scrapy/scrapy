--- conflicted
+++ resolved
@@ -388,10 +388,6 @@
         dfd2.addErrback(process_spider_exception)
         return dfd2
 
-<<<<<<< HEAD
-    @deferred_f_from_coro_f
-=======
->>>>>>> 6ff45dc8
     async def process_start(self, spider: Spider) -> AsyncIterator[Any] | None:
         self._check_deprecated_start_requests_use(spider)
         if self._use_start_requests:
