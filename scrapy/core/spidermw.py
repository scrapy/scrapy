"""
Spider Middleware manager

See documentation in docs/topics/spider-middleware.rst
"""

from __future__ import annotations

import logging
from collections.abc import AsyncIterator, Callable, Iterable
from inspect import isasyncgenfunction, iscoroutine
from itertools import islice
from typing import TYPE_CHECKING, Any, TypeVar, Union, cast
from warnings import warn

from twisted.internet.defer import Deferred, inlineCallbacks
from twisted.python.failure import Failure

from scrapy import Request, Spider
from scrapy.exceptions import ScrapyDeprecationWarning, _InvalidOutput
from scrapy.http import Response
from scrapy.middleware import MiddlewareManager
from scrapy.utils.asyncgen import as_async_generator, collect_asyncgen
from scrapy.utils.conf import build_component_list
from scrapy.utils.defer import (
    deferred_f_from_coro_f,
    deferred_from_coro,
    maybe_deferred_to_future,
    mustbe_deferred,
)
from scrapy.utils.python import MutableAsyncChain, MutableChain, global_object_name

if TYPE_CHECKING:
    from collections.abc import Generator

    from scrapy.settings import BaseSettings


logger = logging.getLogger(__name__)


_T = TypeVar("_T")
ScrapeFunc = Callable[
<<<<<<< HEAD
    [Union[Response, Failure], Request], Union[Iterable[_T], AsyncIterator[_T]]
=======
    [Union[Response, Failure], Request],
    Deferred[Union[Iterable[_T], AsyncIterable[_T]]],
>>>>>>> 9447214c
]


def _isiterable(o: Any) -> bool:
    return isinstance(o, (Iterable, AsyncIterator))


class SpiderMiddlewareManager(MiddlewareManager):
    component_name = "spider middleware"

    @classmethod
    def _get_mwlist_from_settings(cls, settings: BaseSettings) -> list[Any]:
        return build_component_list(settings.getwithbase("SPIDER_MIDDLEWARES"))

    def __init__(self, *middlewares: Any) -> None:
        self._check_deprecated_process_start_requests_use(middlewares)
        super().__init__(*middlewares)

    def _check_deprecated_process_start_requests_use(
        self, middlewares: tuple[Any]
    ) -> None:
        deprecated_middlewares = [
            middleware
            for middleware in middlewares
            if hasattr(middleware, "process_start_requests")
            and not hasattr(middleware, "process_start")
        ]
        modern_middlewares = [
            middleware
            for middleware in middlewares
            if not hasattr(middleware, "process_start_requests")
            and hasattr(middleware, "process_start")
        ]
        if deprecated_middlewares and modern_middlewares:
            raise ValueError(
                "You are trying to combine spider middlewares that only "
                "define the deprecated process_start_requests() method () "
                "with spider middlewares that only define the "
                "process_start() method (). This is not possible. You must "
                "either disable or make universal 1 of those 2 sets of "
                "spider middlewares. Making a spider middleware universal "
                "means having it define both methods. See the release notes "
                "of Scrapy VERSION for details: "
                "https://docs.scrapy.org/en/VERSION/news.html"
            )

        self._use_start_requests = bool(deprecated_middlewares)
        if self._use_start_requests:
            deprecated_middleware_list = ", ".join(
                global_object_name(middleware.__class__)
                for middleware in deprecated_middlewares
            )
            warn(
                f"The following enabled spider middlewares, directly or "
                f"through their parent classes, define the deprecated "
                f"process_start_requests() method: "
                f"{deprecated_middleware_list}. process_start_requests() has "
                f"been deprecated in favor of a new method, process_start(), "
                f"to support asynchronous code execution. "
                f"process_start_requests() will stop being called in a future "
                f"version of Scrapy. If you use Scrapy VERSION or higher "
                f"only, replace process_start_requests() with "
                f"process_start(); note that process_start() is a coroutine "
                f"(async def). If you need to maintain compatibility with "
                f"lower Scrapy versions, when defining "
                f"process_start_requests() in a spider middleware class, "
                f"define process_start() as well. See the release notes of "
                f"Scrapy VERSION for details: "
                f"https://docs.scrapy.org/en/VERSION/news.html",
                ScrapyDeprecationWarning,
            )

    def _add_middleware(self, mw: Any) -> None:
        super()._add_middleware(mw)
        if hasattr(mw, "process_spider_input"):
            self.methods["process_spider_input"].append(mw.process_spider_input)
        if self._use_start_requests:
            if hasattr(mw, "process_start_requests"):
                self.methods["process_start_requests"].appendleft(
                    mw.process_start_requests
                )
        elif hasattr(mw, "process_start"):
            self.methods["process_start"].appendleft(mw.process_start)
        process_spider_output = self._get_async_method_pair(mw, "process_spider_output")
        self.methods["process_spider_output"].appendleft(process_spider_output)
        process_spider_exception = getattr(mw, "process_spider_exception", None)
        self.methods["process_spider_exception"].appendleft(process_spider_exception)

    def _process_spider_input(
        self,
        scrape_func: ScrapeFunc[_T],
        response: Response,
        request: Request,
        spider: Spider,
<<<<<<< HEAD
    ) -> Iterable[_T] | AsyncIterator[_T]:
=======
    ) -> Deferred[Iterable[_T] | AsyncIterable[_T]]:
>>>>>>> 9447214c
        for method in self.methods["process_spider_input"]:
            method = cast(Callable, method)
            try:
                result = method(response=response, spider=spider)
                if result is not None:
                    msg = (
                        f"{global_object_name(method)} must return None "
                        f"or raise an exception, got {type(result)}"
                    )
                    raise _InvalidOutput(msg)
            except _InvalidOutput:
                raise
            except Exception:
                return scrape_func(Failure(), request)
        return scrape_func(response, request)

    def _evaluate_iterable(
        self,
        response: Response,
        spider: Spider,
        iterable: Iterable[_T] | AsyncIterator[_T],
        exception_processor_index: int,
        recover_to: MutableChain[_T] | MutableAsyncChain[_T],
    ) -> Iterable[_T] | AsyncIterator[_T]:
        def process_sync(iterable: Iterable[_T]) -> Iterable[_T]:
            try:
                yield from iterable
            except Exception as ex:
                exception_result = cast(
                    Union[Failure, MutableChain[_T]],
                    self._process_spider_exception(
                        response, spider, Failure(ex), exception_processor_index
                    ),
                )
                if isinstance(exception_result, Failure):
                    raise
                assert isinstance(recover_to, MutableChain)
                recover_to.extend(exception_result)

        async def process_async(iterable: AsyncIterator[_T]) -> AsyncIterator[_T]:
            try:
                async for r in iterable:
                    yield r
            except Exception as ex:
                exception_result = cast(
                    Union[Failure, MutableAsyncChain[_T]],
                    self._process_spider_exception(
                        response, spider, Failure(ex), exception_processor_index
                    ),
                )
                if isinstance(exception_result, Failure):
                    raise
                assert isinstance(recover_to, MutableAsyncChain)
                recover_to.extend(exception_result)

        if isinstance(iterable, AsyncIterator):
            return process_async(iterable)
        return process_sync(iterable)

    def _process_spider_exception(
        self,
        response: Response,
        spider: Spider,
        _failure: Failure,
        start_index: int = 0,
    ) -> Failure | MutableChain[_T] | MutableAsyncChain[_T]:
        exception = _failure.value
        # don't handle _InvalidOutput exception
        if isinstance(exception, _InvalidOutput):
            return _failure
        method_list = islice(
            self.methods["process_spider_exception"], start_index, None
        )
        for method_index, method in enumerate(method_list, start=start_index):
            if method is None:
                continue
            method = cast(Callable, method)
            result = method(response=response, exception=exception, spider=spider)
            if _isiterable(result):
                # stop exception handling by handing control over to the
                # process_spider_output chain if an iterable has been returned
                dfd: Deferred[MutableChain[_T] | MutableAsyncChain[_T]] = (
                    self._process_spider_output(
                        response, spider, result, method_index + 1
                    )
                )
                # _process_spider_output() returns a Deferred only because of downgrading so this can be
                # simplified when downgrading is removed.
                if dfd.called:
                    # the result is available immediately if _process_spider_output didn't do downgrading
                    return cast(
                        Union[MutableChain[_T], MutableAsyncChain[_T]], dfd.result
                    )
                # we forbid waiting here because otherwise we would need to return a deferred from
                # _process_spider_exception too, which complicates the architecture
                msg = f"Async iterable returned from {global_object_name(method)} cannot be downgraded"
                raise _InvalidOutput(msg)
            if result is None:
                continue
            msg = (
                f"{global_object_name(method)} must return None "
                f"or an iterable, got {type(result)}"
            )
            raise _InvalidOutput(msg)
        return _failure

    # This method cannot be made async def, as _process_spider_exception relies on the Deferred result
    # being available immediately which doesn't work when it's a wrapped coroutine.
    # It also needs @inlineCallbacks only because of downgrading so it can be removed when downgrading is removed.
    @inlineCallbacks
    def _process_spider_output(
        self,
        response: Response,
        spider: Spider,
        result: Iterable[_T] | AsyncIterator[_T],
        start_index: int = 0,
    ) -> Generator[Deferred[Any], Any, MutableChain[_T] | MutableAsyncChain[_T]]:
        # items in this iterable do not need to go through the process_spider_output
        # chain, they went through it already from the process_spider_exception method
        recovered: MutableChain[_T] | MutableAsyncChain[_T]
        last_result_is_async = isinstance(result, AsyncIterator)
        recovered = MutableAsyncChain() if last_result_is_async else MutableChain()

        # There are three cases for the middleware: def foo, async def foo, def foo + async def foo_async.
        # 1. def foo. Sync iterables are passed as is, async ones are downgraded.
        # 2. async def foo. Sync iterables are upgraded, async ones are passed as is.
        # 3. def foo + async def foo_async. Iterables are passed to the respective method.
        # Storing methods and method tuples in the same list is weird but we should be able to roll this back
        # when we drop this compatibility feature.

        method_list = islice(self.methods["process_spider_output"], start_index, None)
        for method_index, method_pair in enumerate(method_list, start=start_index):
            if method_pair is None:
                continue
            need_upgrade = need_downgrade = False
            if isinstance(method_pair, tuple):
                # This tuple handling is only needed until _async compatibility methods are removed.
                method_sync, method_async = method_pair
                method = method_async if last_result_is_async else method_sync
            else:
                method = method_pair
                if not last_result_is_async and isasyncgenfunction(method):
                    need_upgrade = True
                elif last_result_is_async and not isasyncgenfunction(method):
                    need_downgrade = True
            try:
                if need_upgrade:
                    # Iterable -> AsyncIterator
                    result = as_async_generator(result)
                elif need_downgrade:
                    logger.warning(
                        f"Async iterable passed to {global_object_name(method)} was"
                        f" downgraded to a non-async one. This is deprecated and will"
                        f" stop working in a future version of Scrapy. Please see"
                        f" https://docs.scrapy.org/en/latest/topics/coroutines.html#for-middleware-users"
                        f" for more information."
                    )
                    assert isinstance(result, AsyncIterator)
                    # AsyncIterator -> Iterable
                    result = yield deferred_from_coro(collect_asyncgen(result))
                    if isinstance(recovered, AsyncIterator):
                        recovered_collected = yield deferred_from_coro(
                            collect_asyncgen(recovered)
                        )
                        recovered = MutableChain(recovered_collected)
                # might fail directly if the output value is not a generator
                result = method(response=response, result=result, spider=spider)
            except Exception as ex:
                exception_result: Failure | MutableChain[_T] | MutableAsyncChain[_T] = (
                    self._process_spider_exception(
                        response, spider, Failure(ex), method_index + 1
                    )
                )
                if isinstance(exception_result, Failure):
                    raise
                return exception_result
            if _isiterable(result):
                result = self._evaluate_iterable(
                    response, spider, result, method_index + 1, recovered
                )
            else:
                if iscoroutine(result):
                    result.close()  # Silence warning about not awaiting
                    msg = (
                        f"{global_object_name(method)} must be an asynchronous "
                        f"generator (i.e. use yield)"
                    )
                else:
                    msg = (
                        f"{global_object_name(method)} must return an iterable, got "
                        f"{type(result)}"
                    )
                raise _InvalidOutput(msg)
            last_result_is_async = isinstance(result, AsyncIterator)

        if last_result_is_async:
            return MutableAsyncChain(result, recovered)
        return MutableChain(result, recovered)  # type: ignore[arg-type]

    async def _process_callback_output(
        self,
        response: Response,
        spider: Spider,
        result: Iterable[_T] | AsyncIterator[_T],
    ) -> MutableChain[_T] | MutableAsyncChain[_T]:
        recovered: MutableChain[_T] | MutableAsyncChain[_T]
        if isinstance(result, AsyncIterator):
            recovered = MutableAsyncChain()
        else:
            recovered = MutableChain()
        result = self._evaluate_iterable(response, spider, result, 0, recovered)
        result = await maybe_deferred_to_future(
            cast(
                "Deferred[Iterable[_T] | AsyncIterator[_T]]",
                self._process_spider_output(response, spider, result),
            )
        )
        if isinstance(result, AsyncIterator):
            return MutableAsyncChain(result, recovered)
        if isinstance(recovered, AsyncIterator):
            recovered_collected = await collect_asyncgen(recovered)
            recovered = MutableChain(recovered_collected)
        return MutableChain(result, recovered)

    def scrape_response(
        self,
        scrape_func: ScrapeFunc[_T],
        response: Response,
        request: Request,
        spider: Spider,
    ) -> Deferred[MutableChain[_T] | MutableAsyncChain[_T]]:
        async def process_callback_output(
            result: Iterable[_T] | AsyncIterator[_T],
        ) -> MutableChain[_T] | MutableAsyncChain[_T]:
            return await self._process_callback_output(response, spider, result)

        def process_spider_exception(
            _failure: Failure,
        ) -> Failure | MutableChain[_T] | MutableAsyncChain[_T]:
            return self._process_spider_exception(response, spider, _failure)

        dfd: Deferred[Iterable[_T] | AsyncIterator[_T]] = mustbe_deferred(
            self._process_spider_input, scrape_func, response, request, spider
        )
        dfd2: Deferred[MutableChain[_T] | MutableAsyncChain[_T]] = dfd.addCallback(
            deferred_f_from_coro_f(process_callback_output)
        )
        dfd2.addErrback(process_spider_exception)
        return dfd2

    @deferred_f_from_coro_f
    async def process_start(self, spider: Spider) -> AsyncIterator[Any] | None:
        self._check_deprecated_start_requests_use(spider)
        if self._use_start_requests:
            sync_start = iter(spider.start_requests())
            sync_start = await maybe_deferred_to_future(
                self._process_chain("process_start_requests", sync_start, spider)
            )
            start: AsyncIterator[Any] = as_async_generator(sync_start)
        else:
            start = spider.start()
            start = await maybe_deferred_to_future(
                self._process_chain("process_start", start)
            )
        return start

    def _check_deprecated_start_requests_use(self, spider: Spider):
        start_requests_cls = None
        start_cls = None
        spidercls = spider.__class__
        mro = spidercls.__mro__

        for cls in mro:
            cls_dict = cls.__dict__
            if start_requests_cls is None and "start_requests" in cls_dict:
                start_requests_cls = cls
            if start_cls is None and "start" in cls_dict:
                start_cls = cls
            if start_requests_cls is not None and start_cls is not None:
                break

        # Spider defines both, start_requests and start.
        assert start_requests_cls is not None
        assert start_cls is not None

        if (
            start_requests_cls is not Spider
            and start_cls is not start_requests_cls
            and mro.index(start_requests_cls) < mro.index(start_cls)
        ):
            src = global_object_name(start_requests_cls)
            if start_requests_cls is not spidercls:
                src += f" (inherited by {global_object_name(spidercls)})"
            warn(
                f"{src} defines the deprecated start_requests() method. "
                f"start_requests() has been deprecated in favor of a new "
                f"method, start(), to support asynchronous code "
                f"execution. start_requests() will stop being called in a "
                f"future version of Scrapy. If you use Scrapy VERSION or "
                f"higher only, replace start_requests() with start(); "
                f"note that start() is a coroutine (async def). If you "
                f"need to maintain compatibility with lower Scrapy versions, "
                f"when overriding start_requests() in a spider class, "
                f"override start() as well; you can use super() to "
                f"reuse the inherited start() implementation without "
                f"copy-pasting. See the release notes of Scrapy VERSION for "
                f"details: https://docs.scrapy.org/en/VERSION/news.html",
                ScrapyDeprecationWarning,
            )

        if (
            self._use_start_requests
            and start_cls is not Spider
            and start_requests_cls is not start_cls
            and mro.index(start_cls) < mro.index(start_requests_cls)
        ):
            src = global_object_name(start_cls)
            if start_cls is not spidercls:
                src += f" (inherited by {global_object_name(spidercls)})"
            raise ValueError(
                f"{src} does not define the deprecated start_requests() "
                f"method. However, one or more of your enabled spider "
                f"middlewares (reported in an earlier deprecation warning) "
                f"define the process_start_requests() method, and not the "
                f"process_start() method, making them only compatible with "
                f"(deprecated) spiders that define the start_requests() "
                f"method. To solve this issue, disable the offending spider "
                f"middlewares, upgrade them as described in that earlier "
                f"deprecation warning, or make your spider compatible with "
                f"deprecated spider middlewares (and earlier Scrapy versions) "
                f"by defining a sync start_requests() method that works "
                f"similarly to its existing start() method. See the "
                f"release notes of Scrapy VERSION for details: "
                f"https://docs.scrapy.org/en/VERSION/news.html"
            )

    # This method is only needed until _async compatibility methods are removed.
    @staticmethod
    def _get_async_method_pair(
        mw: Any, methodname: str
    ) -> Callable | tuple[Callable, Callable] | None:
        normal_method: Callable | None = getattr(mw, methodname, None)
        methodname_async = methodname + "_async"
        async_method: Callable | None = getattr(mw, methodname_async, None)
        if not async_method:
            if normal_method and not isasyncgenfunction(normal_method):
                logger.warning(
                    f"Middleware {global_object_name(mw.__class__)} doesn't support"
                    f" asynchronous spider output, this is deprecated and will stop"
                    f" working in a future version of Scrapy. The middleware should"
                    f" be updated to support it. Please see"
                    f" https://docs.scrapy.org/en/latest/topics/coroutines.html#for-middleware-users"
                    f" for more information."
                )
            return normal_method
        if not normal_method:
            logger.error(
                f"Middleware {global_object_name(mw.__class__)} has {methodname_async} "
                f"without {methodname}, skipping this method."
            )
            return None
        if not isasyncgenfunction(async_method):
            logger.error(
                f"{global_object_name(async_method)} is not "
                f"an async generator function, skipping this method."
            )
            return normal_method
        if isasyncgenfunction(normal_method):
            logger.error(
                f"{global_object_name(normal_method)} is an async "
                f"generator function while {methodname_async} exists, "
                f"skipping both methods."
            )
            return None
        return normal_method, async_method<|MERGE_RESOLUTION|>--- conflicted
+++ resolved
@@ -41,12 +41,8 @@
 
 _T = TypeVar("_T")
 ScrapeFunc = Callable[
-<<<<<<< HEAD
-    [Union[Response, Failure], Request], Union[Iterable[_T], AsyncIterator[_T]]
-=======
     [Union[Response, Failure], Request],
-    Deferred[Union[Iterable[_T], AsyncIterable[_T]]],
->>>>>>> 9447214c
+    Deferred[Union[Iterable[_T], AsyncIterator[_T]]],
 ]
 
 
@@ -141,11 +137,7 @@
         response: Response,
         request: Request,
         spider: Spider,
-<<<<<<< HEAD
-    ) -> Iterable[_T] | AsyncIterator[_T]:
-=======
-    ) -> Deferred[Iterable[_T] | AsyncIterable[_T]]:
->>>>>>> 9447214c
+    ) -> Deferred[Iterable[_T] | AsyncIterator[_T]]:
         for method in self.methods["process_spider_input"]:
             method = cast(Callable, method)
             try:
