--- conflicted
+++ resolved
@@ -161,11 +161,7 @@
             return None
 
         d = self._download(request, self.spider)
-<<<<<<< HEAD
-        d.addBoth(self._handle_downloader_output, request, self.spider)
-=======
         d.addBoth(self._handle_downloader_output, request)
->>>>>>> 7095df15
         d.addErrback(lambda f: logger.info('Error while handling downloader output',
                                            exc_info=failure_to_exc_info(f),
                                            extra={'spider': self.spider}))
@@ -180,15 +176,10 @@
         return d
 
     def _handle_downloader_output(
-<<<<<<< HEAD
-        self, result: Union[Request, Response, Failure], request: Request, spider: Spider
-    ) -> Optional[Deferred]:
-=======
         self, result: Union[Request, Response, Failure], request: Request
     ) -> Optional[Deferred]:
         assert self.spider is not None  # typing
 
->>>>>>> 7095df15
         if not isinstance(result, (Request, Response, Failure)):
             raise TypeError(f"Incorrect type: expected Request, Response or Failure, got {type(result)}: {result!r}")
 
@@ -197,20 +188,12 @@
             self.crawl(result)
             return None
 
-<<<<<<< HEAD
-        d = self.scraper.enqueue_scrape(result, request, spider)
-=======
         d = self.scraper.enqueue_scrape(result, request, self.spider)
->>>>>>> 7095df15
         d.addErrback(
             lambda f: logger.error(
                 "Error while enqueuing downloader output",
                 exc_info=failure_to_exc_info(f),
-<<<<<<< HEAD
-                extra={'spider': spider},
-=======
                 extra={'spider': self.spider},
->>>>>>> 7095df15
             )
         )
         return d
