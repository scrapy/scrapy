"""
This is the Scrapy engine which controls the Scheduler, Downloader and Spider.

For more information see docs/topics/architecture.rst

"""

from __future__ import annotations

import logging
from time import time
from traceback import format_exc
from typing import TYPE_CHECKING, Any, TypeVar, cast

from twisted.internet.defer import Deferred, succeed
from twisted.internet.task import LoopingCall
from twisted.python.failure import Failure

from scrapy import signals
from scrapy.core.scraper import Scraper, _HandleOutputDeferred
from scrapy.exceptions import CloseSpider, DontCloseSpider, IgnoreRequest
from scrapy.http import Request, Response
from scrapy.utils.defer import (
    deferred_f_from_coro_f,
    maybe_deferred_to_future,
)
from scrapy.utils.log import failure_to_exc_info, logformatter_adapter
from scrapy.utils.misc import build_from_crawler, load_object
from scrapy.utils.reactor import CallLaterOnce

if TYPE_CHECKING:
    from collections.abc import AsyncIterator, Callable

    from scrapy.core.downloader import Downloader
    from scrapy.core.scheduler import BaseScheduler
    from scrapy.crawler import Crawler
    from scrapy.logformatter import LogFormatter
    from scrapy.settings import BaseSettings, Settings
    from scrapy.signalmanager import SignalManager
    from scrapy.spiders import Spider


logger = logging.getLogger(__name__)

_T = TypeVar("_T")


class _Slot:
    def __init__(
        self,
        close_if_idle: bool,
        nextcall: CallLaterOnce[None],
        scheduler: BaseScheduler,
    ) -> None:
        self.closing: Deferred[None] | None = None
        self.inprogress: set[Request] = set()
        self.close_if_idle: bool = close_if_idle
        self.nextcall: CallLaterOnce[None] = nextcall
        self.scheduler: BaseScheduler = scheduler
        self.heartbeat: LoopingCall = LoopingCall(nextcall.schedule)

    def add_request(self, request: Request) -> None:
        self.inprogress.add(request)

    def remove_request(self, request: Request) -> None:
        self.inprogress.remove(request)
        self._maybe_fire_closing()

    def close(self) -> Deferred[None]:
        self.closing = Deferred()
        self._maybe_fire_closing()
        return self.closing

    def _maybe_fire_closing(self) -> None:
        if self.closing is not None and not self.inprogress:
            if self.nextcall:
                self.nextcall.cancel()
                if self.heartbeat.running:
                    self.heartbeat.stop()
            self.closing.callback(None)


class ExecutionEngine:
    _SLOT_HEARTBEAT_INTERVAL: float = 5.0

    def __init__(
        self,
        crawler: Crawler,
        spider_closed_callback: Callable[[Spider], Deferred[None] | None],
    ) -> None:
        self.crawler: Crawler = crawler
        self.settings: Settings = crawler.settings
        self.signals: SignalManager = crawler.signals
        assert crawler.logformatter
        self.logformatter: LogFormatter = crawler.logformatter
        self._slot: _Slot | None = None
        self.spider: Spider | None = None
        self.running: bool = False
        self.paused: bool = False
        self._spider_closed_callback: Callable[[Spider], Deferred[None] | None] = (
            spider_closed_callback
        )
        self.start_time: float | None = None
        self._start: AsyncIterator[Any] | None = None
        downloader_cls: type[Downloader] = load_object(self.settings["DOWNLOADER"])
        try:
            self.scheduler_cls: type[BaseScheduler] = self._get_scheduler_class(
                crawler.settings
            )
            self.downloader: Downloader = downloader_cls(crawler)
            self.scraper: Scraper = Scraper(crawler)
        except Exception:
            self.close()
            raise

    def _get_scheduler_class(self, settings: BaseSettings) -> type[BaseScheduler]:
        from scrapy.core.scheduler import BaseScheduler

        scheduler_cls: type[BaseScheduler] = load_object(settings["SCHEDULER"])
        if not issubclass(scheduler_cls, BaseScheduler):
            raise TypeError(
                f"The provided scheduler class ({settings['SCHEDULER']})"
                " does not fully implement the scheduler interface"
            )
        return scheduler_cls

    @deferred_f_from_coro_f
    async def start(self, _start_request_processing=True) -> None:
        if self.running:
            raise RuntimeError("Engine already running")
        self.start_time = time()
        await maybe_deferred_to_future(
            self.signals.send_catch_log_deferred(signal=signals.engine_started)
        )
        self.running = True
        self._closewait: Deferred[None] = Deferred()
        if _start_request_processing:
            self._start_request_processing()
        await maybe_deferred_to_future(self._closewait)

    def stop(self) -> Deferred[None]:
        """Gracefully stop the execution engine"""

        @deferred_f_from_coro_f
        async def _finish_stopping_engine(_: Any) -> None:
            await maybe_deferred_to_future(
                self.signals.send_catch_log_deferred(signal=signals.engine_stopped)
            )
            self._closewait.callback(None)

        if not self.running:
            raise RuntimeError("Engine not running")

        self.running = False
        dfd = (
            self.close_spider(self.spider, reason="shutdown")
            if self.spider is not None
            else succeed(None)
        )
        return dfd.addBoth(_finish_stopping_engine)

    def close(self) -> Deferred[None]:
        """
        Gracefully close the execution engine.
        If it has already been started, stop it. In all cases, close the spider and the downloader.
        """
        if self.running:
            return self.stop()  # will also close spider and downloader
        if self.spider is not None:
            return self.close_spider(
                self.spider, reason="shutdown"
            )  # will also close downloader
        self.downloader.close()
        return succeed(None)

    def pause(self) -> None:
        self.paused = True

    def unpause(self) -> None:
        self.paused = False

    async def _process_start_next(self):
        """Processes the next item or request from Spider.start().

        If a request, it is scheduled. If an item, it is sent to item
        pipelines.
        """
        try:
            item_or_request = await self._start.__anext__()
        except StopAsyncIteration:
            self._start = None
        except Exception as exception:
            self._start = None
            exception_traceback = format_exc()
            logger.error(
                f"Error while reading start items and requests: {exception}.\n{exception_traceback}",
                exc_info=True,
            )
        else:
            if not self.spider:
                return  # spider already closed
            if isinstance(item_or_request, Request):
                self.crawl(item_or_request)
            else:
                self.scraper.start_itemproc(item_or_request, response=None)
                self._slot.nextcall.schedule()

    @deferred_f_from_coro_f
    async def _start_request_processing(self) -> None:
        """Starts consuming Spider.start() output and sending scheduled
        requests."""
        # Starts the processing of scheduled requests, as well as a periodic
        # call to that processing method for scenarios where the scheduler
        # reports having pending requests but returns none.
        assert self._slot is not None  # typing
        self._slot.nextcall.schedule()
        self._slot.heartbeat.start(self._SLOT_HEARTBEAT_INTERVAL)

        while self._start and self.spider:
            await self._process_start_next()
            if not self.needs_backout():
                # Give room for the outcome of self._process_start_next() to be
                # processed before continuing with the next iteration.
                self._slot.nextcall.schedule()
                await self._slot.nextcall.wait()

    def _start_scheduled_requests(self) -> None:
        if self._slot is None or self._slot.closing is not None or self.paused:
            return

        while not self.needs_backout():
            if not self._start_scheduled_request():
                break

        if self.spider_is_idle() and self._slot.close_if_idle:
            self._spider_idle()

    def needs_backout(self) -> bool:
        """Returns ``True`` if no more requests can be sent at the moment, or
        ``False`` otherwise.

        See :ref:`start-requests-lazy` for an example.
        """
        assert self._slot is not None  # typing
        assert self.scraper.slot is not None  # typing
        return (
            not self.running
            or bool(self._slot.closing)
            or self.downloader.needs_backout()
            or self.scraper.slot.needs_backout()
        )

    def _start_scheduled_request(self) -> bool:
        assert self._slot is not None  # typing
        assert self.spider is not None  # typing

        request = self._slot.scheduler.next_request()
        if request is None:
            self.signals.send_catch_log(signals.scheduler_empty)
            return False

        d: Deferred[Response | Request] = self._download(request)
        d.addBoth(self._handle_downloader_output, request)
        d.addErrback(
            lambda f: logger.info(
                "Error while handling downloader output",
                exc_info=failure_to_exc_info(f),
                extra={"spider": self.spider},
            )
        )

        def _remove_request(_: Any) -> None:
            assert self._slot
            self._slot.remove_request(request)

        d2: Deferred[None] = d.addBoth(_remove_request)
        d2.addErrback(
            lambda f: logger.info(
                "Error while removing request from slot",
                exc_info=failure_to_exc_info(f),
                extra={"spider": self.spider},
            )
        )
        slot = self._slot
        d2.addBoth(lambda _: slot.nextcall.schedule())
        d2.addErrback(
            lambda f: logger.info(
                "Error while scheduling new request",
                exc_info=failure_to_exc_info(f),
                extra={"spider": self.spider},
            )
        )
        return True

    def _handle_downloader_output(
        self, result: Request | Response | Failure, request: Request
    ) -> _HandleOutputDeferred | None:
        assert self.spider is not None  # typing

        if not isinstance(result, (Request, Response, Failure)):
            raise TypeError(
                f"Incorrect type: expected Request, Response or Failure, got {type(result)}: {result!r}"
            )

        # downloader middleware can return requests (for example, redirects)
        if isinstance(result, Request):
            self.crawl(result)
            return None

        d = self.scraper.enqueue_scrape(result, request)
        d.addErrback(
            lambda f: logger.error(
                "Error while enqueuing downloader output",
                exc_info=failure_to_exc_info(f),
                extra={"spider": self.spider},
            )
        )
        return d

    def spider_is_idle(self) -> bool:
        if self._slot is None:
            raise RuntimeError("Engine slot not assigned")
        if not self.scraper.slot.is_idle():  # type: ignore[union-attr]
            return False
        if self.downloader.active:  # downloader has pending requests
            return False
        if self._start is not None:  # not all start requests are handled
            return False
        return not self._slot.scheduler.has_pending_requests()

    def crawl(self, request: Request) -> None:
        """Inject the request into the spider <-> downloader pipeline"""
        if self.spider is None:
            raise RuntimeError(f"No open spider to crawl: {request}")
<<<<<<< HEAD
        self._schedule_request(request, self.spider)
        self._slot.nextcall.schedule()  # type: ignore[union-attr]
=======
        self._schedule_request(request)
        self.slot.nextcall.schedule()  # type: ignore[union-attr]
>>>>>>> 8f059d40

    def _schedule_request(self, request: Request) -> None:
        request_scheduled_result = self.signals.send_catch_log(
            signals.request_scheduled,
            request=request,
            spider=self.spider,
            dont_log=IgnoreRequest,
        )
        for handler, result in request_scheduled_result:
            if isinstance(result, Failure) and isinstance(result.value, IgnoreRequest):
                return
        if not self._slot.scheduler.enqueue_request(request):  # type: ignore[union-attr]
            self.signals.send_catch_log(
                signals.request_dropped, request=request, spider=self.spider
            )

    def download(self, request: Request) -> Deferred[Response]:
        """Return a Deferred which fires with a Response as result, only downloader middlewares are applied"""
        if self.spider is None:
            raise RuntimeError(f"No open spider to crawl: {request}")
        d: Deferred[Response | Request] = self._download(request)
        # Deferred.addBoth() overloads don't seem to support a Union[_T, Deferred[_T]] return type
        d2: Deferred[Response] = d.addBoth(self._downloaded, request)  # type: ignore[call-overload]
        return d2

    def _downloaded(
        self, result: Response | Request | Failure, request: Request
    ) -> Deferred[Response] | Response | Failure:
        assert self._slot is not None  # typing
        self._slot.remove_request(request)
        return self.download(result) if isinstance(result, Request) else result

    def _download(self, request: Request) -> Deferred[Response | Request]:
        assert self._slot is not None  # typing

        self._slot.add_request(request)

        def _on_success(result: Response | Request) -> Response | Request:
            if not isinstance(result, (Response, Request)):
                raise TypeError(
                    f"Incorrect type: expected Response or Request, got {type(result)}: {result!r}"
                )
            if isinstance(result, Response):
                if result.request is None:
                    result.request = request
                assert self.spider is not None
                logkws = self.logformatter.crawled(result.request, result, self.spider)
                if logkws is not None:
                    logger.log(
                        *logformatter_adapter(logkws), extra={"spider": self.spider}
                    )
                self.signals.send_catch_log(
                    signal=signals.response_received,
                    response=result,
                    request=result.request,
                    spider=self.spider,
                )
            return result

        def _on_complete(_: _T) -> _T:
            assert self._slot is not None
            self._slot.nextcall.schedule()
            return _

        assert self.spider is not None
        dwld: Deferred[Response | Request] = self.downloader.fetch(request, self.spider)
        dwld.addCallback(_on_success)
        dwld.addBoth(_on_complete)
        return dwld

    @deferred_f_from_coro_f
    async def open_spider(
        self,
        spider: Spider,
        close_if_idle: bool = True,
    ) -> None:
        if self._slot is not None:
            raise RuntimeError(f"No free spider slot when opening {spider.name!r}")
        logger.info("Spider opened", extra={"spider": spider})
        self.spider = spider
        nextcall = CallLaterOnce(self._start_scheduled_requests)
        scheduler = build_from_crawler(self.scheduler_cls, self.crawler)
        self._slot = _Slot(close_if_idle, nextcall, scheduler)
        self._start = await maybe_deferred_to_future(
            self.scraper.spidermw.process_start(spider)
        )
        if hasattr(scheduler, "open") and (d := scheduler.open(spider)):
            await maybe_deferred_to_future(d)
        await maybe_deferred_to_future(self.scraper.open_spider(spider))
        assert self.crawler.stats
        self.crawler.stats.open_spider(spider)
        await maybe_deferred_to_future(
            self.signals.send_catch_log_deferred(signals.spider_opened, spider=spider)
        )

    def _spider_idle(self) -> None:
        """
        Called when a spider gets idle, i.e. when there are no remaining requests to download or schedule.
        It can be called multiple times. If a handler for the spider_idle signal raises a DontCloseSpider
        exception, the spider is not closed until the next loop and this function is guaranteed to be called
        (at least) once again. A handler can raise CloseSpider to provide a custom closing reason.
        """
        assert self.spider is not None  # typing
        expected_ex = (DontCloseSpider, CloseSpider)
        res = self.signals.send_catch_log(
            signals.spider_idle, spider=self.spider, dont_log=expected_ex
        )
        detected_ex = {
            ex: x.value
            for _, x in res
            for ex in expected_ex
            if isinstance(x, Failure) and isinstance(x.value, ex)
        }
        if DontCloseSpider in detected_ex:
            return
        if self.spider_is_idle():
            ex = detected_ex.get(CloseSpider, CloseSpider(reason="finished"))
            assert isinstance(ex, CloseSpider)  # typing
            self.close_spider(self.spider, reason=ex.reason)

    def close_spider(self, spider: Spider, reason: str = "cancelled") -> Deferred[None]:
        """Close (cancel) spider and clear all its outstanding requests"""
        if self._slot is None:
            raise RuntimeError("Engine slot not assigned")

        if self._slot.closing is not None:
            return self._slot.closing

        logger.info(
            "Closing spider (%(reason)s)", {"reason": reason}, extra={"spider": spider}
        )

        dfd = self._slot.close()

        def log_failure(msg: str) -> Callable[[Failure], None]:
            def errback(failure: Failure) -> None:
                logger.error(
                    msg, exc_info=failure_to_exc_info(failure), extra={"spider": spider}
                )

            return errback

        dfd.addBoth(lambda _: self.downloader.close())
        dfd.addErrback(log_failure("Downloader close failure"))

        dfd.addBoth(lambda _: self.scraper.close_spider())
        dfd.addErrback(log_failure("Scraper close failure"))

        if hasattr(self._slot.scheduler, "close"):
            dfd.addBoth(lambda _: cast(_Slot, self._slot).scheduler.close(reason))
            dfd.addErrback(log_failure("Scheduler close failure"))

        dfd.addBoth(
            lambda _: self.signals.send_catch_log_deferred(
                signal=signals.spider_closed,
                spider=spider,
                reason=reason,
            )
        )
        dfd.addErrback(log_failure("Error while sending spider_close signal"))

        def close_stats(_: Any) -> None:
            assert self.crawler.stats
            self.crawler.stats.close_spider(spider, reason=reason)

        dfd.addBoth(close_stats)
        dfd.addErrback(log_failure("Stats close failure"))

        dfd.addBoth(
            lambda _: logger.info(
                "Spider closed (%(reason)s)",
                {"reason": reason},
                extra={"spider": spider},
            )
        )

        dfd.addBoth(lambda _: setattr(self, "slot", None))
        dfd.addErrback(log_failure("Error while unassigning slot"))

        dfd.addBoth(lambda _: setattr(self, "spider", None))
        dfd.addErrback(log_failure("Error while unassigning spider"))

        dfd.addBoth(lambda _: self._spider_closed_callback(spider))

        return dfd<|MERGE_RESOLUTION|>--- conflicted
+++ resolved
@@ -332,13 +332,8 @@
         """Inject the request into the spider <-> downloader pipeline"""
         if self.spider is None:
             raise RuntimeError(f"No open spider to crawl: {request}")
-<<<<<<< HEAD
-        self._schedule_request(request, self.spider)
+        self._schedule_request(request)
         self._slot.nextcall.schedule()  # type: ignore[union-attr]
-=======
-        self._schedule_request(request)
-        self.slot.nextcall.schedule()  # type: ignore[union-attr]
->>>>>>> 8f059d40
 
     def _schedule_request(self, request: Request) -> None:
         request_scheduled_result = self.signals.send_catch_log(
