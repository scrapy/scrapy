"""
This is the Scrapy engine which controls the Scheduler, Downloader and Spider.

For more information see docs/topics/architecture.rst

"""

from __future__ import annotations

import logging
from time import time
from traceback import format_exc
from typing import TYPE_CHECKING, Any, TypeVar, cast

from twisted.internet.defer import Deferred, inlineCallbacks, succeed
from twisted.internet.task import LoopingCall
from twisted.python.failure import Failure

from scrapy import signals
from scrapy.core.scraper import Scraper
from scrapy.exceptions import CloseSpider, DontCloseSpider, IgnoreRequest
from scrapy.http import Request, Response
from scrapy.utils.defer import (
    deferred_f_from_coro_f,
    maybe_deferred_to_future,
)
from scrapy.utils.log import failure_to_exc_info, logformatter_adapter
from scrapy.utils.misc import build_from_crawler, load_object
from scrapy.utils.reactor import CallLaterOnce

if TYPE_CHECKING:
    from collections.abc import AsyncIterator, Callable, Generator

    from scrapy.core.downloader import Downloader
    from scrapy.core.scheduler import BaseScheduler
    from scrapy.crawler import Crawler
    from scrapy.logformatter import LogFormatter
    from scrapy.settings import BaseSettings, Settings
    from scrapy.signalmanager import SignalManager
    from scrapy.spiders import Spider


logger = logging.getLogger(__name__)

_T = TypeVar("_T")


class _Slot:
    def __init__(
        self,
        close_if_idle: bool,
        nextcall: CallLaterOnce[None],
        scheduler: BaseScheduler,
    ) -> None:
        self.closing: Deferred[None] | None = None
        self.inprogress: set[Request] = set()
        self.close_if_idle: bool = close_if_idle
        self.nextcall: CallLaterOnce[None] = nextcall
        self.scheduler: BaseScheduler = scheduler
        self.heartbeat: LoopingCall = LoopingCall(nextcall.schedule)

    def add_request(self, request: Request) -> None:
        self.inprogress.add(request)

    def remove_request(self, request: Request) -> None:
        self.inprogress.remove(request)
        self._maybe_fire_closing()

    def close(self) -> Deferred[None]:
        self.closing = Deferred()
        self._maybe_fire_closing()
        return self.closing

    def _maybe_fire_closing(self) -> None:
        if self.closing is not None and not self.inprogress:
            if self.nextcall:
                self.nextcall.cancel()
                if self.heartbeat.running:
                    self.heartbeat.stop()
            self.closing.callback(None)


class ExecutionEngine:
    _SLOT_HEARTBEAT_INTERVAL: float = 5.0

    def __init__(
        self,
        crawler: Crawler,
        spider_closed_callback: Callable[[Spider], Deferred[None] | None],
    ) -> None:
        self.crawler: Crawler = crawler
        self.settings: Settings = crawler.settings
        self.signals: SignalManager = crawler.signals
        assert crawler.logformatter
        self.logformatter: LogFormatter = crawler.logformatter
        self._slot: _Slot | None = None
        self.spider: Spider | None = None
        self.running: bool = False
        self.paused: bool = False
        self._spider_closed_callback: Callable[[Spider], Deferred[None] | None] = (
            spider_closed_callback
        )
        self.start_time: float | None = None
        self._start: AsyncIterator[Any] | None = None
        downloader_cls: type[Downloader] = load_object(self.settings["DOWNLOADER"])
        try:
            self.scheduler_cls: type[BaseScheduler] = self._get_scheduler_class(
                crawler.settings
            )
            self.downloader: Downloader = downloader_cls(crawler)
            self.scraper: Scraper = Scraper(crawler)
        except Exception:
            self.close()
            raise

    def _get_scheduler_class(self, settings: BaseSettings) -> type[BaseScheduler]:
        from scrapy.core.scheduler import BaseScheduler

        scheduler_cls: type[BaseScheduler] = load_object(settings["SCHEDULER"])
        if not issubclass(scheduler_cls, BaseScheduler):
            raise TypeError(
                f"The provided scheduler class ({settings['SCHEDULER']})"
                " does not fully implement the scheduler interface"
            )
        return scheduler_cls

    @deferred_f_from_coro_f
    async def start(self, _start_request_processing=True) -> None:
        if self.running:
            raise RuntimeError("Engine already running")
        self.start_time = time()
        await maybe_deferred_to_future(
            self.signals.send_catch_log_deferred(signal=signals.engine_started)
        )
        self.running = True
        self._closewait: Deferred[None] = Deferred()
        if _start_request_processing:
            self._start_request_processing()
        await maybe_deferred_to_future(self._closewait)

    def stop(self) -> Deferred[None]:
        """Gracefully stop the execution engine"""

        @deferred_f_from_coro_f
        async def _finish_stopping_engine(_: Any) -> None:
            await maybe_deferred_to_future(
                self.signals.send_catch_log_deferred(signal=signals.engine_stopped)
            )
            self._closewait.callback(None)

        if not self.running:
            raise RuntimeError("Engine not running")

        self.running = False
        dfd = (
            self.close_spider(self.spider, reason="shutdown")
            if self.spider is not None
            else succeed(None)
        )
        return dfd.addBoth(_finish_stopping_engine)

    def close(self) -> Deferred[None]:
        """
        Gracefully close the execution engine.
        If it has already been started, stop it. In all cases, close the spider and the downloader.
        """
        if self.running:
            return self.stop()  # will also close spider and downloader
        if self.spider is not None:
            return self.close_spider(
                self.spider, reason="shutdown"
            )  # will also close downloader
        self.downloader.close()
        return succeed(None)

    def pause(self) -> None:
        self.paused = True

    def unpause(self) -> None:
        self.paused = False

    async def _process_start_next(self):
        """Processes the next item or request from Spider.start().

        If a request, it is scheduled. If an item, it is sent to item
        pipelines.
        """
        try:
            item_or_request = await self._start.__anext__()
        except StopAsyncIteration:
            self._start = None
        except Exception as exception:
            self._start = None
            exception_traceback = format_exc()
            logger.error(
                f"Error while reading start items and requests: {exception}.\n{exception_traceback}",
                exc_info=True,
            )
        else:
            if not self.spider:
                return  # spider already closed
            if isinstance(item_or_request, Request):
                self.crawl(item_or_request)
            else:
                self.scraper.start_itemproc(item_or_request, response=None)
                self._slot.nextcall.schedule()

    @deferred_f_from_coro_f
    async def _start_request_processing(self) -> None:
        """Starts consuming Spider.start() output and sending scheduled
        requests."""
        # Starts the processing of scheduled requests, as well as a periodic
        # call to that processing method for scenarios where the scheduler
        # reports having pending requests but returns none.
        assert self._slot is not None  # typing
        self._slot.nextcall.schedule()
        self._slot.heartbeat.start(self._SLOT_HEARTBEAT_INTERVAL)

        while self._start and self.spider:
            await self._process_start_next()
            if not self.needs_backout():
                # Give room for the outcome of self._process_start_next() to be
                # processed before continuing with the next iteration.
                self._slot.nextcall.schedule()
                await self._slot.nextcall.wait()

    def _start_scheduled_requests(self) -> None:
        if self._slot is None or self._slot.closing is not None or self.paused:
            return

        while not self.needs_backout():
            if not self._start_scheduled_request():
                break

        if self.spider_is_idle() and self._slot.close_if_idle:
            self._spider_idle()

    def needs_backout(self) -> bool:
        """Returns ``True`` if no more requests can be sent at the moment, or
        ``False`` otherwise.

        See :ref:`start-requests-lazy` for an example.
        """
        assert self._slot is not None  # typing
        assert self.scraper.slot is not None  # typing
        return (
            not self.running
            or bool(self._slot.closing)
            or self.downloader.needs_backout()
            or self.scraper.slot.needs_backout()
        )

    def _start_scheduled_request(self) -> bool:
        assert self._slot is not None  # typing
        assert self.spider is not None  # typing

        request = self._slot.scheduler.next_request()
        if request is None:
            self.signals.send_catch_log(signals.scheduler_empty)
            return False

        d: Deferred[Response | Request] = self._download(request)
        d.addBoth(self._handle_downloader_output, request)
        d.addErrback(
            lambda f: logger.info(
                "Error while handling downloader output",
                exc_info=failure_to_exc_info(f),
                extra={"spider": self.spider},
            )
        )

        def _remove_request(_: Any) -> None:
            assert self._slot
            self._slot.remove_request(request)

        d2: Deferred[None] = d.addBoth(_remove_request)
        d2.addErrback(
            lambda f: logger.info(
                "Error while removing request from slot",
                exc_info=failure_to_exc_info(f),
                extra={"spider": self.spider},
            )
        )
        slot = self._slot
        d2.addBoth(lambda _: slot.nextcall.schedule())
        d2.addErrback(
            lambda f: logger.info(
                "Error while scheduling new request",
                exc_info=failure_to_exc_info(f),
                extra={"spider": self.spider},
            )
        )
        return True

    @inlineCallbacks
    def _handle_downloader_output(
        self, result: Request | Response | Failure, request: Request
    ) -> Generator[Deferred[Any], Any, None]:
        if not isinstance(result, (Request, Response, Failure)):
            raise TypeError(
                f"Incorrect type: expected Request, Response or Failure, got {type(result)}: {result!r}"
            )

        # downloader middleware can return requests (for example, redirects)
        if isinstance(result, Request):
            self.crawl(result)
            return

        try:
            yield self.scraper.enqueue_scrape(result, request)
        except Exception:
            assert self.spider is not None
            logger.error(
                "Error while enqueuing scrape",
                exc_info=True,
                extra={"spider": self.spider},
            )

    def spider_is_idle(self) -> bool:
        if self._slot is None:
            raise RuntimeError("Engine slot not assigned")
        if not self.scraper.slot.is_idle():  # type: ignore[union-attr]
            return False
        if self.downloader.active:  # downloader has pending requests
            return False
        if self._start is not None:  # not all start requests are handled
            return False
        return not self._slot.scheduler.has_pending_requests()

    def crawl(self, request: Request) -> None:
        """Inject the request into the spider <-> downloader pipeline"""
        if self.spider is None:
            raise RuntimeError(f"No open spider to crawl: {request}")
        self._schedule_request(request)
        self._slot.nextcall.schedule()  # type: ignore[union-attr]

    def _schedule_request(self, request: Request) -> None:
        request_scheduled_result = self.signals.send_catch_log(
            signals.request_scheduled,
            request=request,
            spider=self.spider,
            dont_log=IgnoreRequest,
        )
        for handler, result in request_scheduled_result:
            if isinstance(result, Failure) and isinstance(result.value, IgnoreRequest):
                return
        if not self._slot.scheduler.enqueue_request(request):  # type: ignore[union-attr]
            self.signals.send_catch_log(
                signals.request_dropped, request=request, spider=self.spider
            )

    def download(self, request: Request) -> Deferred[Response]:
        """Return a Deferred which fires with a Response as result, only downloader middlewares are applied"""
        if self.spider is None:
            raise RuntimeError(f"No open spider to crawl: {request}")
        d: Deferred[Response | Request] = self._download(request)
        # Deferred.addBoth() overloads don't seem to support a Union[_T, Deferred[_T]] return type
        d2: Deferred[Response] = d.addBoth(self._downloaded, request)  # type: ignore[call-overload]
        return d2

    def _downloaded(
        self, result: Response | Request | Failure, request: Request
    ) -> Deferred[Response] | Response | Failure:
        assert self._slot is not None  # typing
        self._slot.remove_request(request)
        return self.download(result) if isinstance(result, Request) else result

    def _download(self, request: Request) -> Deferred[Response | Request]:
        assert self._slot is not None  # typing

        self._slot.add_request(request)

        def _on_success(result: Response | Request) -> Response | Request:
            if not isinstance(result, (Response, Request)):
                raise TypeError(
                    f"Incorrect type: expected Response or Request, got {type(result)}: {result!r}"
                )
            if isinstance(result, Response):
                if result.request is None:
                    result.request = request
                assert self.spider is not None
                logkws = self.logformatter.crawled(result.request, result, self.spider)
                if logkws is not None:
                    logger.log(
                        *logformatter_adapter(logkws), extra={"spider": self.spider}
                    )
                self.signals.send_catch_log(
                    signal=signals.response_received,
                    response=result,
                    request=result.request,
                    spider=self.spider,
                )
            return result

        def _on_complete(_: _T) -> _T:
            assert self._slot is not None
            self._slot.nextcall.schedule()
            return _

        assert self.spider is not None
        dwld: Deferred[Response | Request] = self.downloader.fetch(request, self.spider)
        dwld.addCallback(_on_success)
        dwld.addBoth(_on_complete)
        return dwld

    @deferred_f_from_coro_f
    async def open_spider(
        self,
        spider: Spider,
        close_if_idle: bool = True,
    ) -> None:
        if self._slot is not None:
            raise RuntimeError(f"No free spider slot when opening {spider.name!r}")
        logger.info("Spider opened", extra={"spider": spider})
        self.spider = spider
        nextcall = CallLaterOnce(self._start_scheduled_requests)
        scheduler = build_from_crawler(self.scheduler_cls, self.crawler)
        self._slot = _Slot(close_if_idle, nextcall, scheduler)
<<<<<<< HEAD
        self._start = await maybe_deferred_to_future(
            self.scraper.spidermw.process_start(spider)
        )
=======
        self._start = await self.scraper.spidermw.process_start(spider)
>>>>>>> 6ff45dc8
        if hasattr(scheduler, "open") and (d := scheduler.open(spider)):
            await maybe_deferred_to_future(d)
        await maybe_deferred_to_future(self.scraper.open_spider(spider))
        assert self.crawler.stats
        self.crawler.stats.open_spider(spider)
        await maybe_deferred_to_future(
            self.signals.send_catch_log_deferred(signals.spider_opened, spider=spider)
        )

    def _spider_idle(self) -> None:
        """
        Called when a spider gets idle, i.e. when there are no remaining requests to download or schedule.
        It can be called multiple times. If a handler for the spider_idle signal raises a DontCloseSpider
        exception, the spider is not closed until the next loop and this function is guaranteed to be called
        (at least) once again. A handler can raise CloseSpider to provide a custom closing reason.
        """
        assert self.spider is not None  # typing
        expected_ex = (DontCloseSpider, CloseSpider)
        res = self.signals.send_catch_log(
            signals.spider_idle, spider=self.spider, dont_log=expected_ex
        )
        detected_ex = {
            ex: x.value
            for _, x in res
            for ex in expected_ex
            if isinstance(x, Failure) and isinstance(x.value, ex)
        }
        if DontCloseSpider in detected_ex:
            return
        if self.spider_is_idle():
            ex = detected_ex.get(CloseSpider, CloseSpider(reason="finished"))
            assert isinstance(ex, CloseSpider)  # typing
            self.close_spider(self.spider, reason=ex.reason)

    def close_spider(self, spider: Spider, reason: str = "cancelled") -> Deferred[None]:
        """Close (cancel) spider and clear all its outstanding requests"""
        if self._slot is None:
            raise RuntimeError("Engine slot not assigned")

        if self._slot.closing is not None:
            return self._slot.closing

        logger.info(
            "Closing spider (%(reason)s)", {"reason": reason}, extra={"spider": spider}
        )

        dfd = self._slot.close()

        def log_failure(msg: str) -> Callable[[Failure], None]:
            def errback(failure: Failure) -> None:
                logger.error(
                    msg, exc_info=failure_to_exc_info(failure), extra={"spider": spider}
                )

            return errback

        dfd.addBoth(lambda _: self.downloader.close())
        dfd.addErrback(log_failure("Downloader close failure"))

        dfd.addBoth(lambda _: self.scraper.close_spider())
        dfd.addErrback(log_failure("Scraper close failure"))

        if hasattr(self._slot.scheduler, "close"):
            dfd.addBoth(lambda _: cast(_Slot, self._slot).scheduler.close(reason))
            dfd.addErrback(log_failure("Scheduler close failure"))

        dfd.addBoth(
            lambda _: self.signals.send_catch_log_deferred(
                signal=signals.spider_closed,
                spider=spider,
                reason=reason,
            )
        )
        dfd.addErrback(log_failure("Error while sending spider_close signal"))

        def close_stats(_: Any) -> None:
            assert self.crawler.stats
            self.crawler.stats.close_spider(spider, reason=reason)

        dfd.addBoth(close_stats)
        dfd.addErrback(log_failure("Stats close failure"))

        dfd.addBoth(
            lambda _: logger.info(
                "Spider closed (%(reason)s)",
                {"reason": reason},
                extra={"spider": spider},
            )
        )

        dfd.addBoth(lambda _: setattr(self, "slot", None))
        dfd.addErrback(log_failure("Error while unassigning slot"))

        dfd.addBoth(lambda _: setattr(self, "spider", None))
        dfd.addErrback(log_failure("Error while unassigning spider"))

        dfd.addBoth(lambda _: self._spider_closed_callback(spider))

        return dfd<|MERGE_RESOLUTION|>--- conflicted
+++ resolved
@@ -416,13 +416,7 @@
         nextcall = CallLaterOnce(self._start_scheduled_requests)
         scheduler = build_from_crawler(self.scheduler_cls, self.crawler)
         self._slot = _Slot(close_if_idle, nextcall, scheduler)
-<<<<<<< HEAD
-        self._start = await maybe_deferred_to_future(
-            self.scraper.spidermw.process_start(spider)
-        )
-=======
         self._start = await self.scraper.spidermw.process_start(spider)
->>>>>>> 6ff45dc8
         if hasattr(scheduler, "open") and (d := scheduler.open(spider)):
             await maybe_deferred_to_future(d)
         await maybe_deferred_to_future(self.scraper.open_spider(spider))
