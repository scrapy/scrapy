--- conflicted
+++ resolved
@@ -410,15 +410,8 @@
             await maybe_deferred_to_future(d)
         await maybe_deferred_to_future(self.scraper.open_spider(spider))
         assert self.crawler.stats
-<<<<<<< HEAD
         self.crawler.stats.open_spider()
         yield self.signals.send_catch_log_deferred(signals.spider_opened, spider=spider)
-        self.slot.nextcall.schedule()
-        self.slot.heartbeat.start(5)
-=======
-        self.crawler.stats.open_spider(spider)
-        await self.signals.send_catch_log_async(signals.spider_opened, spider=spider)
->>>>>>> 457ba397
 
     def _spider_idle(self) -> None:
         """
