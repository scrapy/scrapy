"""This module implements the Scraper component which parses responses and
extracts information from them"""

from __future__ import annotations

import logging
import warnings
from collections import deque
<<<<<<< HEAD
from collections.abc import AsyncIterator, Iterator
from typing import TYPE_CHECKING, Any, TypeVar, Union, cast
=======
from collections.abc import AsyncIterable
from typing import TYPE_CHECKING, Any, TypeVar, Union
>>>>>>> 9447214c

from twisted.internet.defer import Deferred, inlineCallbacks, maybeDeferred
from twisted.python.failure import Failure

from scrapy import Spider, signals
from scrapy.core.spidermw import SpiderMiddlewareManager
from scrapy.exceptions import (
    CloseSpider,
    DropItem,
    IgnoreRequest,
    ScrapyDeprecationWarning,
)
from scrapy.http import Request, Response
from scrapy.utils.defer import (
    _defer_sleep,
    aiter_errback,
    deferred_f_from_coro_f,
    deferred_from_coro,
    iter_errback,
    maybe_deferred_to_future,
    parallel,
    parallel_async,
)
from scrapy.utils.log import failure_to_exc_info, logformatter_adapter
from scrapy.utils.misc import load_object, warn_on_generator_with_return_value
from scrapy.utils.spider import iterate_spider_output

if TYPE_CHECKING:
    from collections.abc import Generator, Iterable

    from scrapy.crawler import Crawler
    from scrapy.logformatter import LogFormatter
    from scrapy.pipelines import ItemPipelineManager
    from scrapy.signalmanager import SignalManager


logger = logging.getLogger(__name__)


_T = TypeVar("_T")
QueueTuple = tuple[Union[Response, Failure], Request, Deferred[None]]


class Slot:
    """Scraper slot (one per running spider)"""

    MIN_RESPONSE_SIZE = 1024

    def __init__(self, max_active_size: int = 5000000):
        self.max_active_size: int = max_active_size
        self.queue: deque[QueueTuple] = deque()
        self.active: set[Request] = set()
        self.active_size: int = 0
        self.itemproc_size: int = 0
        self.closing: Deferred[Spider] | None = None

    def add_response_request(
        self, result: Response | Failure, request: Request
    ) -> Deferred[None]:
        # this Deferred will be awaited in enqueue_scrape()
        deferred: Deferred[None] = Deferred()
        self.queue.append((result, request, deferred))
        if isinstance(result, Response):
            self.active_size += max(len(result.body), self.MIN_RESPONSE_SIZE)
        else:
            self.active_size += self.MIN_RESPONSE_SIZE
        return deferred

    def next_response_request_deferred(self) -> QueueTuple:
        result, request, deferred = self.queue.popleft()
        self.active.add(request)
        return result, request, deferred

    def finish_response(self, result: Response | Failure, request: Request) -> None:
        self.active.remove(request)
        if isinstance(result, Response):
            self.active_size -= max(len(result.body), self.MIN_RESPONSE_SIZE)
        else:
            self.active_size -= self.MIN_RESPONSE_SIZE

    def is_idle(self) -> bool:
        return not (self.queue or self.active)

    def needs_backout(self) -> bool:
        return self.active_size > self.max_active_size


class Scraper:
    def __init__(self, crawler: Crawler) -> None:
        self.slot: Slot | None = None
        self.spidermw: SpiderMiddlewareManager = SpiderMiddlewareManager.from_crawler(
            crawler
        )
        itemproc_cls: type[ItemPipelineManager] = load_object(
            crawler.settings["ITEM_PROCESSOR"]
        )
        self.itemproc: ItemPipelineManager = itemproc_cls.from_crawler(crawler)
        self.concurrent_items: int = crawler.settings.getint("CONCURRENT_ITEMS")
        self.crawler: Crawler = crawler
        self.signals: SignalManager = crawler.signals
        assert crawler.logformatter
        self.logformatter: LogFormatter = crawler.logformatter

    @inlineCallbacks
    def open_spider(self, spider: Spider) -> Generator[Deferred[Any], Any, None]:
        """Open the given spider for scraping and allocate resources for it"""
        self.slot = Slot(self.crawler.settings.getint("SCRAPER_SLOT_MAX_ACTIVE_SIZE"))
        yield self.itemproc.open_spider(spider)

    def close_spider(self, spider: Spider | None = None) -> Deferred[Spider]:
        """Close a spider being scraped and release its resources"""
        if spider is not None:
            warnings.warn(
                "Passing a 'spider' argument to Scraper.close_spider() is deprecated.",
                category=ScrapyDeprecationWarning,
                stacklevel=2,
            )

        if self.slot is None:
            raise RuntimeError("Scraper slot not assigned")
        self.slot.closing = Deferred()
        self.slot.closing.addCallback(self.itemproc.close_spider)
        self._check_if_closing()
        return self.slot.closing

    def is_idle(self) -> bool:
        """Return True if there isn't any more spiders to process"""
        return not self.slot

    def _check_if_closing(self) -> None:
        assert self.slot is not None  # typing
        assert self.crawler.spider
        if self.slot.closing and self.slot.is_idle():
            assert self.crawler.spider
            self.slot.closing.callback(self.crawler.spider)

    @inlineCallbacks
    def enqueue_scrape(
        self, result: Response | Failure, request: Request, spider: Spider | None = None
    ) -> Generator[Deferred[Any], Any, None]:
        if spider is not None:
            warnings.warn(
                "Passing a 'spider' argument to Scraper.enqueue_scrape() is deprecated.",
                category=ScrapyDeprecationWarning,
                stacklevel=2,
            )

        if self.slot is None:
            raise RuntimeError("Scraper slot not assigned")
        dfd = self.slot.add_response_request(result, request)
        self._scrape_next()
        try:
            yield dfd
        except Exception:
            logger.error(
                "Scraper bug processing %(request)s",
                {"request": request},
                exc_info=True,
                extra={"spider": self.crawler.spider},
            )
        finally:
            self.slot.finish_response(result, request)
            self._check_if_closing()
            self._scrape_next()

    def _scrape_next(self) -> None:
        assert self.slot is not None  # typing
        while self.slot.queue:
            result, request, deferred = self.slot.next_response_request_deferred()
            self._scrape(result, request).chainDeferred(deferred)

    @deferred_f_from_coro_f
    async def _scrape(self, result: Response | Failure, request: Request) -> None:
        """Handle the downloaded response or failure through the spider callback/errback."""
        if not isinstance(result, (Response, Failure)):
            raise TypeError(
                f"Incorrect type: expected Response or Failure, got {type(result)}: {result!r}"
            )
<<<<<<< HEAD
        dfd: Deferred[Iterable[Any] | AsyncIterator[Any]] = self._scrape2(
            result, request
        )  # returns spider's processed output
        dfd.addErrback(self.handle_spider_error, request, result)
        dfd2: _HandleOutputDeferred = dfd.addCallback(
            self.handle_spider_output, request, cast(Response, result)
        )
        return dfd2

    def _scrape2(
        self, result: Response | Failure, request: Request
    ) -> Deferred[Iterable[Any] | AsyncIterator[Any]]:
        """
        Handle the different cases of request's result been a Response or a Failure
        """
=======

        assert self.crawler.spider
>>>>>>> 9447214c
        if isinstance(result, Response):
            try:
                # call the spider middlewares and the request callback with the response
                output = await maybe_deferred_to_future(
                    self.spidermw.scrape_response(
                        self.call_spider, result, request, self.crawler.spider
                    )
                )
            except Exception:
                self.handle_spider_error(Failure(), request, result)
            else:
                await self.handle_spider_output_async(output, request, result)
            return

        try:
            # call the request errback with the downloader error
            await self.call_spider_async(result, request)
        except Exception as spider_exc:
            # the errback didn't silence the exception
            if not result.check(IgnoreRequest):
                logkws = self.logformatter.download_error(
                    result, request, self.crawler.spider
                )
                logger.log(
                    *logformatter_adapter(logkws),
                    extra={"spider": self.crawler.spider},
                    exc_info=failure_to_exc_info(result),
                )
            if spider_exc is not result.value:
                # the errback raised a different exception, handle it
                self.handle_spider_error(Failure(), request, result)

    def call_spider(
        self, result: Response | Failure, request: Request, spider: Spider | None = None
    ) -> Deferred[Iterable[Any] | AsyncIterator[Any]]:
        if spider is not None:
            warnings.warn(
                "Passing a 'spider' argument to Scraper.call_spider() is deprecated.",
                category=ScrapyDeprecationWarning,
                stacklevel=2,
            )
        return deferred_from_coro(self.call_spider_async(result, request))

    async def call_spider_async(
        self, result: Response | Failure, request: Request
    ) -> Iterable[Any] | AsyncIterable[Any]:
        """Call the request callback or errback with the response or failure."""
        await maybe_deferred_to_future(_defer_sleep())
        assert self.crawler.spider
        if isinstance(result, Response):
            if getattr(result, "request", None) is None:
                result.request = request
            assert result.request
            callback = result.request.callback or self.crawler.spider._parse
            warn_on_generator_with_return_value(self.crawler.spider, callback)
            output = callback(result, **result.request.cb_kwargs)
        else:  # result is a Failure
            # TODO: properly type adding this attribute to a Failure
            result.request = request  # type: ignore[attr-defined]
<<<<<<< HEAD
            dfd = defer_fail(result)
            if request.errback:
                warn_on_generator_with_return_value(
                    self.crawler.spider, request.errback
                )
                dfd.addErrback(request.errback)
        dfd2: Deferred[Iterable[Any] | AsyncIterator[Any]] = dfd.addCallback(
            iterate_spider_output
=======
            if not request.errback:
                result.raiseException()
            warn_on_generator_with_return_value(self.crawler.spider, request.errback)
            output = request.errback(result)
            if isinstance(output, Failure):
                output.raiseException()
            # else the errback returned actual output (like a callback),
            # which needs to be passed to iterate_spider_output()
        return await maybe_deferred_to_future(
            maybeDeferred(iterate_spider_output, output)
>>>>>>> 9447214c
        )

    def handle_spider_error(
        self,
        _failure: Failure,
        request: Request,
        response: Response | Failure,
        spider: Spider | None = None,
    ) -> None:
        """Handle an exception raised by a spider callback or errback."""
        if spider is not None:
            warnings.warn(
                "Passing a 'spider' argument to Scraper.handle_spider_error() is deprecated.",
                category=ScrapyDeprecationWarning,
                stacklevel=2,
            )

        assert self.crawler.spider
        exc = _failure.value
        if isinstance(exc, CloseSpider):
            assert self.crawler.engine is not None  # typing
            self.crawler.engine.close_spider(
                self.crawler.spider, exc.reason or "cancelled"
            )
            return
        logkws = self.logformatter.spider_error(
            _failure, request, response, self.crawler.spider
        )
        logger.log(
            *logformatter_adapter(logkws),
            exc_info=failure_to_exc_info(_failure),
            extra={"spider": self.crawler.spider},
        )
        self.signals.send_catch_log(
            signal=signals.spider_error,
            failure=_failure,
            response=response,
            spider=self.crawler.spider,
        )
        assert self.crawler.stats
        self.crawler.stats.inc_value(
            "spider_exceptions/count", spider=self.crawler.spider
        )
        self.crawler.stats.inc_value(
            f"spider_exceptions/{_failure.value.__class__.__name__}",
            spider=self.crawler.spider,
        )

    def handle_spider_output(
        self,
        result: Iterable[_T] | AsyncIterator[_T],
        request: Request,
        response: Response,
        spider: Spider | None = None,
    ) -> Deferred[None]:
        """Pass items/requests produced by a callback to ``_process_spidermw_output()`` in parallel."""
        if spider is not None:
            warnings.warn(
                "Passing a 'spider' argument to Scraper.handle_spider_output() is deprecated.",
                category=ScrapyDeprecationWarning,
                stacklevel=2,
            )
        return deferred_from_coro(
            self.handle_spider_output_async(result, request, response)
        )

<<<<<<< HEAD
        if not result:
            return defer_succeed(None)
        it: Iterable[_T] | AsyncIterator[_T]
        dfd: Deferred[_ParallelResult]
        if isinstance(result, AsyncIterator):
            it = aiter_errback(result, self.handle_spider_error, request, response)
            dfd = parallel_async(
                it,
                self.concurrent_items,
                self._process_spidermw_output,
                response,
=======
    async def handle_spider_output_async(
        self,
        result: Iterable[_T] | AsyncIterable[_T],
        request: Request,
        response: Response,
    ) -> None:
        """Pass items/requests produced by a callback to ``_process_spidermw_output()`` in parallel."""
        if isinstance(result, AsyncIterable):
            ait = aiter_errback(result, self.handle_spider_error, request, response)
            await maybe_deferred_to_future(
                parallel_async(
                    ait,
                    self.concurrent_items,
                    self._process_spidermw_output,
                    response,
                )
>>>>>>> 9447214c
            )
            return
        it = iter_errback(result, self.handle_spider_error, request, response)
        await maybe_deferred_to_future(
            parallel(
                it,
                self.concurrent_items,
                self._process_spidermw_output,
                response,
            )
        )

    @deferred_f_from_coro_f
    async def _process_spidermw_output(self, output: Any, response: Response) -> None:
        """Process each Request/Item (given in the output parameter) returned
        from the given spider.

        Items are sent to the item pipelines, requests are scheduled.
        """
        if isinstance(output, Request):
            assert self.crawler.engine is not None  # typing
            self.crawler.engine.crawl(request=output)
            return
        if output is not None:
            await maybe_deferred_to_future(
                self.start_itemproc(output, response=response)
            )

    @deferred_f_from_coro_f
    async def start_itemproc(self, item: Any, *, response: Response | None) -> None:
        """Send *item* to the item pipelines for processing.

        *response* is the source of the item data. If the item does not come
        from response data, e.g. it was hard-coded, set it to ``None``.
        """
        assert self.slot is not None  # typing
        assert self.crawler.spider is not None  # typing
        self.slot.itemproc_size += 1
        try:
            output = await maybe_deferred_to_future(
                self.itemproc.process_item(item, self.crawler.spider)
            )
        except DropItem as ex:
            logkws = self.logformatter.dropped(item, ex, response, self.crawler.spider)
            if logkws is not None:
                logger.log(
                    *logformatter_adapter(logkws), extra={"spider": self.crawler.spider}
                )
            await maybe_deferred_to_future(
                self.signals.send_catch_log_deferred(
                    signal=signals.item_dropped,
                    item=item,
                    response=response,
                    spider=self.crawler.spider,
                    exception=ex,
                )
            )
        except Exception as ex:
            logkws = self.logformatter.item_error(
                item, ex, response, self.crawler.spider
            )
            logger.log(
                *logformatter_adapter(logkws),
                extra={"spider": self.crawler.spider},
                exc_info=True,
            )
            await maybe_deferred_to_future(
                self.signals.send_catch_log_deferred(
                    signal=signals.item_error,
                    item=item,
                    response=response,
                    spider=self.crawler.spider,
                    failure=Failure(),
                )
            )
        else:
            logkws = self.logformatter.scraped(output, response, self.crawler.spider)
            if logkws is not None:
                logger.log(
                    *logformatter_adapter(logkws), extra={"spider": self.crawler.spider}
                )
            await maybe_deferred_to_future(
                self.signals.send_catch_log_deferred(
                    signal=signals.item_scraped,
                    item=output,
                    response=response,
                    spider=self.crawler.spider,
                )
            )
        finally:
            self.slot.itemproc_size -= 1<|MERGE_RESOLUTION|>--- conflicted
+++ resolved
@@ -6,13 +6,8 @@
 import logging
 import warnings
 from collections import deque
-<<<<<<< HEAD
-from collections.abc import AsyncIterator, Iterator
-from typing import TYPE_CHECKING, Any, TypeVar, Union, cast
-=======
-from collections.abc import AsyncIterable
+from collections.abc import AsyncIterator
 from typing import TYPE_CHECKING, Any, TypeVar, Union
->>>>>>> 9447214c
 
 from twisted.internet.defer import Deferred, inlineCallbacks, maybeDeferred
 from twisted.python.failure import Failure
@@ -191,26 +186,8 @@
             raise TypeError(
                 f"Incorrect type: expected Response or Failure, got {type(result)}: {result!r}"
             )
-<<<<<<< HEAD
-        dfd: Deferred[Iterable[Any] | AsyncIterator[Any]] = self._scrape2(
-            result, request
-        )  # returns spider's processed output
-        dfd.addErrback(self.handle_spider_error, request, result)
-        dfd2: _HandleOutputDeferred = dfd.addCallback(
-            self.handle_spider_output, request, cast(Response, result)
-        )
-        return dfd2
-
-    def _scrape2(
-        self, result: Response | Failure, request: Request
-    ) -> Deferred[Iterable[Any] | AsyncIterator[Any]]:
-        """
-        Handle the different cases of request's result been a Response or a Failure
-        """
-=======
 
         assert self.crawler.spider
->>>>>>> 9447214c
         if isinstance(result, Response):
             try:
                 # call the spider middlewares and the request callback with the response
@@ -256,7 +233,7 @@
 
     async def call_spider_async(
         self, result: Response | Failure, request: Request
-    ) -> Iterable[Any] | AsyncIterable[Any]:
+    ) -> Iterable[Any] | AsyncIterator[Any]:
         """Call the request callback or errback with the response or failure."""
         await maybe_deferred_to_future(_defer_sleep())
         assert self.crawler.spider
@@ -270,16 +247,6 @@
         else:  # result is a Failure
             # TODO: properly type adding this attribute to a Failure
             result.request = request  # type: ignore[attr-defined]
-<<<<<<< HEAD
-            dfd = defer_fail(result)
-            if request.errback:
-                warn_on_generator_with_return_value(
-                    self.crawler.spider, request.errback
-                )
-                dfd.addErrback(request.errback)
-        dfd2: Deferred[Iterable[Any] | AsyncIterator[Any]] = dfd.addCallback(
-            iterate_spider_output
-=======
             if not request.errback:
                 result.raiseException()
             warn_on_generator_with_return_value(self.crawler.spider, request.errback)
@@ -290,7 +257,6 @@
             # which needs to be passed to iterate_spider_output()
         return await maybe_deferred_to_future(
             maybeDeferred(iterate_spider_output, output)
->>>>>>> 9447214c
         )
 
     def handle_spider_error(
@@ -357,27 +323,14 @@
             self.handle_spider_output_async(result, request, response)
         )
 
-<<<<<<< HEAD
-        if not result:
-            return defer_succeed(None)
-        it: Iterable[_T] | AsyncIterator[_T]
-        dfd: Deferred[_ParallelResult]
-        if isinstance(result, AsyncIterator):
-            it = aiter_errback(result, self.handle_spider_error, request, response)
-            dfd = parallel_async(
-                it,
-                self.concurrent_items,
-                self._process_spidermw_output,
-                response,
-=======
     async def handle_spider_output_async(
         self,
-        result: Iterable[_T] | AsyncIterable[_T],
+        result: Iterable[_T] | AsyncIterator[_T],
         request: Request,
         response: Response,
     ) -> None:
         """Pass items/requests produced by a callback to ``_process_spidermw_output()`` in parallel."""
-        if isinstance(result, AsyncIterable):
+        if isinstance(result, AsyncIterator):
             ait = aiter_errback(result, self.handle_spider_error, request, response)
             await maybe_deferred_to_future(
                 parallel_async(
@@ -386,7 +339,6 @@
                     self._process_spidermw_output,
                     response,
                 )
->>>>>>> 9447214c
             )
             return
         it = iter_errback(result, self.handle_spider_error, request, response)
