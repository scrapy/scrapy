"""This module implements the Scraper component which parses responses and
extracts information from them"""

from __future__ import annotations

import logging
import warnings
from collections import deque
from collections.abc import AsyncIterable, Iterator
from typing import TYPE_CHECKING, Any, TypeVar, Union, cast

from twisted.internet.defer import Deferred, inlineCallbacks
from twisted.python.failure import Failure

from scrapy import Spider, signals
from scrapy.core.spidermw import SpiderMiddlewareManager
from scrapy.exceptions import (
    CloseSpider,
    DropItem,
    IgnoreRequest,
    ScrapyDeprecationWarning,
)
from scrapy.http import Request, Response
from scrapy.utils.defer import (
    aiter_errback,
    defer_fail,
    defer_succeed,
    iter_errback,
    parallel,
    parallel_async,
)
from scrapy.utils.log import failure_to_exc_info, logformatter_adapter
from scrapy.utils.misc import load_object, warn_on_generator_with_return_value
from scrapy.utils.spider import iterate_spider_output

if TYPE_CHECKING:
    from collections.abc import Generator, Iterable

    from scrapy.crawler import Crawler
    from scrapy.logformatter import LogFormatter
    from scrapy.pipelines import ItemPipelineManager
    from scrapy.signalmanager import SignalManager


logger = logging.getLogger(__name__)


_T = TypeVar("_T")
_ParallelResult = list[tuple[bool, Iterator[Any]]]
_HandleOutputDeferred = Deferred[Union[_ParallelResult, None]]
QueueTuple = tuple[Union[Response, Failure], Request, _HandleOutputDeferred]


class Slot:
    """Scraper slot (one per running spider)"""

    MIN_RESPONSE_SIZE = 1024

    def __init__(self, max_active_size: int = 5000000):
        self.max_active_size: int = max_active_size
        self.queue: deque[QueueTuple] = deque()
        self.active: set[Request] = set()
        self.active_size: int = 0
        self.itemproc_size: int = 0
        self.closing: Deferred[Spider] | None = None

    def add_response_request(
        self, result: Response | Failure, request: Request
    ) -> _HandleOutputDeferred:
        deferred: _HandleOutputDeferred = Deferred()
        self.queue.append((result, request, deferred))
        if isinstance(result, Response):
            self.active_size += max(len(result.body), self.MIN_RESPONSE_SIZE)
        else:
            self.active_size += self.MIN_RESPONSE_SIZE
        return deferred

    def next_response_request_deferred(self) -> QueueTuple:
        response, request, deferred = self.queue.popleft()
        self.active.add(request)
        return response, request, deferred

    def finish_response(self, result: Response | Failure, request: Request) -> None:
        self.active.remove(request)
        if isinstance(result, Response):
            self.active_size -= max(len(result.body), self.MIN_RESPONSE_SIZE)
        else:
            self.active_size -= self.MIN_RESPONSE_SIZE

    def is_idle(self) -> bool:
        return not (self.queue or self.active)

    def needs_backout(self) -> bool:
        return self.active_size > self.max_active_size


class Scraper:
    def __init__(self, crawler: Crawler) -> None:
        self.slot: Slot | None = None
        self.spidermw: SpiderMiddlewareManager = SpiderMiddlewareManager.from_crawler(
            crawler
        )
        itemproc_cls: type[ItemPipelineManager] = load_object(
            crawler.settings["ITEM_PROCESSOR"]
        )
        self.itemproc: ItemPipelineManager = itemproc_cls.from_crawler(crawler)
        self.concurrent_items: int = crawler.settings.getint("CONCURRENT_ITEMS")
        self.crawler: Crawler = crawler
        self.signals: SignalManager = crawler.signals
        assert crawler.logformatter
        self.logformatter: LogFormatter = crawler.logformatter

    @inlineCallbacks
    def open_spider(self, spider: Spider) -> Generator[Deferred[Any], Any, None]:
        """Open the given spider for scraping and allocate resources for it"""
        self.slot = Slot(self.crawler.settings.getint("SCRAPER_SLOT_MAX_ACTIVE_SIZE"))
        yield self.itemproc.open_spider(spider)

    def close_spider(self, spider: Spider | None = None) -> Deferred[Spider]:
        """Close a spider being scraped and release its resources"""
        if spider is not None:
            warnings.warn(
                "Passing a 'spider' argument to Scraper.close_spider() is deprecated.",
                category=ScrapyDeprecationWarning,
                stacklevel=2,
            )

        if self.slot is None:
            raise RuntimeError("Scraper slot not assigned")
        self.slot.closing = Deferred()
        self.slot.closing.addCallback(self.itemproc.close_spider)
        self._check_if_closing()
        return self.slot.closing

    def is_idle(self) -> bool:
        """Return True if there isn't any more spiders to process"""
        return not self.slot

    def _check_if_closing(self) -> None:
        assert self.slot is not None  # typing
        assert self.crawler.spider
        if self.slot.closing and self.slot.is_idle():
            assert self.crawler.spider
            self.slot.closing.callback(self.crawler.spider)

    def enqueue_scrape(
        self, result: Response | Failure, request: Request, spider: Spider | None = None
    ) -> _HandleOutputDeferred:
        if spider is not None:
            warnings.warn(
                "Passing a 'spider' argument to Scraper.enqueue_scrape() is deprecated.",
                category=ScrapyDeprecationWarning,
                stacklevel=2,
            )

        if self.slot is None:
            raise RuntimeError("Scraper slot not assigned")
        dfd = self.slot.add_response_request(result, request)

        def finish_scraping(_: _T) -> _T:
            assert self.slot is not None
            self.slot.finish_response(result, request)
            self._check_if_closing()
            self._scrape_next()
            return _

        dfd.addBoth(finish_scraping)
        dfd.addErrback(
            lambda f: logger.error(
                "Scraper bug processing %(request)s",
                {"request": request},
                exc_info=failure_to_exc_info(f),
                extra={"spider": self.crawler.spider},
            )
        )
        self._scrape_next()
        return dfd

    def _scrape_next(self) -> None:
        assert self.slot is not None  # typing
        while self.slot.queue:
            response, request, deferred = self.slot.next_response_request_deferred()
            self._scrape(response, request).chainDeferred(deferred)

    def _scrape(
        self, result: Response | Failure, request: Request
    ) -> _HandleOutputDeferred:
        """
        Handle the downloaded response or failure through the spider callback/errback
        """
        if not isinstance(result, (Response, Failure)):
            raise TypeError(
                f"Incorrect type: expected Response or Failure, got {type(result)}: {result!r}"
            )
        dfd: Deferred[Iterable[Any] | AsyncIterable[Any]] = self._scrape2(
            result, request
        )  # returns spider's processed output
        dfd.addErrback(self.handle_spider_error, request, result)
        dfd2: _HandleOutputDeferred = dfd.addCallback(
            self.handle_spider_output, request, cast(Response, result)
        )
        return dfd2

    def _scrape2(
        self, result: Response | Failure, request: Request
    ) -> Deferred[Iterable[Any] | AsyncIterable[Any]]:
        """
        Handle the different cases of request's result been a Response or a Failure
        """
        if isinstance(result, Response):
            # Deferreds are invariant so Mutable*Chain isn't matched to *Iterable
            assert self.crawler.spider
            return self.spidermw.scrape_response(  # type: ignore[return-value]
                self.call_spider, result, request, self.crawler.spider
            )
        # else result is a Failure
        dfd = self.call_spider(result, request)
        dfd.addErrback(self._log_download_errors, result, request)
        return dfd

    def call_spider(
        self, result: Response | Failure, request: Request, spider: Spider | None = None
    ) -> Deferred[Iterable[Any] | AsyncIterable[Any]]:
        if spider is not None:
            warnings.warn(
                "Passing a 'spider' argument to Scraper.call_spider() is deprecated.",
                category=ScrapyDeprecationWarning,
                stacklevel=2,
            )

        assert self.crawler.spider
        dfd: Deferred[Any]
        if isinstance(result, Response):
            if getattr(result, "request", None) is None:
                result.request = request
            assert result.request
            callback = result.request.callback or self.crawler.spider._parse
            warn_on_generator_with_return_value(self.crawler.spider, callback)
            dfd = defer_succeed(result)
            dfd.addCallbacks(
                callback=callback, callbackKeywords=result.request.cb_kwargs
            )
        else:  # result is a Failure
            # TODO: properly type adding this attribute to a Failure
            result.request = request  # type: ignore[attr-defined]
            dfd = defer_fail(result)
            if request.errback:
                warn_on_generator_with_return_value(
                    self.crawler.spider, request.errback
                )
                dfd.addErrback(request.errback)
        dfd2: Deferred[Iterable[Any] | AsyncIterable[Any]] = dfd.addCallback(
            iterate_spider_output
        )
        return dfd2

    def handle_spider_error(
        self,
        _failure: Failure,
        request: Request,
        response: Response | Failure,
        spider: Spider | None = None,
    ) -> None:
        if spider is not None:
            warnings.warn(
                "Passing a 'spider' argument to Scraper.handle_spider_error() is deprecated.",
                category=ScrapyDeprecationWarning,
                stacklevel=2,
            )

        assert self.crawler.spider
        exc = _failure.value
        if isinstance(exc, CloseSpider):
            assert self.crawler.engine is not None  # typing
            self.crawler.engine.close_spider(
                self.crawler.spider, exc.reason or "cancelled"
            )
            return
        logkws = self.logformatter.spider_error(
            _failure, request, response, self.crawler.spider
        )
        logger.log(
            *logformatter_adapter(logkws),
            exc_info=failure_to_exc_info(_failure),
            extra={"spider": self.crawler.spider},
        )
        self.signals.send_catch_log(
            signal=signals.spider_error,
            failure=_failure,
            response=response,
            spider=self.crawler.spider,
        )
        assert self.crawler.stats
<<<<<<< HEAD
        self.crawler.stats.inc_value("spider_exceptions/count")
        self.crawler.stats.inc_value(
            f"spider_exceptions/{_failure.value.__class__.__name__}"
=======
        self.crawler.stats.inc_value(
            "spider_exceptions/count", spider=self.crawler.spider
        )
        self.crawler.stats.inc_value(
            f"spider_exceptions/{_failure.value.__class__.__name__}",
            spider=self.crawler.spider,
>>>>>>> 6deae473
        )

    def handle_spider_output(
        self,
        result: Iterable[_T] | AsyncIterable[_T],
        request: Request,
        response: Response,
        spider: Spider | None = None,
    ) -> _HandleOutputDeferred:
        if spider is not None:
            warnings.warn(
                "Passing a 'spider' argument to Scraper.handle_spider_output() is deprecated.",
                category=ScrapyDeprecationWarning,
                stacklevel=2,
            )

        if not result:
            return defer_succeed(None)
        it: Iterable[_T] | AsyncIterable[_T]
        dfd: Deferred[_ParallelResult]
        if isinstance(result, AsyncIterable):
            it = aiter_errback(result, self.handle_spider_error, request, response)
            dfd = parallel_async(
                it,
                self.concurrent_items,
                self._process_spidermw_output,
                response,
            )
        else:
            it = iter_errback(result, self.handle_spider_error, request, response)
            dfd = parallel(
                it,
                self.concurrent_items,
                self._process_spidermw_output,
                response,
            )
        # returning Deferred[_ParallelResult] instead of Deferred[Union[_ParallelResult, None]]
        return dfd  # type: ignore[return-value]

    def _process_spidermw_output(
        self, output: Any, response: Response
    ) -> Deferred[Any] | None:
        """Process each Request/Item (given in the output parameter) returned
        from the given spider
        """
        if isinstance(output, Request):
            assert self.crawler.engine is not None  # typing
            self.crawler.engine.crawl(request=output)
        elif output is None:
            pass
        else:
            return self.start_itemproc(output, response=response)
        return None

    def start_itemproc(self, item: Any, *, response: Response | None) -> Deferred[Any]:
        """Send *item* to the item pipelines for processing.

        *response* is the source of the item data. If the item does not come
        from response data, e.g. it was hard-coded, set it to ``None``.
        """
        assert self.slot is not None  # typing
        assert self.crawler.spider is not None  # typing
        self.slot.itemproc_size += 1
        dfd = self.itemproc.process_item(item, self.crawler.spider)
        dfd.addBoth(self._itemproc_finished, item, response)
        return dfd

    def _log_download_errors(
        self,
        spider_failure: Failure,
        download_failure: Failure,
        request: Request,
    ) -> Failure | None:
        """Log and silence errors that come from the engine (typically download
        errors that got propagated thru here).

        spider_failure: the value passed into the errback of self.call_spider()
        download_failure: the value passed into _scrape2() from
        ExecutionEngine._handle_downloader_output() as "result"
        """
        if not download_failure.check(IgnoreRequest):
            assert self.crawler.spider
            if download_failure.frames:
                logkws = self.logformatter.download_error(
                    download_failure, request, self.crawler.spider
                )
                logger.log(
                    *logformatter_adapter(logkws),
                    extra={"spider": self.crawler.spider},
                    exc_info=failure_to_exc_info(download_failure),
                )
            else:
                errmsg = download_failure.getErrorMessage()
                if errmsg:
                    logkws = self.logformatter.download_error(
                        download_failure, request, self.crawler.spider, errmsg
                    )
                    logger.log(
                        *logformatter_adapter(logkws),
                        extra={"spider": self.crawler.spider},
                    )

        if spider_failure is not download_failure:
            return spider_failure
        return None

    def _itemproc_finished(
        self, output: Any, item: Any, response: Response | None
    ) -> Deferred[Any]:
        """ItemProcessor finished for the given ``item`` and returned ``output``"""
        assert self.slot is not None  # typing
        assert self.crawler.spider
        self.slot.itemproc_size -= 1
        if isinstance(output, Failure):
            ex = output.value
            if isinstance(ex, DropItem):
                logkws = self.logformatter.dropped(
                    item, ex, response, self.crawler.spider
                )
                if logkws is not None:
                    logger.log(
                        *logformatter_adapter(logkws),
                        extra={"spider": self.crawler.spider},
                    )
                return self.signals.send_catch_log_deferred(
                    signal=signals.item_dropped,
                    item=item,
                    response=response,
                    spider=self.crawler.spider,
                    exception=output.value,
                )
            assert ex
            logkws = self.logformatter.item_error(
                item, ex, response, self.crawler.spider
            )
            logger.log(
                *logformatter_adapter(logkws),
                extra={"spider": self.crawler.spider},
                exc_info=failure_to_exc_info(output),
            )
            return self.signals.send_catch_log_deferred(
                signal=signals.item_error,
                item=item,
                response=response,
                spider=self.crawler.spider,
                failure=output,
            )
        logkws = self.logformatter.scraped(output, response, self.crawler.spider)
        if logkws is not None:
            logger.log(
                *logformatter_adapter(logkws), extra={"spider": self.crawler.spider}
            )
        return self.signals.send_catch_log_deferred(
            signal=signals.item_scraped,
            item=output,
            response=response,
            spider=self.crawler.spider,
        )<|MERGE_RESOLUTION|>--- conflicted
+++ resolved
@@ -291,18 +291,9 @@
             spider=self.crawler.spider,
         )
         assert self.crawler.stats
-<<<<<<< HEAD
         self.crawler.stats.inc_value("spider_exceptions/count")
         self.crawler.stats.inc_value(
             f"spider_exceptions/{_failure.value.__class__.__name__}"
-=======
-        self.crawler.stats.inc_value(
-            "spider_exceptions/count", spider=self.crawler.spider
-        )
-        self.crawler.stats.inc_value(
-            f"spider_exceptions/{_failure.value.__class__.__name__}",
-            spider=self.crawler.spider,
->>>>>>> 6deae473
         )
 
     def handle_spider_output(
