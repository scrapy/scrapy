import json
import logging
import os
from abc import abstractmethod
from os.path import exists, join
from typing import Optional, Type, TypeVar

from twisted.internet.defer import Deferred

from scrapy.crawler import Crawler
from scrapy.http.request import Request
from scrapy.spiders import Spider
from scrapy.utils.job import job_dir
from scrapy.utils.misc import create_instance, load_object


logger = logging.getLogger(__name__)


class BaseSchedulerMeta(type):
    """
    Metaclass to check scheduler classes against the necessary interface
    """
    def __instancecheck__(cls, instance):
        return cls.__subclasscheck__(type(instance))

    def __subclasscheck__(cls, subclass):
        return (
            hasattr(subclass, "has_pending_requests") and callable(subclass.has_pending_requests)
            and hasattr(subclass, "enqueue_request") and callable(subclass.enqueue_request)
            and hasattr(subclass, "next_request") and callable(subclass.next_request)
        )


class BaseScheduler(metaclass=BaseSchedulerMeta):
    """
    The scheduler component is responsible for storing requests received from
    the engine, and feeding them back upon request (also to the engine).

    The original sources of said requests are:

    * Spider: ``start_requests`` method, requests created for URLs in the ``start_urls`` attribute, request callbacks
    * Spider middleware: ``process_spider_output`` and ``process_spider_exception`` methods
    * Downloader middleware: ``process_request``, ``process_response`` and ``process_exception`` methods

    The order in which the scheduler returns its stored requests (via the ``next_request`` method)
    plays a great part in determining the order in which those requests are downloaded.

    The methods defined in this class constitute the minimal interface that the Scrapy engine will interact with.
    """

    @classmethod
    def from_crawler(cls, crawler: Crawler):
        """
        Factory method which receives the current :class:`~scrapy.crawler.Crawler` object as argument.
        """
        return cls()

    def open(self, spider: Spider) -> Optional[Deferred]:
        """
        Called when the spider is opened by the engine. It receives the spider
        instance as argument and it's useful to execute initialization code.

        :param spider: the spider object for the current crawl
        :type spider: :class:`~scrapy.spiders.Spider`
        """
        pass

    def close(self, reason: str) -> Optional[Deferred]:
        """
        Called when the spider is closed by the engine. It receives the reason why the crawl
        finished as argument and it's useful to execute cleaning code.

        :param reason: a string which describes the reason why the spider was closed
        :type reason: :class:`str`
        """
        pass

    @abstractmethod
    def has_pending_requests(self) -> bool:
        """
        ``True`` if the scheduler has enqueued requests, ``False`` otherwise
        """
        raise NotImplementedError()

    @abstractmethod
    def enqueue_request(self, request: Request) -> bool:
        """
        Process a request received by the engine.

        Return ``True`` if the request is stored correctly, ``False`` otherwise.

        If ``False``, the engine will fire a ``request_dropped`` signal, and
        will not make further attempts to schedule the request at a later time.
        For reference, the default Scrapy scheduler returns ``False`` when the
        request is rejected by the dupefilter.
        """
        raise NotImplementedError()

    @abstractmethod
    def next_request(self) -> Optional[Request]:
        """
        Return the next :class:`~scrapy.http.Request` to be processed, or ``None``
        to indicate that there are no requests to be considered ready at the moment.

        Returning ``None`` implies that no request from the scheduler will be sent
        to the downloader in the current reactor cycle. The engine will continue
        calling ``next_request`` until ``has_pending_requests`` is ``False``.
        """
        raise NotImplementedError()


SchedulerTV = TypeVar("SchedulerTV", bound="Scheduler")


class Scheduler(BaseScheduler):
    """
    Default Scrapy scheduler. This implementation also handles duplication
    filtering via the :setting:`dupefilter <DUPEFILTER_CLASS>`.

    This scheduler stores requests into several priority queues (defined by the
    :setting:`SCHEDULER_PRIORITY_QUEUE` setting). In turn, said priority queues
    are backed by either memory or disk based queues (respectively defined by the
    :setting:`SCHEDULER_MEMORY_QUEUE` and :setting:`SCHEDULER_DISK_QUEUE` settings).

    Request prioritization is almost entirely delegated to the priority queue. The only
    prioritization performed by this scheduler is using the disk-based queue if present
    (i.e. if the :setting:`JOBDIR` setting is defined) and falling back to the memory-based
    queue if a serialization error occurs. If the disk queue is not present, the memory one
    is used directly.

    :param dupefilter: An object responsible for checking and filtering duplicate requests.
                       The value for the :setting:`DUPEFILTER_CLASS` setting is used by default.
    :type dupefilter: :class:`scrapy.dupefilters.BaseDupeFilter` instance or similar:
                      any class that implements the `BaseDupeFilter` interface

    :param jobdir: The path of a directory to be used for persisting the crawl's state.
                   The value for the :setting:`JOBDIR` setting is used by default.
                   See :ref:`topics-jobs`.
    :type jobdir: :class:`str` or ``None``

    :param dqclass: A class to be used as persistent request queue.
                    The value for the :setting:`SCHEDULER_DISK_QUEUE` setting is used by default.
    :type dqclass: class

    :param mqclass: A class to be used as non-persistent request queue.
                    The value for the :setting:`SCHEDULER_MEMORY_QUEUE` setting is used by default.
    :type mqclass: class

    :param logunser: A boolean that indicates whether or not unserializable requests should be logged.
                     The value for the :setting:`SCHEDULER_DEBUG` setting is used by default.
    :type logunser: bool

    :param stats: A stats collector object to record stats about the request scheduling process.
                  The value for the :setting:`STATS_CLASS` setting is used by default.
    :type stats: :class:`scrapy.statscollectors.StatsCollector` instance or similar:
                 any class that implements the `StatsCollector` interface

    :param pqclass: A class to be used as priority queue for requests.
                    The value for the :setting:`SCHEDULER_PRIORITY_QUEUE` setting is used by default.
    :type pqclass: class

    :param crawler: The crawler object corresponding to the current crawl.
    :type crawler: :class:`scrapy.crawler.Crawler`
    """
<<<<<<< HEAD
    def __init__(self, dupefilter, jobdir=None, dqclass=None, mqclass=None,
                 logunser=False, stats=None, pqclass=None, crawler=None,
                 dpqclass=None):
=======
    def __init__(
        self,
        dupefilter,
        jobdir: Optional[str] = None,
        dqclass=None,
        mqclass=None,
        logunser: bool = False,
        stats=None,
        pqclass=None,
        crawler: Optional[Crawler] = None,
    ):
>>>>>>> e27eff47
        self.df = dupefilter
        self.dqdir = self._dqdir(jobdir)
        self.pqclass = pqclass
        self.dpqclass = dpqclass
        self.dqclass = dqclass
        self.mqclass = mqclass
        self.logunser = logunser
        self.stats = stats
        self.crawler = crawler

    @classmethod
<<<<<<< HEAD
    def from_crawler(cls, crawler):
        settings = crawler.settings
        dupefilter_cls = load_object(settings['DUPEFILTER_CLASS'])
        dupefilter = create_instance(dupefilter_cls, settings, crawler)
        pqclass = load_object(settings['SCHEDULER_PRIORITY_QUEUE'])
        dpqclass = load_object(settings['SCHEDULER_DELAY_QUEUE'])
        dqclass = load_object(settings['SCHEDULER_DISK_QUEUE'])
        mqclass = load_object(settings['SCHEDULER_MEMORY_QUEUE'])
        logunser = settings.getbool('SCHEDULER_DEBUG')

        scheduler = cls(dupefilter, jobdir=job_dir(settings), logunser=logunser,
                        stats=crawler.stats, pqclass=pqclass, dqclass=dqclass,
                        mqclass=mqclass, crawler=crawler)
        scheduler.dpqclass = dpqclass
        return scheduler

    def has_pending_requests(self):
=======
    def from_crawler(cls: Type[SchedulerTV], crawler) -> SchedulerTV:
        """
        Factory method, initializes the scheduler with arguments taken from the crawl settings
        """
        dupefilter_cls = load_object(crawler.settings['DUPEFILTER_CLASS'])
        return cls(
            dupefilter=create_instance(dupefilter_cls, crawler.settings, crawler),
            jobdir=job_dir(crawler.settings),
            dqclass=load_object(crawler.settings['SCHEDULER_DISK_QUEUE']),
            mqclass=load_object(crawler.settings['SCHEDULER_MEMORY_QUEUE']),
            logunser=crawler.settings.getbool('SCHEDULER_DEBUG'),
            stats=crawler.stats,
            pqclass=load_object(crawler.settings['SCHEDULER_PRIORITY_QUEUE']),
            crawler=crawler,
        )

    def has_pending_requests(self) -> bool:
>>>>>>> e27eff47
        return len(self) > 0

    def open(self, spider: Spider) -> Optional[Deferred]:
        """
        (1) initialize the memory queue
        (2) initialize the disk queue if the ``jobdir`` attribute is a valid directory
        (3) return the result of the dupefilter's ``open`` method
        """
        self.spider = spider
        self.mqs = self._mq()
        self.dqs = self._dq() if self.dqdir else None
        self.dpqs = self._dpq()
        return self.df.open()

    def close(self, reason: str) -> Optional[Deferred]:
        """
        (1) dump pending requests to disk if there is a disk queue
        (2) return the result of the dupefilter's ``close`` method
        """
        if self.dqs is not None:
            state = self.dqs.close()
            assert isinstance(self.dqdir, str)
            self._write_dqs_state(self.dqdir, state)
        return self.df.close(reason)

<<<<<<< HEAD
    def _enqueue_request(self, request):
=======
    def enqueue_request(self, request: Request) -> bool:
        """
        Unless the received request is filtered out by the Dupefilter, attempt to push
        it into the disk queue, falling back to pushing it into the memory queue.

        Increment the appropriate stats, such as: ``scheduler/enqueued``,
        ``scheduler/enqueued/disk``, ``scheduler/enqueued/memory``.

        Return ``True`` if the request was stored successfully, ``False`` otherwise.
        """
        if not request.dont_filter and self.df.request_seen(request):
            self.df.log(request, self.spider)
            return False
>>>>>>> e27eff47
        dqok = self._dqpush(request)
        if dqok:
            self.stats.inc_value('scheduler/enqueued/disk', spider=self.spider)
        else:
            self._mqpush(request)
            self.stats.inc_value('scheduler/enqueued/memory', spider=self.spider)

    def enqueue_request(self, request):
        if not request.dont_filter and self.df.request_seen(request):
            self.df.log(request, self.spider)
            return False
        if request.meta.get('request_delay'):
            self._dpqpush(request)
            self.stats.inc_value('scheduler/enqueued/delayed/memory', spider=self.spider)
            self.stats.inc_value('scheduler/enqueued', spider=self.spider)
            return True
        self._enqueue_request(request)
        self.stats.inc_value('scheduler/enqueued', spider=self.spider)
        return True

<<<<<<< HEAD
    def next_request(self):
        delayed_request = self.dpqs.pop()
        if delayed_request:
            self.stats.inc_value('scheduler/dequeued/delayed/memory', spider=self.spider)
            self._enqueue_request(delayed_request)
=======
    def next_request(self) -> Optional[Request]:
        """
        Return a :class:`~scrapy.http.Request` object from the memory queue,
        falling back to the disk queue if the memory queue is empty.
        Return ``None`` if there are no more enqueued requests.

        Increment the appropriate stats, such as: ``scheduler/dequeued``,
        ``scheduler/dequeued/disk``, ``scheduler/dequeued/memory``.
        """
>>>>>>> e27eff47
        request = self.mqs.pop()
        if request is not None:
            self.stats.inc_value('scheduler/dequeued/memory', spider=self.spider)
        else:
            request = self._dqpop()
            if request is not None:
                self.stats.inc_value('scheduler/dequeued/disk', spider=self.spider)
        if request is not None:
            self.stats.inc_value('scheduler/dequeued', spider=self.spider)
        return request

<<<<<<< HEAD
    def __len__(self):
        return len(self.dqs) + len(self.mqs) + len(self.dpqs) if self.dqs else len(self.mqs) + len(self.dpqs)
=======
    def __len__(self) -> int:
        """
        Return the total amount of enqueued requests
        """
        return len(self.dqs) + len(self.mqs) if self.dqs is not None else len(self.mqs)
>>>>>>> e27eff47

    def _dqpush(self, request: Request) -> bool:
        if self.dqs is None:
            return False
        try:
            self.dqs.push(request)
        except ValueError as e:  # non serializable request
            if self.logunser:
                msg = ("Unable to serialize request: %(request)s - reason:"
                       " %(reason)s - no more unserializable requests will be"
                       " logged (stats being collected)")
                logger.warning(msg, {'request': request, 'reason': e},
                               exc_info=True, extra={'spider': self.spider})
                self.logunser = False
            self.stats.inc_value('scheduler/unserializable', spider=self.spider)
            return False
        else:
            return True

    def _mqpush(self, request: Request) -> None:
        self.mqs.push(request)

<<<<<<< HEAD
    def _dpqpush(self, request):
        self.dpqs.push(request)

    def _dqpop(self):
        if self.dqs:
=======
    def _dqpop(self) -> Optional[Request]:
        if self.dqs is not None:
>>>>>>> e27eff47
            return self.dqs.pop()
        return None

    def _mq(self):
        """ Create a new priority queue instance, with in-memory storage """
        return create_instance(self.pqclass,
                               settings=None,
                               crawler=self.crawler,
                               downstream_queue_cls=self.mqclass,
                               key='')

    def _dq(self):
        """ Create a new priority queue instance, with disk storage """
        state = self._read_dqs_state(self.dqdir)
        q = create_instance(self.pqclass,
                            settings=None,
                            crawler=self.crawler,
                            downstream_queue_cls=self.dqclass,
                            key=self.dqdir,
                            startprios=state)
        if q:
            logger.info("Resuming crawl (%(queuesize)d requests scheduled)",
                        {'queuesize': len(q)}, extra={'spider': self.spider})
        return q

<<<<<<< HEAD
    def _dpq(self):
        """ Create a new delayed requests priority queue instance, with in-memory storage """
        return create_instance(self.dpqclass,
                               settings=None,
                               crawler=self.crawler,
                               downstream_queue_cls=self.mqclass,
                               key='')

    def _dqdir(self, jobdir):
=======
    def _dqdir(self, jobdir: Optional[str]) -> Optional[str]:
>>>>>>> e27eff47
        """ Return a folder name to keep disk queue state at """
        if jobdir is not None:
            dqdir = join(jobdir, 'requests.queue')
            if not exists(dqdir):
                os.makedirs(dqdir)
            return dqdir
        return None

    def _read_dqs_state(self, dqdir: str) -> list:
        path = join(dqdir, 'active.json')
        if not exists(path):
            return []
        with open(path) as f:
            return json.load(f)

    def _write_dqs_state(self, dqdir: str, state: list) -> None:
        with open(join(dqdir, 'active.json'), 'w') as f:
            json.dump(state, f)<|MERGE_RESOLUTION|>--- conflicted
+++ resolved
@@ -163,11 +163,6 @@
     :param crawler: The crawler object corresponding to the current crawl.
     :type crawler: :class:`scrapy.crawler.Crawler`
     """
-<<<<<<< HEAD
-    def __init__(self, dupefilter, jobdir=None, dqclass=None, mqclass=None,
-                 logunser=False, stats=None, pqclass=None, crawler=None,
-                 dpqclass=None):
-=======
     def __init__(
         self,
         dupefilter,
@@ -178,8 +173,8 @@
         stats=None,
         pqclass=None,
         crawler: Optional[Crawler] = None,
+        dpqclass=None,
     ):
->>>>>>> e27eff47
         self.df = dupefilter
         self.dqdir = self._dqdir(jobdir)
         self.pqclass = pqclass
@@ -191,31 +186,13 @@
         self.crawler = crawler
 
     @classmethod
-<<<<<<< HEAD
-    def from_crawler(cls, crawler):
-        settings = crawler.settings
-        dupefilter_cls = load_object(settings['DUPEFILTER_CLASS'])
-        dupefilter = create_instance(dupefilter_cls, settings, crawler)
-        pqclass = load_object(settings['SCHEDULER_PRIORITY_QUEUE'])
-        dpqclass = load_object(settings['SCHEDULER_DELAY_QUEUE'])
-        dqclass = load_object(settings['SCHEDULER_DISK_QUEUE'])
-        mqclass = load_object(settings['SCHEDULER_MEMORY_QUEUE'])
-        logunser = settings.getbool('SCHEDULER_DEBUG')
-
-        scheduler = cls(dupefilter, jobdir=job_dir(settings), logunser=logunser,
-                        stats=crawler.stats, pqclass=pqclass, dqclass=dqclass,
-                        mqclass=mqclass, crawler=crawler)
-        scheduler.dpqclass = dpqclass
-        return scheduler
-
-    def has_pending_requests(self):
-=======
     def from_crawler(cls: Type[SchedulerTV], crawler) -> SchedulerTV:
         """
         Factory method, initializes the scheduler with arguments taken from the crawl settings
         """
         dupefilter_cls = load_object(crawler.settings['DUPEFILTER_CLASS'])
-        return cls(
+        dpqclass = load_object(crawler.settings['SCHEDULER_DELAY_QUEUE'])
+        scheduler = cls(
             dupefilter=create_instance(dupefilter_cls, crawler.settings, crawler),
             jobdir=job_dir(crawler.settings),
             dqclass=load_object(crawler.settings['SCHEDULER_DISK_QUEUE']),
@@ -225,9 +202,10 @@
             pqclass=load_object(crawler.settings['SCHEDULER_PRIORITY_QUEUE']),
             crawler=crawler,
         )
+        scheduler.dpqclass = dpqclass
+        return scheduler
 
     def has_pending_requests(self) -> bool:
->>>>>>> e27eff47
         return len(self) > 0
 
     def open(self, spider: Spider) -> Optional[Deferred]:
@@ -253,23 +231,7 @@
             self._write_dqs_state(self.dqdir, state)
         return self.df.close(reason)
 
-<<<<<<< HEAD
-    def _enqueue_request(self, request):
-=======
-    def enqueue_request(self, request: Request) -> bool:
-        """
-        Unless the received request is filtered out by the Dupefilter, attempt to push
-        it into the disk queue, falling back to pushing it into the memory queue.
-
-        Increment the appropriate stats, such as: ``scheduler/enqueued``,
-        ``scheduler/enqueued/disk``, ``scheduler/enqueued/memory``.
-
-        Return ``True`` if the request was stored successfully, ``False`` otherwise.
-        """
-        if not request.dont_filter and self.df.request_seen(request):
-            self.df.log(request, self.spider)
-            return False
->>>>>>> e27eff47
+    def _enqueue_request(self, request: Request):
         dqok = self._dqpush(request)
         if dqok:
             self.stats.inc_value('scheduler/enqueued/disk', spider=self.spider)
@@ -277,7 +239,16 @@
             self._mqpush(request)
             self.stats.inc_value('scheduler/enqueued/memory', spider=self.spider)
 
-    def enqueue_request(self, request):
+    def enqueue_request(self, request: Request) -> bool:
+        """
+        Unless the received request is filtered out by the Dupefilter, attempt to push
+        it into the disk queue, falling back to pushing it into the memory queue.
+
+        Increment the appropriate stats, such as: ``scheduler/enqueued``,
+        ``scheduler/enqueued/disk``, ``scheduler/enqueued/memory``.
+
+        Return ``True`` if the request was stored successfully, ``False`` otherwise.
+        """
         if not request.dont_filter and self.df.request_seen(request):
             self.df.log(request, self.spider)
             return False
@@ -290,23 +261,19 @@
         self.stats.inc_value('scheduler/enqueued', spider=self.spider)
         return True
 
-<<<<<<< HEAD
-    def next_request(self):
+    def next_request(self) -> Optional[Request]:
+        """
+        Return a :class:`~scrapy.http.Request` object from the memory queue,
+        falling back to the disk queue if the memory queue is empty.
+        Return ``None`` if there are no more enqueued requests.
+
+        Increment the appropriate stats, such as: ``scheduler/dequeued``,
+        ``scheduler/dequeued/disk``, ``scheduler/dequeued/memory``.
+        """
         delayed_request = self.dpqs.pop()
         if delayed_request:
             self.stats.inc_value('scheduler/dequeued/delayed/memory', spider=self.spider)
             self._enqueue_request(delayed_request)
-=======
-    def next_request(self) -> Optional[Request]:
-        """
-        Return a :class:`~scrapy.http.Request` object from the memory queue,
-        falling back to the disk queue if the memory queue is empty.
-        Return ``None`` if there are no more enqueued requests.
-
-        Increment the appropriate stats, such as: ``scheduler/dequeued``,
-        ``scheduler/dequeued/disk``, ``scheduler/dequeued/memory``.
-        """
->>>>>>> e27eff47
         request = self.mqs.pop()
         if request is not None:
             self.stats.inc_value('scheduler/dequeued/memory', spider=self.spider)
@@ -318,16 +285,15 @@
             self.stats.inc_value('scheduler/dequeued', spider=self.spider)
         return request
 
-<<<<<<< HEAD
-    def __len__(self):
-        return len(self.dqs) + len(self.mqs) + len(self.dpqs) if self.dqs else len(self.mqs) + len(self.dpqs)
-=======
     def __len__(self) -> int:
         """
         Return the total amount of enqueued requests
         """
-        return len(self.dqs) + len(self.mqs) if self.dqs is not None else len(self.mqs)
->>>>>>> e27eff47
+        return (
+            len(self.dqs) + len(self.mqs) + len(self.dpqs)
+            if self.dqs is not None
+            else len(self.mqs) + len(self.dpqs)
+        )
 
     def _dqpush(self, request: Request) -> bool:
         if self.dqs is None:
@@ -350,16 +316,11 @@
     def _mqpush(self, request: Request) -> None:
         self.mqs.push(request)
 
-<<<<<<< HEAD
-    def _dpqpush(self, request):
+    def _dpqpush(self, request: Request):
         self.dpqs.push(request)
 
-    def _dqpop(self):
-        if self.dqs:
-=======
     def _dqpop(self) -> Optional[Request]:
         if self.dqs is not None:
->>>>>>> e27eff47
             return self.dqs.pop()
         return None
 
@@ -385,7 +346,6 @@
                         {'queuesize': len(q)}, extra={'spider': self.spider})
         return q
 
-<<<<<<< HEAD
     def _dpq(self):
         """ Create a new delayed requests priority queue instance, with in-memory storage """
         return create_instance(self.dpqclass,
@@ -394,10 +354,7 @@
                                downstream_queue_cls=self.mqclass,
                                key='')
 
-    def _dqdir(self, jobdir):
-=======
     def _dqdir(self, jobdir: Optional[str]) -> Optional[str]:
->>>>>>> e27eff47
         """ Return a folder name to keep disk queue state at """
         if jobdir is not None:
             dqdir = join(jobdir, 'requests.queue')
