import json
import logging
from abc import abstractmethod
from pathlib import Path
from typing import Optional, Type, TypeVar
from warnings import warn

from twisted.internet.defer import Deferred

from scrapy.crawler import Crawler
from scrapy.exceptions import ScrapyDeprecationWarning
from scrapy.http.request import Request
from scrapy.spiders import Spider
from scrapy.utils.job import job_dir
from scrapy.utils.misc import create_instance, load_object


logger = logging.getLogger(__name__)


class BaseSchedulerMeta(type):
    """
    Metaclass to check scheduler classes against the necessary interface
    """

    def __instancecheck__(cls, instance):
        return cls.__subclasscheck__(type(instance))

    def __subclasscheck__(cls, subclass):
        return (
            hasattr(subclass, "has_pending_requests")
            and callable(subclass.has_pending_requests)
            and hasattr(subclass, "enqueue_request")
            and callable(subclass.enqueue_request)
            and hasattr(subclass, "next_request")
            and callable(subclass.next_request)
        )


class BaseScheduler(metaclass=BaseSchedulerMeta):
    """
    The scheduler component is responsible for storing requests received from
    the engine, and feeding them back upon request (also to the engine).

    The original sources of said requests are:

    * Spider: ``start_requests`` method, requests created for URLs in the ``start_urls`` attribute, request callbacks
    * Spider middleware: ``process_spider_output`` and ``process_spider_exception`` methods
    * Downloader middleware: ``process_request``, ``process_response`` and ``process_exception`` methods

    The order in which the scheduler returns its stored requests (via the ``next_request`` method)
    plays a great part in determining the order in which those requests are downloaded.

    The methods defined in this class constitute the minimal interface that the Scrapy engine will interact with.
    """

    @classmethod
    def from_crawler(cls, crawler: Crawler):
        """
        Factory method which receives the current :class:`~scrapy.crawler.Crawler` object as argument.
        """
        return cls()

    def open(self, spider: Spider) -> Optional[Deferred]:
        """
        Called when the spider is opened by the engine. It receives the spider
        instance as argument and it's useful to execute initialization code.

        :param spider: the spider object for the current crawl
        :type spider: :class:`~scrapy.spiders.Spider`
        """
        pass

    def close(self, reason: str) -> Optional[Deferred]:
        """
        Called when the spider is closed by the engine. It receives the reason why the crawl
        finished as argument and it's useful to execute cleaning code.

        :param reason: a string which describes the reason why the spider was closed
        :type reason: :class:`str`
        """
        pass

    @abstractmethod
    def has_pending_requests(self) -> bool:
        """
        ``True`` if the scheduler has enqueued requests, ``False`` otherwise
        """
        raise NotImplementedError()

    @abstractmethod
    def enqueue_request(self, request: Request) -> bool:
        """
        Process a request received by the engine.

        Return ``True`` if the request is stored correctly, ``False`` otherwise.

        If ``False``, the engine will fire a ``request_dropped`` signal, and
        will not make further attempts to schedule the request at a later time.
        For reference, the default Scrapy scheduler returns ``False`` when the
        request is rejected by the dupefilter.
        """
        raise NotImplementedError()

    @abstractmethod
    def next_request(self) -> Optional[Request]:
        """
        Return the next :class:`~scrapy.http.Request` to be processed, or ``None``
        to indicate that there are no requests to be considered ready at the moment.

        Returning ``None`` implies that no request from the scheduler will be sent
        to the downloader in the current reactor cycle. The engine will continue
        calling ``next_request`` until ``has_pending_requests`` is ``False``.
        """
        raise NotImplementedError()


SchedulerTV = TypeVar("SchedulerTV", bound="Scheduler")


class Scheduler(BaseScheduler):
    """
    Default Scrapy scheduler. This implementation also handles duplication
    filtering via the :setting:`dupefilter <DUPEFILTER_CLASS>`.

    This scheduler stores requests into several priority queues (defined by the
    :setting:`SCHEDULER_PRIORITY_QUEUE` setting). In turn, said priority queues
    are backed by either memory or disk based queues (respectively defined by the
    :setting:`SCHEDULER_MEMORY_QUEUE` and :setting:`SCHEDULER_DISK_QUEUE` settings).

    Request prioritization is almost entirely delegated to the priority queue. The only
    prioritization performed by this scheduler is using the disk-based queue if present
    (i.e. if the :setting:`JOBDIR` setting is defined) and falling back to the memory-based
    queue if a serialization error occurs. If the disk queue is not present, the memory one
    is used directly.

    Requests with the :reqmeta:`request_delay` request metadata key are stored
    into a separate queue, of type :setting:`SCHEDULER_DELAY_QUEUE` and backed
    by memory queues (:setting:`SCHEDULER_MEMORY_QUEUE`), and scheduled onto
    the scheduler priority queues when their delay time passes (which is
    checked at the beginning of every call to :meth:`next_request`).

    Once the delay time of a request passes, the order in which the request
    leaves the scheduler follows the same rules as any other request:

    -   There is no guarantee that a delayed request will leave the scheduler
        before a request without a delay.

    -   There is no guarantee that requests delayed for a longer time will
        leave the scheduler later. It is technically possible that, given a
        request A delayed 1 second and a request B delayed 2 seconds, request B
        leaves the scheduler earlier.

    :setting:`SCHEDULER_PRIORITY_QUEUE` determines how you can influence the
    order of requests, but you can usually rely on request priority. For
    example, if you wish delayed request to leave the scheduler before other
    requests, use :setting:`DELAY_PRIORITY_ADJUST` or manually increase the
    priority of delayed requests.

    :param dupefilter: An object responsible for checking and filtering duplicate requests.
                       The value for the :setting:`DUPEFILTER_CLASS` setting is used by default.
    :type dupefilter: :class:`scrapy.dupefilters.BaseDupeFilter` instance or similar:
                      any class that implements the `BaseDupeFilter` interface

    :param jobdir: The path of a directory to be used for persisting the crawl's state.
                   The value for the :setting:`JOBDIR` setting is used by default.
                   See :ref:`topics-jobs`.
    :type jobdir: :class:`str` or ``None``

    :param dqclass: A class to be used as persistent request queue.
                    The value for the :setting:`SCHEDULER_DISK_QUEUE` setting is used by default.
    :type dqclass: class

    :param mqclass: A class to be used as non-persistent request queue.
                    The value for the :setting:`SCHEDULER_MEMORY_QUEUE` setting is used by default.
    :type mqclass: class

    :param logunser: A boolean that indicates whether or not unserializable requests should be logged.
                     The value for the :setting:`SCHEDULER_DEBUG` setting is used by default.
    :type logunser: bool

    :param stats: A stats collector object to record stats about the request scheduling process.
                  The value for the :setting:`STATS_CLASS` setting is used by default.
    :type stats: :class:`scrapy.statscollectors.StatsCollector` instance or similar:
                 any class that implements the `StatsCollector` interface

    :param pqclass: A class to be used as priority queue for requests.
                    The value for the :setting:`SCHEDULER_PRIORITY_QUEUE` setting is used by default.
    :type pqclass: class

    :param crawler: The crawler object corresponding to the current crawl.
    :type crawler: :class:`scrapy.crawler.Crawler`

    :param dpqclass: A class to store delayed requests.
                     The value for the :setting:`SCHEDULER_DELAY_QUEUE` setting is used by default.
    :type dpqclass: class
    """

    def __init__(
        self,
        dupefilter,
        jobdir: Optional[str] = None,
        dqclass=None,
        mqclass=None,
        logunser: bool = False,
        stats=None,
        pqclass=None,
        crawler: Optional[Crawler] = None,
        *,
        delay_priority_adjust=0,
        dpqclass=None,
    ):
        self.delay_priority_adjust = delay_priority_adjust
        self.df = dupefilter
        self.dqdir = self._dqdir(jobdir)
        self.pqclass = pqclass
        self.dpqclass = dpqclass
        self.dqclass = dqclass
        self.mqclass = mqclass
        self.logunser = logunser
        self.stats = stats
        self.crawler = crawler

    @classmethod
    def from_crawler(cls: Type[SchedulerTV], crawler) -> SchedulerTV:
        """
        Factory method, initializes the scheduler with arguments taken from the crawl settings
        """
<<<<<<< HEAD
        dupefilter_cls = load_object(crawler.settings['DUPEFILTER_CLASS'])
        dupefilter = create_instance(dupefilter_cls, crawler.settings, crawler)
        pqclass = load_object(crawler.settings['SCHEDULER_PRIORITY_QUEUE'])
        dpa = crawler.settings.getint('DELAY_PRIORITY_ADJUST')
        kwargs = {
            'dupefilter': dupefilter,
            'jobdir': job_dir(crawler.settings),
            'dqclass': load_object(crawler.settings['SCHEDULER_DISK_QUEUE']),
            'mqclass': load_object(crawler.settings['SCHEDULER_MEMORY_QUEUE']),
            'logunser': crawler.settings.getbool('SCHEDULER_DEBUG'),
            'stats': crawler.stats,
            'pqclass': pqclass,
            'crawler': crawler,
            'delay_priority_adjust': dpa,
            'dpqclass': load_object(crawler.settings['SCHEDULER_DELAY_QUEUE']),
        }
        try:
            return cls(**kwargs)
        except TypeError:
            warn(
                (
                    f"The scheduler class "
                    f"{cls.__module__}.{cls.__qualname__} does not "
                    f"support the 'delay_priority_adjust' or 'dpqclass' "
                    "keyword arguments."
                ),
                ScrapyDeprecationWarning,
            )
            delay_priority_adjust = kwargs.pop('delay_priority_adjust')
            dpqclass = kwargs.pop('dpqclass')
            scheduler = cls(**kwargs)
            scheduler.delay_priority_adjust = delay_priority_adjust
            scheduler.dpqclass = dpqclass
            return scheduler
=======
        dupefilter_cls = load_object(crawler.settings["DUPEFILTER_CLASS"])
        return cls(
            dupefilter=create_instance(dupefilter_cls, crawler.settings, crawler),
            jobdir=job_dir(crawler.settings),
            dqclass=load_object(crawler.settings["SCHEDULER_DISK_QUEUE"]),
            mqclass=load_object(crawler.settings["SCHEDULER_MEMORY_QUEUE"]),
            logunser=crawler.settings.getbool("SCHEDULER_DEBUG"),
            stats=crawler.stats,
            pqclass=load_object(crawler.settings["SCHEDULER_PRIORITY_QUEUE"]),
            crawler=crawler,
        )
>>>>>>> 30c0dc7a

    def has_pending_requests(self) -> bool:
        return len(self) > 0

    def open(self, spider: Spider) -> Optional[Deferred]:
        """
        (1) initialize the memory queue
        (2) initialize the disk queue if the ``jobdir`` attribute is a valid directory
        (3) return the result of the dupefilter's ``open`` method
        """
        self.spider = spider
        self.mqs = self._mq()
        self.dqs = self._dq() if self.dqdir else None
        self.dpqs = self._dpq()
        return self.df.open()

    def close(self, reason: str) -> Optional[Deferred]:
        """
        (1) dump pending requests to disk if there is a disk queue
        (2) return the result of the dupefilter's ``close`` method
        """
        if self.dqs is not None:
            state = self.dqs.close()
            assert isinstance(self.dqdir, str)
            self._write_dqs_state(self.dqdir, state)
        return self.df.close(reason)

    def _enqueue_request(self, request: Request) -> None:
        dqok = self._dqpush(request)
        if dqok:
            self.stats.inc_value('scheduler/enqueued/disk', spider=self.spider)
        else:
            self._mqpush(request)
            self.stats.inc_value('scheduler/enqueued/memory', spider=self.spider)

    def enqueue_request(self, request: Request) -> bool:
        """Store *request*.

        Stored requests can be extracted through :meth:`next_request`.

        If the :attr:`~scrapy.Request.dont_filter` attribute of *request* is
        not ``True``, and the duplicate filter determines that *request* is a
        duplicate of a previously-seen request, *request* is not stored and
        ``False`` is returned. The ``dupefilter/filtered``
        :ref:`stat <topics-stats>` accounts for these requests when the
        duplicate filter class is :class:`scrapy.dupefilters.RFPDupeFilter`.

        Otherwise, ``True`` is returned, the ``scheduler/enqueued`` stat is
        increased, and *request* is stored in one of the following internal
        queues:

        -   If the request metadata contains :reqmeta:`request_delay`,
            *request* is stored in the internal queue for delayed requests,
            and the ``scheduler/enqueued/delayed/memory`` stat is increased.

        -   Otherwise, *request* is stored in the internal disk-based priority
            queue, if any, and the ``scheduler/enqueued/disk`` stat is
            increased.

        -   If there is no internal disk-based priority queue, or the
            serialization of *request* fails, *request* is stored in the
            internal memory-based priority queue instead, and the
            ``scheduler/enqueued/memory`` stat is increased.
        """
        if not request.dont_filter and self.df.request_seen(request):
            self.df.log(request, self.spider)
            return False
<<<<<<< HEAD
        if request.meta.get('request_delay'):
            self._dpqpush(request)
            self.stats.inc_value('scheduler/enqueued/delayed/memory', spider=self.spider)
            self.stats.inc_value('scheduler/enqueued', spider=self.spider)
            return True
        self._enqueue_request(request)
        self.stats.inc_value('scheduler/enqueued', spider=self.spider)
=======
        dqok = self._dqpush(request)
        if dqok:
            self.stats.inc_value("scheduler/enqueued/disk", spider=self.spider)
        else:
            self._mqpush(request)
            self.stats.inc_value("scheduler/enqueued/memory", spider=self.spider)
        self.stats.inc_value("scheduler/enqueued", spider=self.spider)
>>>>>>> 30c0dc7a
        return True

    def next_request(self) -> Optional[Request]:
        """
        Return a :class:`~scrapy.http.Request` object from the memory queue,
        falling back to the disk queue if the memory queue is empty.
        Return ``None`` if there are no more enqueued requests.

        Increment the appropriate stats, such as: ``scheduler/dequeued``,
        ``scheduler/dequeued/disk``, ``scheduler/dequeued/memory``.
        """
        delayed_request = self.dpqs.pop()
        if delayed_request:
            self.stats.inc_value('scheduler/dequeued/delayed/memory', spider=self.spider)
            delayed_request.priority += self.delay_priority_adjust
            self._enqueue_request(delayed_request)
        request = self.mqs.pop()
        if request is not None:
            self.stats.inc_value("scheduler/dequeued/memory", spider=self.spider)
        else:
            request = self._dqpop()
            if request is not None:
                self.stats.inc_value("scheduler/dequeued/disk", spider=self.spider)
        if request is not None:
            self.stats.inc_value("scheduler/dequeued", spider=self.spider)
        return request

    def __len__(self) -> int:
        """
        Return the total amount of enqueued requests
        """
        return (
            len(self.dqs) + len(self.mqs) + len(self.dpqs)
            if self.dqs is not None
            else len(self.mqs) + len(self.dpqs)
        )

    def _dqpush(self, request: Request) -> bool:
        if self.dqs is None:
            return False
        try:
            self.dqs.push(request)
        except ValueError as e:  # non serializable request
            if self.logunser:
                msg = (
                    "Unable to serialize request: %(request)s - reason:"
                    " %(reason)s - no more unserializable requests will be"
                    " logged (stats being collected)"
                )
                logger.warning(
                    msg,
                    {"request": request, "reason": e},
                    exc_info=True,
                    extra={"spider": self.spider},
                )
                self.logunser = False
            self.stats.inc_value("scheduler/unserializable", spider=self.spider)
            return False
        else:
            return True

    def _mqpush(self, request: Request) -> None:
        self.mqs.push(request)

    def _dpqpush(self, request: Request) -> None:
        self.dpqs.push(request)

    def _dqpop(self) -> Optional[Request]:
        if self.dqs is not None:
            return self.dqs.pop()
        return None

    def _mq(self):
        """Create a new priority queue instance, with in-memory storage"""
        return create_instance(
            self.pqclass,
            settings=None,
            crawler=self.crawler,
            downstream_queue_cls=self.mqclass,
            key="",
        )

    def _dq(self):
        """Create a new priority queue instance, with disk storage"""
        state = self._read_dqs_state(self.dqdir)
        q = create_instance(
            self.pqclass,
            settings=None,
            crawler=self.crawler,
            downstream_queue_cls=self.dqclass,
            key=self.dqdir,
            startprios=state,
        )
        if q:
            logger.info(
                "Resuming crawl (%(queuesize)d requests scheduled)",
                {"queuesize": len(q)},
                extra={"spider": self.spider},
            )
        return q

    def _dpq(self):
        """ Create a new delayed requests priority queue instance, with in-memory storage """
        return create_instance(self.dpqclass,
                               settings=None,
                               crawler=self.crawler,
                               downstream_queue_cls=self.mqclass,
                               key='')

    def _dqdir(self, jobdir: Optional[str]) -> Optional[str]:
        """Return a folder name to keep disk queue state at"""
        if jobdir is not None:
            dqdir = Path(jobdir, "requests.queue")
            if not dqdir.exists():
                dqdir.mkdir(parents=True)
            return str(dqdir)
        return None

    def _read_dqs_state(self, dqdir: str) -> list:
        path = Path(dqdir, "active.json")
        if not path.exists():
            return []
        with path.open(encoding="utf-8") as f:
            return json.load(f)

    def _write_dqs_state(self, dqdir: str, state: list) -> None:
        with Path(dqdir, "active.json").open("w", encoding="utf-8") as f:
            json.dump(state, f)<|MERGE_RESOLUTION|>--- conflicted
+++ resolved
@@ -226,22 +226,21 @@
         """
         Factory method, initializes the scheduler with arguments taken from the crawl settings
         """
-<<<<<<< HEAD
-        dupefilter_cls = load_object(crawler.settings['DUPEFILTER_CLASS'])
+        dupefilter_cls = load_object(crawler.settings["DUPEFILTER_CLASS"])
         dupefilter = create_instance(dupefilter_cls, crawler.settings, crawler)
-        pqclass = load_object(crawler.settings['SCHEDULER_PRIORITY_QUEUE'])
-        dpa = crawler.settings.getint('DELAY_PRIORITY_ADJUST')
+        pqclass = load_object(crawler.settings["SCHEDULER_PRIORITY_QUEUE"])
+        dpa = crawler.settings.getint("DELAY_PRIORITY_ADJUST")
         kwargs = {
-            'dupefilter': dupefilter,
-            'jobdir': job_dir(crawler.settings),
-            'dqclass': load_object(crawler.settings['SCHEDULER_DISK_QUEUE']),
-            'mqclass': load_object(crawler.settings['SCHEDULER_MEMORY_QUEUE']),
-            'logunser': crawler.settings.getbool('SCHEDULER_DEBUG'),
-            'stats': crawler.stats,
-            'pqclass': pqclass,
-            'crawler': crawler,
-            'delay_priority_adjust': dpa,
-            'dpqclass': load_object(crawler.settings['SCHEDULER_DELAY_QUEUE']),
+            "dupefilter": dupefilter,
+            "jobdir": job_dir(crawler.settings),
+            "dqclass": load_object(crawler.settings["SCHEDULER_DISK_QUEUE"]),
+            "mqclass": load_object(crawler.settings["SCHEDULER_MEMORY_QUEUE"]),
+            "logunser": crawler.settings.getbool("SCHEDULER_DEBUG"),
+            "stats": crawler.stats,
+            "pqclass": pqclass,
+            "crawler": crawler,
+            "delay_priority_adjust": dpa,
+            "dpqclass": load_object(crawler.settings["SCHEDULER_DELAY_QUEUE"]),
         }
         try:
             return cls(**kwargs)
@@ -255,25 +254,12 @@
                 ),
                 ScrapyDeprecationWarning,
             )
-            delay_priority_adjust = kwargs.pop('delay_priority_adjust')
-            dpqclass = kwargs.pop('dpqclass')
+            delay_priority_adjust = kwargs.pop("delay_priority_adjust")
+            dpqclass = kwargs.pop("dpqclass")
             scheduler = cls(**kwargs)
             scheduler.delay_priority_adjust = delay_priority_adjust
             scheduler.dpqclass = dpqclass
             return scheduler
-=======
-        dupefilter_cls = load_object(crawler.settings["DUPEFILTER_CLASS"])
-        return cls(
-            dupefilter=create_instance(dupefilter_cls, crawler.settings, crawler),
-            jobdir=job_dir(crawler.settings),
-            dqclass=load_object(crawler.settings["SCHEDULER_DISK_QUEUE"]),
-            mqclass=load_object(crawler.settings["SCHEDULER_MEMORY_QUEUE"]),
-            logunser=crawler.settings.getbool("SCHEDULER_DEBUG"),
-            stats=crawler.stats,
-            pqclass=load_object(crawler.settings["SCHEDULER_PRIORITY_QUEUE"]),
-            crawler=crawler,
-        )
->>>>>>> 30c0dc7a
 
     def has_pending_requests(self) -> bool:
         return len(self) > 0
@@ -341,15 +327,13 @@
         if not request.dont_filter and self.df.request_seen(request):
             self.df.log(request, self.spider)
             return False
-<<<<<<< HEAD
-        if request.meta.get('request_delay'):
+        if request.meta.get("request_delay"):
             self._dpqpush(request)
-            self.stats.inc_value('scheduler/enqueued/delayed/memory', spider=self.spider)
-            self.stats.inc_value('scheduler/enqueued', spider=self.spider)
+            self.stats.inc_value("scheduler/enqueued/delayed/memory", spider=self.spider)
+            self.stats.inc_value("scheduler/enqueued", spider=self.spider)
             return True
         self._enqueue_request(request)
         self.stats.inc_value('scheduler/enqueued', spider=self.spider)
-=======
         dqok = self._dqpush(request)
         if dqok:
             self.stats.inc_value("scheduler/enqueued/disk", spider=self.spider)
@@ -357,7 +341,6 @@
             self._mqpush(request)
             self.stats.inc_value("scheduler/enqueued/memory", spider=self.spider)
         self.stats.inc_value("scheduler/enqueued", spider=self.spider)
->>>>>>> 30c0dc7a
         return True
 
     def next_request(self) -> Optional[Request]:
