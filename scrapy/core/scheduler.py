import json
import logging
from abc import abstractmethod
from pathlib import Path
from typing import Optional, Type, TypeVar

from twisted.internet.defer import Deferred

from scrapy.crawler import Crawler
from scrapy.http.request import Request
from scrapy.spiders import Spider
from scrapy.utils.job import job_dir
from scrapy.utils.misc import create_instance, load_object


logger = logging.getLogger(__name__)


class BaseSchedulerMeta(type):
    """
    Metaclass to check scheduler classes against the necessary interface
    """
    def __instancecheck__(cls, instance):
        return cls.__subclasscheck__(type(instance))

    def __subclasscheck__(cls, subclass):
        return (
            hasattr(subclass, "has_pending_requests") and callable(subclass.has_pending_requests)
            and hasattr(subclass, "enqueue_request") and callable(subclass.enqueue_request)
            and hasattr(subclass, "next_request") and callable(subclass.next_request)
        )


class BaseScheduler(metaclass=BaseSchedulerMeta):
    """
    The scheduler component is responsible for storing requests received from
    the engine, and feeding them back upon request (also to the engine).

    The original sources of said requests are:

    * Spider: ``start_requests`` method, requests created for URLs in the ``start_urls`` attribute, request callbacks
    * Spider middleware: ``process_spider_output`` and ``process_spider_exception`` methods
    * Downloader middleware: ``process_request``, ``process_response`` and ``process_exception`` methods

    The order in which the scheduler returns its stored requests (via the ``next_request`` method)
    plays a great part in determining the order in which those requests are downloaded.

    The methods defined in this class constitute the minimal interface that the Scrapy engine will interact with.
    """

    @classmethod
    def from_crawler(cls, crawler: Crawler):
        """
        Factory method which receives the current :class:`~scrapy.crawler.Crawler` object as argument.
        """
        return cls()

    def open(self, spider: Spider) -> Optional[Deferred]:
        """
        Called when the spider is opened by the engine. It receives the spider
        instance as argument and it's useful to execute initialization code.

        :param spider: the spider object for the current crawl
        :type spider: :class:`~scrapy.spiders.Spider`
        """
        pass

    def close(self, reason: str) -> Optional[Deferred]:
        """
        Called when the spider is closed by the engine. It receives the reason why the crawl
        finished as argument and it's useful to execute cleaning code.

        :param reason: a string which describes the reason why the spider was closed
        :type reason: :class:`str`
        """
        pass

    @abstractmethod
    def has_pending_requests(self) -> bool:
        """
        ``True`` if the scheduler has enqueued requests, ``False`` otherwise
        """
        raise NotImplementedError()

    @abstractmethod
    def enqueue_request(self, request: Request) -> bool:
        """
        Process a request received by the engine.

        Return ``True`` if the request is stored correctly, ``False`` otherwise.

        If ``False``, the engine will fire a ``request_dropped`` signal, and
        will not make further attempts to schedule the request at a later time.
        For reference, the default Scrapy scheduler returns ``False`` when the
        request is rejected by the dupefilter.
        """
        raise NotImplementedError()

    @abstractmethod
    def next_request(self) -> Optional[Request]:
        """
        Return the next :class:`~scrapy.http.Request` to be processed, or ``None``
        to indicate that there are no requests to be considered ready at the moment.

        Returning ``None`` implies that no request from the scheduler will be sent
        to the downloader in the current reactor cycle. The engine will continue
        calling ``next_request`` until ``has_pending_requests`` is ``False``.
        """
        raise NotImplementedError()


SchedulerTV = TypeVar("SchedulerTV", bound="Scheduler")


class Scheduler(BaseScheduler):
    """
    Default Scrapy scheduler. This implementation also handles duplication
    filtering via the :setting:`dupefilter <DUPEFILTER_CLASS>`.

    This scheduler stores requests into several priority queues (defined by the
    :setting:`SCHEDULER_PRIORITY_QUEUE` setting). In turn, said priority queues
    are backed by either memory or disk based queues (respectively defined by the
    :setting:`SCHEDULER_MEMORY_QUEUE` and :setting:`SCHEDULER_DISK_QUEUE` settings).

    Request prioritization is almost entirely delegated to the priority queue. The only
    prioritization performed by this scheduler is using the disk-based queue if present
    (i.e. if the :setting:`JOBDIR` setting is defined) and falling back to the memory-based
    queue if a serialization error occurs. If the disk queue is not present, the memory one
    is used directly.

    :param dupefilter: An object responsible for checking and filtering duplicate requests.
                       The value for the :setting:`DUPEFILTER_CLASS` setting is used by default.
    :type dupefilter: :class:`scrapy.dupefilters.BaseDupeFilter` instance or similar:
                      any class that implements the `BaseDupeFilter` interface

    :param jobdir: The path of a directory to be used for persisting the crawl's state.
                   The value for the :setting:`JOBDIR` setting is used by default.
                   See :ref:`topics-jobs`.
    :type jobdir: :class:`str` or ``None``

    :param dqclass: A class to be used as persistent request queue.
                    The value for the :setting:`SCHEDULER_DISK_QUEUE` setting is used by default.
    :type dqclass: class

    :param mqclass: A class to be used as non-persistent request queue.
                    The value for the :setting:`SCHEDULER_MEMORY_QUEUE` setting is used by default.
    :type mqclass: class

    :param logunser: A boolean that indicates whether or not unserializable requests should be logged.
                     The value for the :setting:`SCHEDULER_DEBUG` setting is used by default.
    :type logunser: bool

    :param stats: A stats collector object to record stats about the request scheduling process.
                  The value for the :setting:`STATS_CLASS` setting is used by default.
    :type stats: :class:`scrapy.statscollectors.StatsCollector` instance or similar:
                 any class that implements the `StatsCollector` interface

    :param pqclass: A class to be used as priority queue for requests.
                    The value for the :setting:`SCHEDULER_PRIORITY_QUEUE` setting is used by default.
    :type pqclass: class

    :param crawler: The crawler object corresponding to the current crawl.
    :type crawler: :class:`scrapy.crawler.Crawler`
    """
    def __init__(
        self,
        dupefilter,
        jobdir: Optional[str] = None,
        dqclass=None,
        mqclass=None,
        logunser: bool = False,
        stats=None,
        pqclass=None,
        crawler: Optional[Crawler] = None,
    ):
        self.df = dupefilter
        self.dqdir = self._dqdir(jobdir)
        self.pqclass = pqclass
        self.dqclass = dqclass
        self.mqclass = mqclass
        self.logunser = logunser
        self.stats = stats
        self.crawler = crawler

    @classmethod
    def from_crawler(cls: Type[SchedulerTV], crawler) -> SchedulerTV:
        """
        Factory method, initializes the scheduler with arguments taken from the crawl settings
        """
        dupefilter_cls = load_object(crawler.settings['DUPEFILTER_CLASS'])
        return cls(
            dupefilter=create_instance(dupefilter_cls, crawler.settings, crawler),
            jobdir=job_dir(crawler.settings),
            dqclass=load_object(crawler.settings['SCHEDULER_DISK_QUEUE']),
            mqclass=load_object(crawler.settings['SCHEDULER_MEMORY_QUEUE']),
            logunser=crawler.settings.getbool('SCHEDULER_DEBUG'),
            stats=crawler.stats,
            pqclass=load_object(crawler.settings['SCHEDULER_PRIORITY_QUEUE']),
            crawler=crawler,
        )

    def has_pending_requests(self) -> bool:
        return len(self) > 0

    def open(self, spider: Spider) -> Optional[Deferred]:
        """
        (1) initialize the memory queue
        (2) initialize the disk queue if the ``jobdir`` attribute is a valid directory
        (3) return the result of the dupefilter's ``open`` method
        """
        self.spider = spider
        self.mqs = self._mq()
        self.dqs = self._dq() if self.dqdir else None
        return self.df.open()

    def close(self, reason: str) -> Optional[Deferred]:
        """
        (1) dump pending requests to disk if there is a disk queue
        (2) return the result of the dupefilter's ``close`` method
        """
        if self.dqs is not None:
            state = self.dqs.close()
            assert isinstance(self.dqdir, str)
            self._write_dqs_state(self.dqdir, state)
        return self.df.close(reason)

    def enqueue_request(self, request: Request) -> bool:
        """
        Unless the received request is filtered out by the Dupefilter, attempt to push
        it into the disk queue, falling back to pushing it into the memory queue.

        Increment the appropriate stats, such as: ``scheduler/enqueued``,
        ``scheduler/enqueued/disk``, ``scheduler/enqueued/memory``.

        Return ``True`` if the request was stored successfully, ``False`` otherwise.
        """
        if not request.dont_filter and self.df.request_seen(request):
            self.df.log(request, self.spider)
            return False
        dqok = self._dqpush(request)
        if dqok:
            self.stats.inc_value('scheduler/enqueued/disk', spider=self.spider)
        else:
            self._mqpush(request)
            self.stats.inc_value('scheduler/enqueued/memory', spider=self.spider)
        self.stats.inc_value('scheduler/enqueued', spider=self.spider)
        return True

    def next_request(self) -> Optional[Request]:
        """
        Return a :class:`~scrapy.http.Request` object from the memory queue,
        falling back to the disk queue if the memory queue is empty.
        Return ``None`` if there are no more enqueued requests.

        Increment the appropriate stats, such as: ``scheduler/dequeued``,
        ``scheduler/dequeued/disk``, ``scheduler/dequeued/memory``.
        """
        request = self.mqs.pop()
        if request is not None:
            self.stats.inc_value('scheduler/dequeued/memory', spider=self.spider)
        else:
            request = self._dqpop()
            if request is not None:
                self.stats.inc_value('scheduler/dequeued/disk', spider=self.spider)
        if request is not None:
            self.stats.inc_value('scheduler/dequeued', spider=self.spider)
        return request

    def __len__(self) -> int:
        """
        Return the total amount of enqueued requests
        """
        return len(self.dqs) + len(self.mqs) if self.dqs is not None else len(self.mqs)

    def _dqpush(self, request: Request) -> bool:
        if self.dqs is None:
            return False
        try:
            self.dqs.push(request)
        except ValueError as e:  # non serializable request
            if self.logunser:
                msg = ("Unable to serialize request: %(request)s - reason:"
                       " %(reason)s - no more unserializable requests will be"
                       " logged (stats being collected)")
                logger.warning(msg, {'request': request, 'reason': e},
                               exc_info=True, extra={'spider': self.spider})
                self.logunser = False
            self.stats.inc_value('scheduler/unserializable', spider=self.spider)
            return False
        else:
            return True

    def _mqpush(self, request: Request) -> None:
        self.mqs.push(request)

    def _dqpop(self) -> Optional[Request]:
        if self.dqs is not None:
            return self.dqs.pop()
        return None

    def _mq(self):
        """ Create a new priority queue instance, with in-memory storage """
        return create_instance(self.pqclass,
                               settings=None,
                               crawler=self.crawler,
                               downstream_queue_cls=self.mqclass,
                               key='')

    def _dq(self):
        """ Create a new priority queue instance, with disk storage """
        state = self._read_dqs_state(self.dqdir)
        q = create_instance(self.pqclass,
                            settings=None,
                            crawler=self.crawler,
                            downstream_queue_cls=self.dqclass,
                            key=self.dqdir,
                            startprios=state)
        if q:
            logger.info("Resuming crawl (%(queuesize)d requests scheduled)",
                        {'queuesize': len(q)}, extra={'spider': self.spider})
        return q

    def _dqdir(self, jobdir: Optional[str]) -> Optional[str]:
        """ Return a folder name to keep disk queue state at """
        if jobdir is not None:
            dqdir = Path(jobdir, 'requests.queue')
            if not dqdir.exists():
                dqdir.mkdir(parents=True)
            return str(dqdir)
        return None

    def _read_dqs_state(self, dqdir: str) -> list:
        path = Path(dqdir, 'active.json')
        if not path.exists():
            return []
<<<<<<< HEAD
        with open(path, encoding="utf-8") as f:
            return json.load(f)

    def _write_dqs_state(self, dqdir: str, state: list) -> None:
        with open(join(dqdir, 'active.json'), 'w', encoding="utf-8") as f:
=======
        with path.open() as f:
            return json.load(f)

    def _write_dqs_state(self, dqdir: str, state: list) -> None:
        with Path(dqdir, 'active.json').open('w') as f:
>>>>>>> e2db6242
            json.dump(state, f)<|MERGE_RESOLUTION|>--- conflicted
+++ resolved
@@ -333,17 +333,9 @@
         path = Path(dqdir, 'active.json')
         if not path.exists():
             return []
-<<<<<<< HEAD
-        with open(path, encoding="utf-8") as f:
+        with path.open(encoding="utf-8") as f:
             return json.load(f)
 
     def _write_dqs_state(self, dqdir: str, state: list) -> None:
-        with open(join(dqdir, 'active.json'), 'w', encoding="utf-8") as f:
-=======
-        with path.open() as f:
-            return json.load(f)
-
-    def _write_dqs_state(self, dqdir: str, state: list) -> None:
-        with Path(dqdir, 'active.json').open('w') as f:
->>>>>>> e2db6242
+        with Path(dqdir, 'active.json').open('w', encoding="utf-8") as f:
             json.dump(state, f)