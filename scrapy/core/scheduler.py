import os
import json
import logging
from os.path import join, exists

<<<<<<< HEAD
from queuelib import PriorityQueue

from scrapy.exceptions import SerializationError, TransientError
=======
>>>>>>> 28262d4b
from scrapy.utils.misc import load_object, create_instance
from scrapy.utils.job import job_dir


logger = logging.getLogger(__name__)


class Scheduler:
    """
    Scrapy Scheduler. It allows to enqueue requests and then get
    a next request to download. Scheduler is also handling duplication
    filtering, via dupefilter.

    Prioritization and queueing is not performed by the Scheduler.
    User sets ``priority`` field for each Request, and a PriorityQueue
    (defined by :setting:`SCHEDULER_PRIORITY_QUEUE`) uses these priorities
    to dequeue requests in a desired order.

    Scheduler uses two PriorityQueue instances, configured to work in-memory
    and on-disk (optional). When on-disk queue is present, it is used by
    default, and an in-memory queue is used as a fallback for cases where
    a disk queue can't handle a request (can't serialize it).

    :setting:`SCHEDULER_MEMORY_QUEUE` and
    :setting:`SCHEDULER_DISK_QUEUE` allow to specify lower-level queue classes
    which PriorityQueue instances would be instantiated with, to keep requests
    on disk and in memory respectively.

    Overall, Scheduler is an object which holds several PriorityQueue instances
    (in-memory and on-disk) and implements fallback logic for them.
    Also, it handles dupefilters.
    """
    def __init__(self, dupefilter, jobdir=None, dqclass=None, mqclass=None,
                 logunser=False, stats=None, pqclass=None, crawler=None):
        self.df = dupefilter
        self.dqdir = self._dqdir(jobdir)
        self.pqclass = pqclass
        self.dqclass = dqclass
        self.mqclass = mqclass
        self.logunser = logunser
        self.stats = stats
        self.crawler = crawler

    @classmethod
    def from_crawler(cls, crawler):
        settings = crawler.settings
        dupefilter_cls = load_object(settings['DUPEFILTER_CLASS'])
        dupefilter = create_instance(dupefilter_cls, settings, crawler)
        pqclass = load_object(settings['SCHEDULER_PRIORITY_QUEUE'])
        dqclass = load_object(settings['SCHEDULER_DISK_QUEUE'])
        mqclass = load_object(settings['SCHEDULER_MEMORY_QUEUE'])
        logunser = settings.getbool('SCHEDULER_DEBUG')
        return cls(dupefilter, jobdir=job_dir(settings), logunser=logunser,
                   stats=crawler.stats, pqclass=pqclass, dqclass=dqclass,
                   mqclass=mqclass, crawler=crawler)

    def has_pending_requests(self):
        return len(self) > 0

    def open(self, spider):
        self.spider = spider
        self.mqs = self._mq()
        self.dqs = self._dq() if self.dqdir else None
        return self.df.open()

    def close(self, reason):
        if self.dqs:
            state = self.dqs.close()
            self._write_dqs_state(self.dqdir, state)
        return self.df.close(reason)

    def enqueue_request(self, request):
        if not request.dont_filter and self.df.request_seen(request):
            self.df.log(request, self.spider)
            return False
        dqok = self._dqpush(request)
        if dqok:
            self.stats.inc_value('scheduler/enqueued/disk', spider=self.spider)
        else:
            self._mqpush(request)
            self.stats.inc_value('scheduler/enqueued/memory', spider=self.spider)
        self.stats.inc_value('scheduler/enqueued', spider=self.spider)
        return True

    def next_request(self):
        request = self.mqs.pop()
        if request:
            self.stats.inc_value('scheduler/dequeued/memory', spider=self.spider)
        else:
            request = self._dqpop()
            if request:
                self.stats.inc_value('scheduler/dequeued/disk', spider=self.spider)
        if request:
            self.stats.inc_value('scheduler/dequeued', spider=self.spider)
        return request

    def __len__(self):
        return len(self.dqs) + len(self.mqs) if self.dqs else len(self.mqs)

    def _dqpush(self, request):
        if self.dqs is None:
            return
        try:
            self.dqs.push(request)
        except TransientError as e:
            msg = "Unable to push request to queue: %s"
            logger.warning(msg, e, exc_info=True, extra={'spider': self.spider})
            return
        except (ValueError, SerializationError) as e:  # non serializable request
            if not isinstance(e, SerializationError):
                msg = ('Usage of "%(depr)s" exception type for serialization '
                       'errors is deprecated. Please use "%(new)s" exception '
                       'type for this')
                logger.warning(
                    msg,
                    {
                        'depr': type(e).__name__,
                        'new': SerializationError.__name__
                    },
                )

            if self.logunser:
                msg = ("Unable to serialize request: %(request)s - reason:"
                       " %(reason)s - no more unserializable requests will be"
                       " logged (stats being collected)")
                logger.warning(msg, {'request': request, 'reason': e},
                               exc_info=True, extra={'spider': self.spider})
                self.logunser = False
            self.stats.inc_value('scheduler/unserializable',
                                 spider=self.spider)
            return
        else:
            return True

    def _mqpush(self, request):
        self.mqs.push(request)

    def _dqpop(self):
        if self.dqs:
            return self.dqs.pop()

    def _mq(self):
        """ Create a new priority queue instance, with in-memory storage """
        return create_instance(self.pqclass,
                               settings=None,
                               crawler=self.crawler,
                               downstream_queue_cls=self.mqclass,
                               key='')

    def _dq(self):
        """ Create a new priority queue instance, with disk storage """
        state = self._read_dqs_state(self.dqdir)
        q = create_instance(self.pqclass,
                            settings=None,
                            crawler=self.crawler,
                            downstream_queue_cls=self.dqclass,
                            key=self.dqdir,
                            startprios=state)
        if q:
            logger.info("Resuming crawl (%(queuesize)d requests scheduled)",
                        {'queuesize': len(q)}, extra={'spider': self.spider})
        return q

    def _dqdir(self, jobdir):
        """ Return a folder name to keep disk queue state at """
        if jobdir:
            dqdir = join(jobdir, 'requests.queue')
            if not exists(dqdir):
                os.makedirs(dqdir)
            return dqdir

    def _read_dqs_state(self, dqdir):
        path = join(dqdir, 'active.json')
        if not exists(path):
            return ()
        with open(path) as f:
            return json.load(f)

    def _write_dqs_state(self, dqdir, state):
        with open(join(dqdir, 'active.json'), 'w') as f:
            json.dump(state, f)<|MERGE_RESOLUTION|>--- conflicted
+++ resolved
@@ -3,12 +3,7 @@
 import logging
 from os.path import join, exists
 
-<<<<<<< HEAD
-from queuelib import PriorityQueue
-
 from scrapy.exceptions import SerializationError, TransientError
-=======
->>>>>>> 28262d4b
 from scrapy.utils.misc import load_object, create_instance
 from scrapy.utils.job import job_dir
 
