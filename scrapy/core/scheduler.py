--- conflicted
+++ resolved
@@ -2,21 +2,14 @@
 import logging
 from abc import abstractmethod
 from pathlib import Path
-<<<<<<< HEAD
-from typing import Optional, Type, TypeVar
+from typing import Any, Optional, Type, TypeVar, cast
 from warnings import warn
-=======
-from typing import Any, Optional, Type, TypeVar, cast
->>>>>>> b50c032e
 
 from twisted.internet.defer import Deferred
 
 from scrapy.crawler import Crawler
-<<<<<<< HEAD
+from scrapy.dupefilters import BaseDupeFilter
 from scrapy.exceptions import ScrapyDeprecationWarning
-=======
-from scrapy.dupefilters import BaseDupeFilter
->>>>>>> b50c032e
 from scrapy.http.request import Request
 from scrapy.spiders import Spider
 from scrapy.statscollectors import StatsCollector
@@ -218,14 +211,9 @@
         delay_priority_adjust=0,
         dpqclass=None,
     ):
-<<<<<<< HEAD
         self.delay_priority_adjust = delay_priority_adjust
-        self.df = dupefilter
-        self.dqdir = self._dqdir(jobdir)
-=======
         self.df: BaseDupeFilter = dupefilter
         self.dqdir: Optional[str] = self._dqdir(jobdir)
->>>>>>> b50c032e
         self.pqclass = pqclass
         self.dpqclass = dpqclass
         self.dqclass = dqclass
@@ -349,14 +337,7 @@
             return True
         self._enqueue_request(request)
         self.stats.inc_value("scheduler/enqueued", spider=self.spider)
-        dqok = self._dqpush(request)
         assert self.stats is not None
-        if dqok:
-            self.stats.inc_value("scheduler/enqueued/disk", spider=self.spider)
-        else:
-            self._mqpush(request)
-            self.stats.inc_value("scheduler/enqueued/memory", spider=self.spider)
-        self.stats.inc_value("scheduler/enqueued", spider=self.spider)
         return True
 
     def next_request(self) -> Optional[Request]:
@@ -368,7 +349,6 @@
         Increment the appropriate stats, such as: ``scheduler/dequeued``,
         ``scheduler/dequeued/disk``, ``scheduler/dequeued/memory``.
         """
-<<<<<<< HEAD
         delayed_request = self.dpqs.pop()
         if delayed_request:
             self.stats.inc_value(
@@ -376,11 +356,8 @@
             )
             delayed_request.priority += self.delay_priority_adjust
             self._enqueue_request(delayed_request)
-        request = self.mqs.pop()
-=======
         request: Optional[Request] = self.mqs.pop()
         assert self.stats is not None
->>>>>>> b50c032e
         if request is not None:
             self.stats.inc_value("scheduler/dequeued/memory", spider=self.spider)
         else:
