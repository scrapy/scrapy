--- conflicted
+++ resolved
@@ -4,26 +4,14 @@
 import logging
 from abc import abstractmethod
 from pathlib import Path
-<<<<<<< HEAD
-from typing import TYPE_CHECKING, Any, Optional, Type, TypeVar, cast
+from typing import TYPE_CHECKING, Any, cast
 from warnings import warn
-=======
-from typing import TYPE_CHECKING, Any, cast
->>>>>>> 1fc91bb4
 
 # working around https://github.com/sphinx-doc/sphinx/issues/10400
 from twisted.internet.defer import Deferred  # noqa: TC002
 
-<<<<<<< HEAD
-from scrapy.crawler import Crawler
-from scrapy.dupefilters import BaseDupeFilter
 from scrapy.exceptions import ScrapyDeprecationWarning
-from scrapy.http.request import Request
-from scrapy.spiders import Spider
-from scrapy.statscollectors import StatsCollector
-=======
 from scrapy.spiders import Spider  # noqa: TC001
->>>>>>> 1fc91bb4
 from scrapy.utils.job import job_dir
 from scrapy.utils.misc import build_from_crawler, load_object
 
@@ -224,33 +212,20 @@
         dqclass: type[BaseQueue] | None = None,
         mqclass: type[BaseQueue] | None = None,
         logunser: bool = False,
-<<<<<<< HEAD
-        stats: Optional[StatsCollector] = None,
-        pqclass=None,
-        crawler: Optional[Crawler] = None,
+        stats: StatsCollector | None = None,
+        pqclass: type[ScrapyPriorityQueue] | None = None,
+        crawler: Crawler | None = None,
         *,
         delay_priority_adjust=0,
         dpqclass=None,
-=======
-        stats: StatsCollector | None = None,
-        pqclass: type[ScrapyPriorityQueue] | None = None,
-        crawler: Crawler | None = None,
->>>>>>> 1fc91bb4
     ):
         self.delay_priority_adjust = delay_priority_adjust
         self.df: BaseDupeFilter = dupefilter
-<<<<<<< HEAD
-        self.dqdir: Optional[str] = self._dqdir(jobdir)
-        self.pqclass = pqclass
-        self.dpqclass = dpqclass
-        self.dqclass = dqclass
-        self.mqclass = mqclass
-=======
         self.dqdir: str | None = self._dqdir(jobdir)
         self.pqclass: type[ScrapyPriorityQueue] | None = pqclass
+        self.dpqclass = dpqclass
         self.dqclass: type[BaseQueue] | None = dqclass
         self.mqclass: type[BaseQueue] | None = mqclass
->>>>>>> 1fc91bb4
         self.logunser: bool = logunser
         self.stats: StatsCollector | None = stats
         self.crawler: Crawler | None = crawler
@@ -261,8 +236,7 @@
         Factory method, initializes the scheduler with arguments taken from the crawl settings
         """
         dupefilter_cls = load_object(crawler.settings["DUPEFILTER_CLASS"])
-<<<<<<< HEAD
-        dupefilter = create_instance(dupefilter_cls, crawler.settings, crawler)
+        dupefilter = build_from_crawler(dupefilter_cls, crawler)
         pqclass = load_object(crawler.settings["SCHEDULER_PRIORITY_QUEUE"])
         dpa = crawler.settings.getint("DELAY_PRIORITY_ADJUST")
         kwargs = {
@@ -295,18 +269,6 @@
             scheduler.delay_priority_adjust = delay_priority_adjust
             scheduler.dpqclass = dpqclass
             return scheduler
-=======
-        return cls(
-            dupefilter=build_from_crawler(dupefilter_cls, crawler),
-            jobdir=job_dir(crawler.settings),
-            dqclass=load_object(crawler.settings["SCHEDULER_DISK_QUEUE"]),
-            mqclass=load_object(crawler.settings["SCHEDULER_MEMORY_QUEUE"]),
-            logunser=crawler.settings.getbool("SCHEDULER_DEBUG"),
-            stats=crawler.stats,
-            pqclass=load_object(crawler.settings["SCHEDULER_PRIORITY_QUEUE"]),
-            crawler=crawler,
-        )
->>>>>>> 1fc91bb4
 
     def has_pending_requests(self) -> bool:
         return len(self) > 0
@@ -317,16 +279,10 @@
         (2) initialize the disk queue if the ``jobdir`` attribute is a valid directory
         (3) return the result of the dupefilter's ``open`` method
         """
-<<<<<<< HEAD
-        self.spider = spider
-        self.mqs = self._mq()
-        self.dqs = self._dq() if self.dqdir else None
-        self.dpqs = self._dpq()
-=======
         self.spider: Spider = spider
         self.mqs: ScrapyPriorityQueue = self._mq()
         self.dqs: ScrapyPriorityQueue | None = self._dq() if self.dqdir else None
->>>>>>> 1fc91bb4
+        self.dpqs = self._dpq()
         return self.df.open()
 
     def close(self, reason: str) -> Deferred[None] | None:
@@ -402,12 +358,8 @@
         Increment the appropriate stats, such as: ``scheduler/dequeued``,
         ``scheduler/dequeued/disk``, ``scheduler/dequeued/memory``.
         """
-<<<<<<< HEAD
-
-        delayed_request: Optional[Request] = self.dpqs.pop()
-=======
-        request: Request | None = self.mqs.pop()
->>>>>>> 1fc91bb4
+
+        delayed_request: Request | None = self.dpqs.pop()
         assert self.stats is not None
         if delayed_request:
             self.stats.inc_value(
@@ -415,7 +367,7 @@
             )
             delayed_request.priority += self.delay_priority_adjust
             self._enqueue_request(delayed_request)
-        request: Optional[Request] = self.mqs.pop()
+        request: Request | None = self.mqs.pop()
         if request is not None:
             self.stats.inc_value("scheduler/dequeued/memory", spider=self.spider)
         else:
@@ -463,14 +415,10 @@
     def _mqpush(self, request: Request) -> None:
         self.mqs.push(request)
 
-<<<<<<< HEAD
     def _dpqpush(self, request: Request) -> None:
         self.dpqs.push(request)
 
-    def _dqpop(self) -> Optional[Request]:
-=======
     def _dqpop(self) -> Request | None:
->>>>>>> 1fc91bb4
         if self.dqs is not None:
             return self.dqs.pop()
         return None
@@ -507,21 +455,16 @@
             )
         return q
 
-<<<<<<< HEAD
     def _dpq(self):
         """Create a new delayed requests priority queue instance, with in-memory storage"""
-        return create_instance(
+        return build_from_crawler(
             self.dpqclass,
-            settings=None,
-            crawler=self.crawler,
+            self.crawler,
             downstream_queue_cls=self.mqclass,
             key="",
         )
 
-    def _dqdir(self, jobdir: Optional[str]) -> Optional[str]:
-=======
     def _dqdir(self, jobdir: str | None) -> str | None:
->>>>>>> 1fc91bb4
         """Return a folder name to keep disk queue state at"""
         if jobdir:
             dqdir = Path(jobdir, "requests.queue")
