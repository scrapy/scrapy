--- conflicted
+++ resolved
@@ -4,13 +4,10 @@
 import itertools
 import logging
 from collections import deque
-<<<<<<< HEAD
 from ipaddress import IPv4Address, IPv6Address
 from typing import Any, Deque, Dict, List, Optional, Union
 from scrapy.custom_coverage import *
-=======
-from typing import TYPE_CHECKING, Any, Deque, Dict, List, Optional, Union
->>>>>>> 41e15e93
+
 
 from h2.config import H2Configuration
 from h2.connection import H2Connection
