--- conflicted
+++ resolved
@@ -97,13 +97,9 @@
             msg["Cc"] = COMMASPACE.join(cc)
 
         if attachs:
-<<<<<<< HEAD
             if charset:
                 msg.set_charset(charset)
-            msg.attach(MIMEText(body, 'plain', charset or 'us-ascii'))
-=======
             msg.attach(MIMEText(body, "plain", charset or "us-ascii"))
->>>>>>> 00527fdc
             for attach_name, mimetype, f in attachs:
                 part = MIMEBase(*mimetype.split("/"))
                 part.set_payload(f.read())
