"""
This module implements the Response class which is used to represent HTTP
responses in Scrapy.

See documentation in docs/topics/request-response.rst
"""
from typing import Generator
from urllib.parse import urljoin

from scrapy.exceptions import NotSupported
from scrapy.http.common import obsolete_setter
from scrapy.http.headers import Headers
from scrapy.http.request import Request
from scrapy.link import Link
from scrapy.utils.trackref import object_ref


class Response(object_ref):

<<<<<<< HEAD
    def __init__(self, url, status=200, headers=None, body=b'', flags=None,
                 request=None, certificate=None, ip_address=None, protocol=None):
=======
    def __init__(
        self,
        url,
        status=200,
        headers=None,
        body=b"",
        flags=None,
        request=None,
        certificate=None,
        ip_address=None,
        protocol=None,
    ):
>>>>>>> 5b78a64f
        self.headers = Headers(headers or {})
        self.status = int(status)
        self._set_body(body)
        self._set_url(url)
        self.request = request
        self.flags = [] if flags is None else list(flags)
        self.certificate = certificate
        self.ip_address = ip_address
<<<<<<< HEAD
        self._protocol = protocol
=======
        self.protocol = protocol
>>>>>>> 5b78a64f

    @property
    def cb_kwargs(self):
        try:
            return self.request.cb_kwargs
        except AttributeError:
            raise AttributeError(
                "Response.cb_kwargs not available, this response "
                "is not tied to any request"
            )

    @property
    def meta(self):
        try:
            return self.request.meta
        except AttributeError:
            raise AttributeError(
                "Response.meta not available, this response "
                "is not tied to any request"
            )

    def _get_url(self):
        return self._url

    def _set_url(self, url):
        if isinstance(url, str):
            self._url = url
        else:
            raise TypeError(f'{type(self).__name__} url must be str, '
                            f'got {type(url).__name__}')

    url = property(_get_url, obsolete_setter(_set_url, 'url'))

    def _get_body(self):
        return self._body

    def _set_body(self, body):
        if body is None:
            self._body = b''
        elif not isinstance(body, bytes):
            raise TypeError(
                "Response body must be bytes. "
                "If you want to pass unicode body use TextResponse "
                "or HtmlResponse.")
        else:
            self._body = body

    body = property(_get_body, obsolete_setter(_set_body, 'body'))

    def __str__(self):
        return f"<{self.status} {self.url}>"

    __repr__ = __str__

    def copy(self):
        """Return a copy of this Response"""
        return self.replace()

    def replace(self, *args, **kwargs):
        """Create a new Response with the same attributes except for those
        given new values.
        """
        for x in [
            "url", "status", "headers", "body", "request", "flags", "certificate", "ip_address", "protocol",
        ]:
            kwargs.setdefault(x, getattr(self, x))
        cls = kwargs.pop('cls', self.__class__)
        return cls(*args, **kwargs)

    def urljoin(self, url):
        """Join this Response's url with a possible relative url to form an
        absolute interpretation of the latter."""
        return urljoin(self.url, url)

    @property
    def text(self):
        """For subclasses of TextResponse, this will return the body
        as str
        """
        raise AttributeError("Response content isn't text")

    def css(self, *a, **kw):
        """Shortcut method implemented only by responses whose content
        is text (subclasses of TextResponse).
        """
        raise NotSupported("Response content isn't text")

    def xpath(self, *a, **kw):
        """Shortcut method implemented only by responses whose content
        is text (subclasses of TextResponse).
        """
        raise NotSupported("Response content isn't text")

    def follow(self, url, callback=None, method='GET', headers=None, body=None,
               cookies=None, meta=None, encoding='utf-8', priority=0,
               dont_filter=False, errback=None, cb_kwargs=None, flags=None):
        # type: (...) -> Request
        """
        Return a :class:`~.Request` instance to follow a link ``url``.
        It accepts the same arguments as ``Request.__init__`` method,
        but ``url`` can be a relative URL or a ``scrapy.link.Link`` object,
        not only an absolute URL.

        :class:`~.TextResponse` provides a :meth:`~.TextResponse.follow`
        method which supports selectors in addition to absolute/relative URLs
        and Link objects.

        .. versionadded:: 2.0
           The *flags* parameter.
        """
        if isinstance(url, Link):
            url = url.url
        elif url is None:
            raise ValueError("url can't be None")
        url = self.urljoin(url)

        return Request(
            url=url,
            callback=callback,
            method=method,
            headers=headers,
            body=body,
            cookies=cookies,
            meta=meta,
            encoding=encoding,
            priority=priority,
            dont_filter=dont_filter,
            errback=errback,
            cb_kwargs=cb_kwargs,
            flags=flags,
        )

    def follow_all(self, urls, callback=None, method='GET', headers=None, body=None,
                   cookies=None, meta=None, encoding='utf-8', priority=0,
                   dont_filter=False, errback=None, cb_kwargs=None, flags=None):
        # type: (...) -> Generator[Request, None, None]
        """
        .. versionadded:: 2.0

        Return an iterable of :class:`~.Request` instances to follow all links
        in ``urls``. It accepts the same arguments as ``Request.__init__`` method,
        but elements of ``urls`` can be relative URLs or :class:`~scrapy.link.Link` objects,
        not only absolute URLs.

        :class:`~.TextResponse` provides a :meth:`~.TextResponse.follow_all`
        method which supports selectors in addition to absolute/relative URLs
        and Link objects.
        """
        if not hasattr(urls, '__iter__'):
            raise TypeError("'urls' argument must be an iterable")
        return (
            self.follow(
                url=url,
                callback=callback,
                method=method,
                headers=headers,
                body=body,
                cookies=cookies,
                meta=meta,
                encoding=encoding,
                priority=priority,
                dont_filter=dont_filter,
                errback=errback,
                cb_kwargs=cb_kwargs,
                flags=flags,
            )
            for url in urls
        )<|MERGE_RESOLUTION|>--- conflicted
+++ resolved
@@ -17,10 +17,6 @@
 
 class Response(object_ref):
 
-<<<<<<< HEAD
-    def __init__(self, url, status=200, headers=None, body=b'', flags=None,
-                 request=None, certificate=None, ip_address=None, protocol=None):
-=======
     def __init__(
         self,
         url,
@@ -33,7 +29,6 @@
         ip_address=None,
         protocol=None,
     ):
->>>>>>> 5b78a64f
         self.headers = Headers(headers or {})
         self.status = int(status)
         self._set_body(body)
@@ -42,11 +37,7 @@
         self.flags = [] if flags is None else list(flags)
         self.certificate = certificate
         self.ip_address = ip_address
-<<<<<<< HEAD
-        self._protocol = protocol
-=======
         self.protocol = protocol
->>>>>>> 5b78a64f
 
     @property
     def cb_kwargs(self):
