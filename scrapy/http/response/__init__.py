--- conflicted
+++ resolved
@@ -4,11 +4,7 @@
 
 See documentation in docs/topics/request-response.rst
 """
-<<<<<<< HEAD
-from typing import Generator, List
-=======
-from typing import Generator, Tuple
->>>>>>> 4d1ecc31
+from typing import Generator, List, Tuple
 from urllib.parse import urljoin
 
 from scrapy.exceptions import NotSupported
