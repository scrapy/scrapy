"""
This module implements the Request class which is used to represent HTTP
requests in Scrapy.

See documentation in docs/topics/request-response.rst
"""
<<<<<<< HEAD
from typing import Callable, List, Optional, Type, TypeVar, Union

from w3lib.url import safe_url_string

=======
import inspect
from typing import Optional, Tuple

from w3lib.url import safe_url_string

import scrapy
>>>>>>> 23cfdb05
from scrapy.http.common import obsolete_setter
from scrapy.http.headers import Headers
from scrapy.utils.curl import curl_to_request_kwargs
from scrapy.utils.python import to_bytes
from scrapy.utils.trackref import object_ref
from scrapy.utils.url import escape_ajax


<<<<<<< HEAD
RequestTypeVar = TypeVar("RequestTypeVar", bound="Request")
=======
class Request(object_ref):
    """Represents an HTTP request, which is usually generated in a Spider and
    executed by the Downloader, thus generating a :class:`Response`.
    """

    attributes: Tuple[str, ...] = (
        "url", "callback", "method", "headers", "body",
        "cookies", "meta", "encoding", "priority",
        "dont_filter", "errback", "flags", "cb_kwargs",
    )
    """A tuple of :class:`str` objects containing the name of all public
    attributes of the class that are also keyword parameters of the
    ``__init__`` method.

    Currently used by :meth:`Request.replace`, :meth:`Request.to_dict` and
    :func:`~scrapy.utils.request.request_from_dict`.
    """
>>>>>>> 23cfdb05


class Request(object_ref):
    def __init__(
        self,
        url: str,
        callback: Optional[Callable] = None,
        method: str = "GET",
        headers: Optional[dict] = None,
        body: Optional[Union[bytes, str]] = None,
        cookies: Optional[Union[dict, List[dict]]]=None,
        meta: Optional[dict] = None,
        encoding: str = "utf-8",
        priority: int = 0,
        dont_filter: bool = False,
        errback: Optional[Callable] = None,
        flags: Optional[List[str]] = None,
        cb_kwargs: Optional[dict] = None,
    ) -> None:
        self._encoding = encoding  # this one has to be set first
        self.method = str(method).upper()
        self._set_url(url)
        self._set_body(body)
        if not isinstance(priority, int):
            raise TypeError(f"Request priority not an integer: {priority!r}")
        self.priority = priority

        if callback is not None and not callable(callback):
            raise TypeError(f'callback must be a callable, got {type(callback).__name__}')
        if errback is not None and not callable(errback):
            raise TypeError(f'errback must be a callable, got {type(errback).__name__}')
        self.callback = callback
        self.errback = errback

        self.cookies = cookies or {}
        self.headers = Headers(headers or {}, encoding=encoding)
        self.dont_filter = dont_filter

        self._meta = dict(meta) if meta else None
        self._cb_kwargs = dict(cb_kwargs) if cb_kwargs else None
        self.flags = [] if flags is None else list(flags)

    @property
    def cb_kwargs(self) -> dict:
        if self._cb_kwargs is None:
            self._cb_kwargs = {}
        return self._cb_kwargs

    @property
    def meta(self) -> dict:
        if self._meta is None:
            self._meta = {}
        return self._meta

    def _get_url(self) -> str:
        return self._url

    def _set_url(self, url: str) -> None:
        if not isinstance(url, str):
            raise TypeError(f"Request url must be str, got {type(url).__name__}")

        s = safe_url_string(url, self.encoding)
        self._url = escape_ajax(s)

        if (
            '://' not in self._url
            and not self._url.startswith('about:')
            and not self._url.startswith('data:')
        ):
            raise ValueError(f'Missing scheme in request url: {self._url}')

    url = property(_get_url, obsolete_setter(_set_url, 'url'))

    def _get_body(self) -> bytes:
        return self._body

    def _set_body(self, body: Optional[Union[str, bytes]]) -> None:
        self._body = b"" if body is None else to_bytes(body, self.encoding)

    body = property(_get_body, obsolete_setter(_set_body, 'body'))

    @property
    def encoding(self) -> str:
        return self._encoding

    def __str__(self) -> str:
        return f"<{self.method} {self.url}>"

    __repr__ = __str__

    def copy(self) -> RequestTypeVar:
        return self.replace()

<<<<<<< HEAD
    def replace(self, *args, **kwargs) -> RequestTypeVar:
        """Create a new Request with the same attributes except for those given new values"""
        for x in ['url', 'method', 'headers', 'body', 'cookies', 'meta', 'flags',
                  'encoding', 'priority', 'dont_filter', 'callback', 'errback', 'cb_kwargs']:
=======
    def replace(self, *args, **kwargs):
        """Create a new Request with the same attributes except for those given new values"""
        for x in self.attributes:
>>>>>>> 23cfdb05
            kwargs.setdefault(x, getattr(self, x))
        cls = kwargs.pop('cls', self.__class__)
        return cls(*args, **kwargs)

    @classmethod
    def from_curl(
        cls: Type[RequestTypeVar], curl_command: str, ignore_unknown_options: bool = True, **kwargs
    ) -> RequestTypeVar:
        """Create a Request object from a string containing a `cURL
        <https://curl.haxx.se/>`_ command. It populates the HTTP method, the
        URL, the headers, the cookies and the body. It accepts the same
        arguments as the :class:`Request` class, taking preference and
        overriding the values of the same arguments contained in the cURL
        command.

        Unrecognized options are ignored by default. To raise an error when
        finding unknown options call this method by passing
        ``ignore_unknown_options=False``.

        .. caution:: Using :meth:`from_curl` from :class:`~scrapy.http.Request`
                     subclasses, such as :class:`~scrapy.http.JSONRequest`, or
                     :class:`~scrapy.http.XmlRpcRequest`, as well as having
                     :ref:`downloader middlewares <topics-downloader-middleware>`
                     and
                     :ref:`spider middlewares <topics-spider-middleware>`
                     enabled, such as
                     :class:`~scrapy.downloadermiddlewares.defaultheaders.DefaultHeadersMiddleware`,
                     :class:`~scrapy.downloadermiddlewares.useragent.UserAgentMiddleware`,
                     or
                     :class:`~scrapy.downloadermiddlewares.httpcompression.HttpCompressionMiddleware`,
                     may modify the :class:`~scrapy.http.Request` object.

        To translate a cURL command into a Scrapy request,
        you may use `curl2scrapy <https://michael-shub.github.io/curl2scrapy/>`_.
        """
        request_kwargs = curl_to_request_kwargs(curl_command, ignore_unknown_options)
        request_kwargs.update(kwargs)
        return cls(**request_kwargs)

    def to_dict(self, *, spider: Optional["scrapy.Spider"] = None) -> dict:
        """Return a dictionary containing the Request's data.

        Use :func:`~scrapy.utils.request.request_from_dict` to convert back into a :class:`~scrapy.Request` object.

        If a spider is given, this method will try to find out the name of the spider methods used as callback
        and errback and include them in the output dict, raising an exception if they cannot be found.
        """
        d = {
            "url": self.url,  # urls are safe (safe_string_url)
            "callback": _find_method(spider, self.callback) if callable(self.callback) else self.callback,
            "errback": _find_method(spider, self.errback) if callable(self.errback) else self.errback,
            "headers": dict(self.headers),
        }
        for attr in self.attributes:
            d.setdefault(attr, getattr(self, attr))
        if type(self) is not Request:
            d["_class"] = self.__module__ + '.' + self.__class__.__name__
        return d


def _find_method(obj, func):
    """Helper function for Request.to_dict"""
    # Only instance methods contain ``__func__``
    if obj and hasattr(func, '__func__'):
        members = inspect.getmembers(obj, predicate=inspect.ismethod)
        for name, obj_func in members:
            # We need to use __func__ to access the original function object because instance
            # method objects are generated each time attribute is retrieved from instance.
            #
            # Reference: The standard type hierarchy
            # https://docs.python.org/3/reference/datamodel.html
            if obj_func.__func__ is func.__func__:
                return name
    raise ValueError(f"Function {func} is not an instance method in: {obj}")<|MERGE_RESOLUTION|>--- conflicted
+++ resolved
@@ -4,19 +4,12 @@
 
 See documentation in docs/topics/request-response.rst
 """
-<<<<<<< HEAD
-from typing import Callable, List, Optional, Type, TypeVar, Union
+import inspect
+from typing import Callable, List, Optional, Tuple, Type, TypeVar, Union
 
 from w3lib.url import safe_url_string
 
-=======
-import inspect
-from typing import Optional, Tuple
-
-from w3lib.url import safe_url_string
-
 import scrapy
->>>>>>> 23cfdb05
 from scrapy.http.common import obsolete_setter
 from scrapy.http.headers import Headers
 from scrapy.utils.curl import curl_to_request_kwargs
@@ -25,9 +18,9 @@
 from scrapy.utils.url import escape_ajax
 
 
-<<<<<<< HEAD
 RequestTypeVar = TypeVar("RequestTypeVar", bound="Request")
-=======
+
+
 class Request(object_ref):
     """Represents an HTTP request, which is usually generated in a Spider and
     executed by the Downloader, thus generating a :class:`Response`.
@@ -45,10 +38,7 @@
     Currently used by :meth:`Request.replace`, :meth:`Request.to_dict` and
     :func:`~scrapy.utils.request.request_from_dict`.
     """
->>>>>>> 23cfdb05
-
-
-class Request(object_ref):
+
     def __init__(
         self,
         url: str,
@@ -56,7 +46,7 @@
         method: str = "GET",
         headers: Optional[dict] = None,
         body: Optional[Union[bytes, str]] = None,
-        cookies: Optional[Union[dict, List[dict]]]=None,
+        cookies: Optional[Union[dict, List[dict]]] = None,
         meta: Optional[dict] = None,
         encoding: str = "utf-8",
         priority: int = 0,
@@ -139,16 +129,9 @@
     def copy(self) -> RequestTypeVar:
         return self.replace()
 
-<<<<<<< HEAD
     def replace(self, *args, **kwargs) -> RequestTypeVar:
         """Create a new Request with the same attributes except for those given new values"""
-        for x in ['url', 'method', 'headers', 'body', 'cookies', 'meta', 'flags',
-                  'encoding', 'priority', 'dont_filter', 'callback', 'errback', 'cb_kwargs']:
-=======
-    def replace(self, *args, **kwargs):
-        """Create a new Request with the same attributes except for those given new values"""
         for x in self.attributes:
->>>>>>> 23cfdb05
             kwargs.setdefault(x, getattr(self, x))
         cls = kwargs.pop('cls', self.__class__)
         return cls(*args, **kwargs)
