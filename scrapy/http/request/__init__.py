"""
This module implements the Request class which is used to represent HTTP
requests in Scrapy.

See documentation in docs/topics/request-response.rst
"""
import inspect
from typing import Callable, List, Optional, Tuple, Type, TypeVar, Union

from w3lib.url import safe_url_string

import scrapy
from scrapy.http.common import obsolete_setter
from scrapy.http.headers import Headers
from scrapy.utils.curl import curl_to_request_kwargs
from scrapy.utils.python import to_bytes
from scrapy.utils.trackref import object_ref
from scrapy.utils.url import escape_ajax


RequestTypeVar = TypeVar("RequestTypeVar", bound="Request")


class Request(object_ref):
    """Represents an HTTP request, which is usually generated in a Spider and
    executed by the Downloader, thus generating a :class:`Response`.
    """

    attributes: Tuple[str, ...] = (
        "url", "callback", "method", "headers", "body",
        "cookies", "meta", "encoding", "priority",
        "dont_filter", "errback", "flags", "cb_kwargs",
    )
    """A tuple of :class:`str` objects containing the name of all public
    attributes of the class that are also keyword parameters of the
    ``__init__`` method.

    Currently used by :meth:`Request.replace`, :meth:`Request.to_dict` and
    :func:`~scrapy.utils.request.request_from_dict`.
    """

    def __init__(
        self,
        url: str,
        callback: Optional[Callable] = None,
        method: str = "GET",
        headers: Optional[dict] = None,
        body: Optional[Union[bytes, str]] = None,
        cookies: Optional[Union[dict, List[dict]]] = None,
        meta: Optional[dict] = None,
        encoding: str = "utf-8",
        priority: int = 0,
        dont_filter: bool = False,
        errback: Optional[Callable] = None,
        flags: Optional[List[str]] = None,
        cb_kwargs: Optional[dict] = None,
    ) -> None:
        self._encoding = encoding  # this one has to be set first
        self.method = str(method).upper()
        self._set_url(url)
        self._set_body(body)
        if not isinstance(priority, int):
            raise TypeError(f"Request priority not an integer: {priority!r}")
        self.priority = priority

        if callback is not None and not callable(callback):
            raise TypeError(f'callback must be a callable, got {type(callback).__name__}')
        if errback is not None and not callable(errback):
            raise TypeError(f'errback must be a callable, got {type(errback).__name__}')
        self.callback = callback
        self.errback = errback

        self.cookies = cookies or {}
        self.headers = Headers(headers or {}, encoding=encoding)
        self.dont_filter = dont_filter

        self._meta = dict(meta) if meta else None
        self._cb_kwargs = dict(cb_kwargs) if cb_kwargs else None
        self.flags = [] if flags is None else list(flags)

    @property
    def cb_kwargs(self) -> dict:
        if self._cb_kwargs is None:
            self._cb_kwargs = {}
        return self._cb_kwargs

    @property
    def meta(self) -> dict:
        if self._meta is None:
            self._meta = {}
        return self._meta

    def _get_url(self) -> str:
        return self._url

    def _set_url(self, url: str) -> None:
        if not isinstance(url, str):
            raise TypeError(f"Request url must be str, got {type(url).__name__}")

        s = safe_url_string(url, self.encoding)
        self._url = escape_ajax(s)

        if (
            '://' not in self._url
            and not self._url.startswith('about:')
            and not self._url.startswith('data:')
        ):
            raise ValueError(f'Missing scheme in request url: {self._url}')

    url = property(_get_url, obsolete_setter(_set_url, 'url'))

    def _get_body(self) -> bytes:
        return self._body

    def _set_body(self, body: Optional[Union[str, bytes]]) -> None:
        self._body = b"" if body is None else to_bytes(body, self.encoding)

    body = property(_get_body, obsolete_setter(_set_body, 'body'))

    @property
    def encoding(self) -> str:
        return self._encoding

<<<<<<< HEAD
    def __repr__(self):
        return f"<{self.method} {self.url}>"

    def copy(self):
        """Return a copy of this Request"""
=======
    def __str__(self) -> str:
        return f"<{self.method} {self.url}>"

    __repr__ = __str__

    def copy(self) -> "Request":
>>>>>>> d7deba7e
        return self.replace()

    def replace(self, *args, **kwargs) -> "Request":
        """Create a new Request with the same attributes except for those given new values"""
        for x in self.attributes:
            kwargs.setdefault(x, getattr(self, x))
        cls = kwargs.pop('cls', self.__class__)
        return cls(*args, **kwargs)

    @classmethod
    def from_curl(
        cls: Type[RequestTypeVar], curl_command: str, ignore_unknown_options: bool = True, **kwargs
    ) -> RequestTypeVar:
        """Create a Request object from a string containing a `cURL
        <https://curl.haxx.se/>`_ command. It populates the HTTP method, the
        URL, the headers, the cookies and the body. It accepts the same
        arguments as the :class:`Request` class, taking preference and
        overriding the values of the same arguments contained in the cURL
        command.

        Unrecognized options are ignored by default. To raise an error when
        finding unknown options call this method by passing
        ``ignore_unknown_options=False``.

        .. caution:: Using :meth:`from_curl` from :class:`~scrapy.http.Request`
                     subclasses, such as :class:`~scrapy.http.JSONRequest`, or
                     :class:`~scrapy.http.XmlRpcRequest`, as well as having
                     :ref:`downloader middlewares <topics-downloader-middleware>`
                     and
                     :ref:`spider middlewares <topics-spider-middleware>`
                     enabled, such as
                     :class:`~scrapy.downloadermiddlewares.defaultheaders.DefaultHeadersMiddleware`,
                     :class:`~scrapy.downloadermiddlewares.useragent.UserAgentMiddleware`,
                     or
                     :class:`~scrapy.downloadermiddlewares.httpcompression.HttpCompressionMiddleware`,
                     may modify the :class:`~scrapy.http.Request` object.

        To translate a cURL command into a Scrapy request,
        you may use `curl2scrapy <https://michael-shub.github.io/curl2scrapy/>`_.
        """
        request_kwargs = curl_to_request_kwargs(curl_command, ignore_unknown_options)
        request_kwargs.update(kwargs)
        return cls(**request_kwargs)

    def to_dict(self, *, spider: Optional["scrapy.Spider"] = None) -> dict:
        """Return a dictionary containing the Request's data.

        Use :func:`~scrapy.utils.request.request_from_dict` to convert back into a :class:`~scrapy.Request` object.

        If a spider is given, this method will try to find out the name of the spider methods used as callback
        and errback and include them in the output dict, raising an exception if they cannot be found.
        """
        d = {
            "url": self.url,  # urls are safe (safe_string_url)
            "callback": _find_method(spider, self.callback) if callable(self.callback) else self.callback,
            "errback": _find_method(spider, self.errback) if callable(self.errback) else self.errback,
            "headers": dict(self.headers),
        }
        for attr in self.attributes:
            d.setdefault(attr, getattr(self, attr))
        if type(self) is not Request:
            d["_class"] = self.__module__ + '.' + self.__class__.__name__
        return d


def _find_method(obj, func):
    """Helper function for Request.to_dict"""
    # Only instance methods contain ``__func__``
    if obj and hasattr(func, '__func__'):
        members = inspect.getmembers(obj, predicate=inspect.ismethod)
        for name, obj_func in members:
            # We need to use __func__ to access the original function object because instance
            # method objects are generated each time attribute is retrieved from instance.
            #
            # Reference: The standard type hierarchy
            # https://docs.python.org/3/reference/datamodel.html
            if obj_func.__func__ is func.__func__:
                return name
    raise ValueError(f"Function {func} is not an instance method in: {obj}")<|MERGE_RESOLUTION|>--- conflicted
+++ resolved
@@ -121,20 +121,10 @@
     def encoding(self) -> str:
         return self._encoding
 
-<<<<<<< HEAD
     def __repr__(self):
         return f"<{self.method} {self.url}>"
 
-    def copy(self):
-        """Return a copy of this Request"""
-=======
-    def __str__(self) -> str:
-        return f"<{self.method} {self.url}>"
-
-    __repr__ = __str__
-
     def copy(self) -> "Request":
->>>>>>> d7deba7e
         return self.replace()
 
     def replace(self, *args, **kwargs) -> "Request":
