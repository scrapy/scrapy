--- conflicted
+++ resolved
@@ -205,12 +205,7 @@
 
     # We didn't find it, so now we build an XPath expression out of the other
     # arguments, because they can be used as such
-<<<<<<< HEAD
-    xpath = './/*' + \
-            ''.join('[@%s="%s"]' % c for c in clickdata.items())
-=======
-    xpath = u'.//*' + u''.join(u'[@%s="%s"]' % c for c in clickdata.items())
->>>>>>> 0ebba175
+    xpath = './/*' + ''.join('[@%s="%s"]' % c for c in clickdata.items())
     el = form.xpath(xpath)
     if len(el) == 1:
         return (el[0].get('name'), el[0].get('value') or '')
