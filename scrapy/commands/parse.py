import json
import logging
from typing import Dict

from itemadapter import is_item, ItemAdapter
from w3lib.url import is_url

from scrapy.commands import BaseRunSpiderCommand
from scrapy.http import Request
from scrapy.utils import display
from scrapy.utils.spider import iterate_spider_output, spidercls_for_request
from scrapy.exceptions import UsageError


logger = logging.getLogger(__name__)


class Command(BaseRunSpiderCommand):
    requires_project = True

    spider = None
    items: Dict[int, list] = {}
    requests: Dict[int, list] = {}

    first_response = None

    def syntax(self):
        return "[options] <url>"

    def short_desc(self):
        return "Parse URL (using its spider) and print the results"

    def add_options(self, parser):
        BaseRunSpiderCommand.add_options(self, parser)
        parser.add_option("--spider", dest="spider", default=None,
                          help="use this spider without looking for one")
        parser.add_option("--pipelines", action="store_true",
                          help="process items through pipelines")
        parser.add_option("--nolinks", dest="nolinks", action="store_true",
                          help="don't show links to follow (extracted requests)")
        parser.add_option("--noitems", dest="noitems", action="store_true",
                          help="don't show scraped items")
        parser.add_option("--nocolour", dest="nocolour", action="store_true",
                          help="avoid using pygments to colorize the output")
        parser.add_option("-r", "--rules", dest="rules", action="store_true",
                          help="use CrawlSpider rules to discover the callback")
        parser.add_option("-c", "--callback", dest="callback",
                          help="use this callback for parsing, instead looking for a callback")
        parser.add_option("-m", "--meta", dest="meta",
                          help="inject extra meta into the Request, it must be a valid raw json string")
        parser.add_option("--cbkwargs", dest="cbkwargs",
                          help="inject extra callback kwargs into the Request, it must be a valid raw json string")
        parser.add_option("-d", "--depth", dest="depth", type="int", default=1,
                          help="maximum depth for parsing requests [default: %default]")
        parser.add_option("-v", "--verbose", dest="verbose", action="store_true",
                          help="print each depth level one by one")

    @property
    def max_level(self):
        max_items, max_requests = 0, 0
        if self.items:
            max_items = max(self.items)
        if self.requests:
            max_requests = max(self.requests)
        return max(max_items, max_requests)

    def add_items(self, lvl, new_items):
        old_items = self.items.get(lvl, [])
        self.items[lvl] = old_items + new_items

    def add_requests(self, lvl, new_reqs):
        old_reqs = self.requests.get(lvl, [])
        self.requests[lvl] = old_reqs + new_reqs

    def print_items(self, lvl=None, colour=True):
        if lvl is None:
            items = [item for lst in self.items.values() for item in lst]
        else:
            items = self.items.get(lvl, [])

        print("# Scraped Items ", "-" * 60)
        display.pprint([ItemAdapter(x).asdict() for x in items], colorize=colour)

    def print_requests(self, lvl=None, colour=True):
        if lvl is None:
            if self.requests:
                requests = self.requests[max(self.requests)]
            else:
                requests = []
        else:
            requests = self.requests.get(lvl, [])

        print("# Requests ", "-" * 65)
        display.pprint(requests, colorize=colour)

    def print_results(self, opts):
        colour = not opts.nocolour

        if opts.verbose:
            for level in range(1, self.max_level + 1):
                print(f'\n>>> DEPTH LEVEL: {level} <<<')
                if not opts.noitems:
                    self.print_items(level, colour)
                if not opts.nolinks:
                    self.print_requests(level, colour)
        else:
            print(f'\n>>> STATUS DEPTH LEVEL {self.max_level} <<<')
            if not opts.noitems:
                self.print_items(colour=colour)
            if not opts.nolinks:
                self.print_requests(colour=colour)

    def run_callback(self, response, callback, cb_kwargs=None):
        cb_kwargs = cb_kwargs or {}
        items, requests = [], []

        for x in iterate_spider_output(callback(response, **cb_kwargs)):
            if is_item(x):
                items.append(x)
            elif isinstance(x, Request):
                requests.append(x)
        return items, requests

    def get_callback_from_rules(self, spider, response):
        if getattr(spider, 'rules', None):
            for rule in spider.rules:
                if rule.link_extractor.matches(response.url):
                    return rule.callback or "parse"
        else:
            logger.error('No CrawlSpider rules found in spider %(spider)r, '
                         'please specify a callback to use for parsing',
                         {'spider': spider.name})

    def set_spidercls(self, url, opts):
        spider_loader = self.crawler_process.spider_loader
        if opts.spider:
            try:
                self.spidercls = spider_loader.load(opts.spider)
            except KeyError:
                logger.error('Unable to find spider: %(spider)s',
                             {'spider': opts.spider})
        else:
            self.spidercls = spidercls_for_request(spider_loader, Request(url))
            if not self.spidercls:
                logger.error('Unable to find spider for: %(url)s', {'url': url})

<<<<<<< HEAD
        # Request requires callback argument as callable or None, not string
        request = Request(url, None)
        _start_requests = lambda s: [self.prepare_request(s, request, opts)]
        if self.spidercls:
            self.spidercls.start_requests = _start_requests
=======
        def _start_requests(spider):
            yield self.prepare_request(spider, Request(url), opts)
        self.spidercls.start_requests = _start_requests
>>>>>>> 92764d68

    def start_parsing(self, url, opts):
        self.crawler_process.crawl(self.spidercls, **opts.spargs)
        self.pcrawler = list(self.crawler_process.crawlers)[0]
        self.crawler_process.start()

        if not self.first_response:
            logger.error('No response downloaded for: %(url)s',
                         {'url': url})

    def prepare_request(self, spider, request, opts):
        def callback(response, **cb_kwargs):
            # memorize first request
            if not self.first_response:
                self.first_response = response

            # determine real callback
            cb = response.meta['_callback']
            if not cb:
                if opts.callback:
                    cb = opts.callback
                elif opts.rules and self.first_response == response:
                    cb = self.get_callback_from_rules(spider, response)

                    if not cb:
                        logger.error('Cannot find a rule that matches %(url)r in spider: %(spider)s',
                                     {'url': response.url, 'spider': spider.name})
                        return
                else:
                    cb = 'parse'

            if not callable(cb):
                cb_method = getattr(spider, cb, None)
                if callable(cb_method):
                    cb = cb_method
                else:
                    logger.error('Cannot find callback %(callback)r in spider: %(spider)s',
                                 {'callback': cb, 'spider': spider.name})
                    return

            # parse items and requests
            depth = response.meta['_depth']

            items, requests = self.run_callback(response, cb, cb_kwargs)
            if opts.pipelines:
                itemproc = self.pcrawler.engine.scraper.itemproc
                for item in items:
                    itemproc.process_item(item, spider)
            self.add_items(depth, items)
            self.add_requests(depth, requests)

            scraped_data = items if opts.output else []
            if depth < opts.depth:
                for req in requests:
                    req.meta['_depth'] = depth + 1
                    req.meta['_callback'] = req.callback
                    req.callback = callback
                scraped_data += requests

            return scraped_data

        # update request meta if any extra meta was passed through the --meta/-m opts.
        if opts.meta:
            request.meta.update(opts.meta)

        # update cb_kwargs if any extra values were was passed through the --cbkwargs option.
        if opts.cbkwargs:
            request.cb_kwargs.update(opts.cbkwargs)

        request.meta['_depth'] = 1
        request.meta['_callback'] = request.callback
        request.callback = callback
        return request

    def process_options(self, args, opts):
        BaseRunSpiderCommand.process_options(self, args, opts)

        self.process_request_meta(opts)
        self.process_request_cb_kwargs(opts)

    def process_request_meta(self, opts):
        if opts.meta:
            try:
                opts.meta = json.loads(opts.meta)
            except ValueError:
                raise UsageError("Invalid -m/--meta value, pass a valid json string to -m or --meta. "
                                 "Example: --meta='{\"foo\" : \"bar\"}'", print_help=False)

    def process_request_cb_kwargs(self, opts):
        if opts.cbkwargs:
            try:
                opts.cbkwargs = json.loads(opts.cbkwargs)
            except ValueError:
                raise UsageError("Invalid --cbkwargs value, pass a valid json string to --cbkwargs. "
                                 "Example: --cbkwargs='{\"foo\" : \"bar\"}'", print_help=False)

    def run(self, args, opts):
        # parse arguments
        if not len(args) == 1 or not is_url(args[0]):
            raise UsageError()
        else:
            url = args[0]

        # prepare spidercls
        self.set_spidercls(url, opts)

        if self.spidercls and opts.depth > 0:
            self.start_parsing(url, opts)
            self.print_results(opts)<|MERGE_RESOLUTION|>--- conflicted
+++ resolved
@@ -144,17 +144,10 @@
             if not self.spidercls:
                 logger.error('Unable to find spider for: %(url)s', {'url': url})
 
-<<<<<<< HEAD
-        # Request requires callback argument as callable or None, not string
-        request = Request(url, None)
-        _start_requests = lambda s: [self.prepare_request(s, request, opts)]
+        def _start_requests(spider):
+            yield self.prepare_request(spider, Request(url), opts)
         if self.spidercls:
             self.spidercls.start_requests = _start_requests
-=======
-        def _start_requests(spider):
-            yield self.prepare_request(spider, Request(url), opts)
-        self.spidercls.start_requests = _start_requests
->>>>>>> 92764d68
 
     def start_parsing(self, url, opts):
         self.crawler_process.crawl(self.spidercls, **opts.spargs)
