--- conflicted
+++ resolved
@@ -59,11 +59,7 @@
     baseurl = "http://localhost:8998"
     link_extractor = LinkExtractor()
 
-<<<<<<< HEAD
-    async def yield_seeds(self) -> AsyncIterator[Any]:
-=======
     async def start(self) -> AsyncIterator[Any]:
->>>>>>> 8e3d211a
         qargs = {"total": self.total, "show": self.show}
         url = f"{self.baseurl}?{urlencode(qargs, doseq=True)}"
         yield scrapy.Request(url, dont_filter=True)
