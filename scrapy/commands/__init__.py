--- conflicted
+++ resolved
@@ -23,13 +23,9 @@
     from scrapy.settings import Settings
 
 
-<<<<<<< HEAD
-class ScrapyCommand:
+class ScrapyCommand(ABC):
     """Base class for all Scrapy commands."""
 
-=======
-class ScrapyCommand(ABC):
->>>>>>> 813fd9f1
     requires_project: bool = False
     requires_crawler_process: bool = True
     crawler_process: CrawlerProcessBase | None = None  # set in scrapy.cmdline
