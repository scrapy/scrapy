import argparse
import os
import shutil
import string
from importlib import import_module
from pathlib import Path
<<<<<<< HEAD
from typing import Any, Dict, List, Optional, Union, cast
=======
from typing import Optional, Union, cast
>>>>>>> 53916630
from urllib.parse import urlparse

import scrapy
from scrapy.commands import ScrapyCommand
from scrapy.exceptions import UsageError
from scrapy.utils.template import render_templatefile, string_camelcase


def sanitize_module_name(module_name: str) -> str:
    """Sanitize the given module name, by replacing dashes and points
    with underscores and prefixing it with a letter if it doesn't start
    with one
    """
    module_name = module_name.replace("-", "_").replace(".", "_")
    if module_name[0] not in string.ascii_letters:
        module_name = "a" + module_name
    return module_name


def extract_domain(url: str) -> str:
    """Extract domain name from URL string"""
    o = urlparse(url)
    if o.scheme == "" and o.netloc == "":
        o = urlparse("//" + url.lstrip("/"))
    return o.netloc


def verify_url_scheme(url: str) -> str:
    """Check url for scheme and insert https if none found."""
    parsed = urlparse(url)
    if parsed.scheme == "" and parsed.netloc == "":
        parsed = urlparse("//" + url)._replace(scheme="https")
    return parsed.geturl()


class Command(ScrapyCommand):
    requires_project = False
    default_settings = {"LOG_ENABLED": False}

    def syntax(self) -> str:
        return "[options] <name> <domain>"

    def short_desc(self) -> str:
        return "Generate new spider using pre-defined templates"

    def add_options(self, parser: argparse.ArgumentParser) -> None:
        super().add_options(parser)
        parser.add_argument(
            "-l",
            "--list",
            dest="list",
            action="store_true",
            help="List available templates",
        )
        parser.add_argument(
            "-e",
            "--edit",
            dest="edit",
            action="store_true",
            help="Edit spider after creating it",
        )
        parser.add_argument(
            "-d",
            "--dump",
            dest="dump",
            metavar="TEMPLATE",
            help="Dump template to standard output",
        )
        parser.add_argument(
            "-t",
            "--template",
            dest="template",
            default="basic",
            help="Uses a custom template.",
        )
        parser.add_argument(
            "--force",
            dest="force",
            action="store_true",
            help="If the spider already exists, overwrite it with the template",
        )

    def run(self, args: list[str], opts: argparse.Namespace) -> None:
        if opts.list:
            self._list_templates()
            return
        if opts.dump:
            template_file = self._find_template(opts.dump)
            if template_file:
                print(template_file.read_text(encoding="utf-8"))
            return
        if len(args) != 2:
            raise UsageError()

        name, url = args[0:2]
        url = verify_url_scheme(url)
        module = sanitize_module_name(name)

        if self.settings.get("BOT_NAME") == module:
            print("Cannot create a spider with the same name as your project")
            return

        if not opts.force and self._spider_exists(name):
            return

        template_file = self._find_template(opts.template)
        if template_file:
            self._genspider(module, name, url, opts.template, template_file)
            if opts.edit:
                self.exitcode = os.system(f'scrapy edit "{name}"')  # nosec

    def _generate_template_variables(
        self,
        module: str,
        name: str,
        url: str,
        template_name: str,
    ) -> Dict[str, Any]:
        capitalized_module = "".join(s.capitalize() for s in module.split("_"))
        return {
            "project_name": self.settings.get("BOT_NAME"),
            "ProjectName": string_camelcase(self.settings.get("BOT_NAME")),
            "module": module,
            "name": name,
            "url": url,
            "domain": extract_domain(url),
            "classname": f"{capitalized_module}Spider",
        }

    def _genspider(
        self,
        module: str,
        name: str,
        url: str,
        template_name: str,
        template_file: Union[str, os.PathLike],
    ) -> None:
        """Generate the spider module, based on the given template"""
        tvars = self._generate_template_variables(module, name, url, template_name)
        if self.settings.get("NEWSPIDER_MODULE"):
            spiders_module = import_module(self.settings["NEWSPIDER_MODULE"])
            assert spiders_module.__file__
            spiders_dir = Path(spiders_module.__file__).parent.resolve()
        else:
            spiders_module = None
            spiders_dir = Path(".")
        spider_file = f"{spiders_dir / module}.py"
        shutil.copyfile(template_file, spider_file)
        render_templatefile(spider_file, **tvars)
        print(
            f"Created spider {name!r} using template {template_name!r} ",
            end=("" if spiders_module else "\n"),
        )
        if spiders_module:
            print(f"in module:\n  {spiders_module.__name__}.{module}")

    def _find_template(self, template: str) -> Optional[Path]:
        template_file = Path(self.templates_dir, f"{template}.tmpl")
        if template_file.exists():
            return template_file
        print(f"Unable to find template: {template}\n")
        print('Use "scrapy genspider --list" to see all available templates.')
        return None

    def _list_templates(self) -> None:
        print("Available templates:")
        for file in sorted(Path(self.templates_dir).iterdir()):
            if file.suffix == ".tmpl":
                print(f"  {file.stem}")

    def _spider_exists(self, name: str) -> bool:
        if not self.settings.get("NEWSPIDER_MODULE"):
            # if run as a standalone command and file with same filename already exists
            path = Path(name + ".py")
            if path.exists():
                print(f"{path.resolve()} already exists")
                return True
            return False

        assert (
            self.crawler_process is not None
        ), "crawler_process must be set before calling run"

        try:
            spidercls = self.crawler_process.spider_loader.load(name)
        except KeyError:
            pass
        else:
            # if spider with same name exists
            print(f"Spider {name!r} already exists in module:")
            print(f"  {spidercls.__module__}")
            return True

        # a file with the same name exists in the target directory
        spiders_module = import_module(self.settings["NEWSPIDER_MODULE"])
        spiders_dir = Path(cast(str, spiders_module.__file__)).parent
        spiders_dir_abs = spiders_dir.resolve()
        path = spiders_dir_abs / (name + ".py")
        if path.exists():
            print(f"{path} already exists")
            return True

        return False

    @property
    def templates_dir(self) -> str:
        return str(
            Path(
                self.settings["TEMPLATES_DIR"] or Path(scrapy.__path__[0], "templates"),
                "spiders",
            )
        )<|MERGE_RESOLUTION|>--- conflicted
+++ resolved
@@ -4,11 +4,7 @@
 import string
 from importlib import import_module
 from pathlib import Path
-<<<<<<< HEAD
-from typing import Any, Dict, List, Optional, Union, cast
-=======
-from typing import Optional, Union, cast
->>>>>>> 53916630
+from typing import Any, Optional, Union, cast
 from urllib.parse import urlparse
 
 import scrapy
@@ -126,7 +122,7 @@
         name: str,
         url: str,
         template_name: str,
-    ) -> Dict[str, Any]:
+    ) -> dict[str, Any]:
         capitalized_module = "".join(s.capitalize() for s in module.split("_"))
         return {
             "project_name": self.settings.get("BOT_NAME"),
