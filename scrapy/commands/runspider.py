import sys
import os
from importlib import import_module

from scrapy.utils.spider import iter_spider_classes
from scrapy.exceptions import UsageError
from scrapy.commands import BaseRunSpiderCommand


def _import_file(filepath):
    abspath = os.path.abspath(filepath)
    dirname, file = os.path.split(abspath)
    fname, fext = os.path.splitext(file)
<<<<<<< HEAD
    if fext not in ('.py', '.pyw'):
        raise ValueError("Not a Python source file: %s" % abspath)
=======
    if fext != '.py':
        raise ValueError(f"Not a Python source file: {abspath}")
>>>>>>> c1cc3f2f
    if dirname:
        sys.path = [dirname] + sys.path
    try:
        module = import_module(fname)
    finally:
        if dirname:
            sys.path.pop(0)
    return module


class Command(BaseRunSpiderCommand):

    requires_project = False
    default_settings = {'SPIDER_LOADER_WARN_ONLY': True}

    def syntax(self):
        return "[options] <spider_file>"

    def short_desc(self):
        return "Run a self-contained spider (without creating a project)"

    def long_desc(self):
        return "Run the spider defined in the given file"

    def run(self, args, opts):
        if len(args) != 1:
            raise UsageError()
        filename = args[0]
        if not os.path.exists(filename):
            raise UsageError(f"File not found: {filename}\n")
        try:
            module = _import_file(filename)
        except (ImportError, ValueError) as e:
            raise UsageError(f"Unable to load {filename!r}: {e}\n")
        spclasses = list(iter_spider_classes(module))
        if not spclasses:
            raise UsageError(f"No spider found in file: {filename}\n")
        spidercls = spclasses.pop()

        self.crawler_process.crawl(spidercls, **opts.spargs)
        self.crawler_process.start()

        if self.crawler_process.bootstrap_failed:
            self.exitcode = 1<|MERGE_RESOLUTION|>--- conflicted
+++ resolved
@@ -11,13 +11,8 @@
     abspath = os.path.abspath(filepath)
     dirname, file = os.path.split(abspath)
     fname, fext = os.path.splitext(file)
-<<<<<<< HEAD
     if fext not in ('.py', '.pyw'):
-        raise ValueError("Not a Python source file: %s" % abspath)
-=======
-    if fext != '.py':
         raise ValueError(f"Not a Python source file: {abspath}")
->>>>>>> c1cc3f2f
     if dirname:
         sys.path = [dirname] + sys.path
     try:
