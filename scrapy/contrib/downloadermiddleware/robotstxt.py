"""
This is a middleware to respect robots.txt policies. To activate it you must
enable this middleware and enable the ROBOTSTXT_OBEY setting.

"""

<<<<<<< HEAD
from reppy.cache import RobotsCache
=======
from six.moves.urllib import robotparser
>>>>>>> ed84231b

from scrapy import signals, log
from scrapy.exceptions import NotConfigured, IgnoreRequest
from scrapy.http import Request
from scrapy.utils.httpobj import urlparse_cached


class RobotsTxtMiddleware(object):
    DOWNLOAD_PRIORITY = 1000

    def __init__(self, crawler):
        if not crawler.settings.getbool('ROBOTSTXT_OBEY'):
            raise NotConfigured

        self.crawler = crawler
        self._useragent = crawler.settings.get('USER_AGENT')
        self._parsers = {}
<<<<<<< HEAD
        self._spider_netlocs = set()
        
        self.robots = RobotsCache()
=======
>>>>>>> ed84231b

    @classmethod
    def from_crawler(cls, crawler):
        return cls(crawler)

    def process_request(self, request, spider):
<<<<<<< HEAD
        useragent = self._useragent
        if self.robots and not self.robots.allowed(request.url, useragent):
            log.msg(format="Forbidden by robots.txt: %(request)s",
                    level=log.DEBUG, request=request)
            raise IgnoreRequest
=======
        if request.meta.get('dont_obey_robotstxt'):
            return
        rp = self.robot_parser(request, spider)
        if rp and not rp.can_fetch(self._useragent, request.url):
            log.msg(format="Forbidden by robots.txt: %(request)s",
                    level=log.DEBUG, request=request)
            raise IgnoreRequest

    def robot_parser(self, request, spider):
        url = urlparse_cached(request)
        netloc = url.netloc
        if netloc not in self._parsers:
            self._parsers[netloc] = None
            robotsurl = "%s://%s/robots.txt" % (url.scheme, url.netloc)
            robotsreq = Request(
                robotsurl,
                priority=self.DOWNLOAD_PRIORITY,
                meta={'dont_obey_robotstxt': True}
            )
            dfd = self.crawler.engine.download(robotsreq, spider)
            dfd.addCallback(self._parse_robots)
        return self._parsers[netloc]

    def _parse_robots(self, response):
        rp = robotparser.RobotFileParser(response.url)
        rp.parse(response.body.splitlines())
        self._parsers[urlparse_cached(response).netloc] = rp
>>>>>>> ed84231b
<|MERGE_RESOLUTION|>--- conflicted
+++ resolved
@@ -4,11 +4,7 @@
 
 """
 
-<<<<<<< HEAD
 from reppy.cache import RobotsCache
-=======
-from six.moves.urllib import robotparser
->>>>>>> ed84231b
 
 from scrapy import signals, log
 from scrapy.exceptions import NotConfigured, IgnoreRequest
@@ -26,50 +22,14 @@
         self.crawler = crawler
         self._useragent = crawler.settings.get('USER_AGENT')
         self._parsers = {}
-<<<<<<< HEAD
-        self._spider_netlocs = set()
-        
-        self.robots = RobotsCache()
-=======
->>>>>>> ed84231b
+        self._robots = RobotsCache()
 
     @classmethod
     def from_crawler(cls, crawler):
         return cls(crawler)
 
     def process_request(self, request, spider):
-<<<<<<< HEAD
-        useragent = self._useragent
-        if self.robots and not self.robots.allowed(request.url, useragent):
+        if self._robots and not self.robots.allowed(request.url, self._useragent):
             log.msg(format="Forbidden by robots.txt: %(request)s",
                     level=log.DEBUG, request=request)
             raise IgnoreRequest
-=======
-        if request.meta.get('dont_obey_robotstxt'):
-            return
-        rp = self.robot_parser(request, spider)
-        if rp and not rp.can_fetch(self._useragent, request.url):
-            log.msg(format="Forbidden by robots.txt: %(request)s",
-                    level=log.DEBUG, request=request)
-            raise IgnoreRequest
-
-    def robot_parser(self, request, spider):
-        url = urlparse_cached(request)
-        netloc = url.netloc
-        if netloc not in self._parsers:
-            self._parsers[netloc] = None
-            robotsurl = "%s://%s/robots.txt" % (url.scheme, url.netloc)
-            robotsreq = Request(
-                robotsurl,
-                priority=self.DOWNLOAD_PRIORITY,
-                meta={'dont_obey_robotstxt': True}
-            )
-            dfd = self.crawler.engine.download(robotsreq, spider)
-            dfd.addCallback(self._parse_robots)
-        return self._parsers[netloc]
-
-    def _parse_robots(self, response):
-        rp = robotparser.RobotFileParser(response.url)
-        rp.parse(response.body.splitlines())
-        self._parsers[urlparse_cached(response).netloc] = rp
->>>>>>> ed84231b
