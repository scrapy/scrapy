import warnings
from scrapy.exceptions import ScrapyDeprecationWarning
warnings.warn("Module `scrapy.contrib.spiders.sitemap` is deprecated, "
              "use `scrapy.spiders.sitemap` instead",
              ScrapyDeprecationWarning, stacklevel=2)

<<<<<<< HEAD
from scrapy.spider import Spider
from scrapy.http import Request, XmlResponse
from scrapy.utils.sitemap import Sitemap, sitemap_urls_from_robots
from scrapy.utils.gz import gunzip, is_gzipped
from scrapy import log

class SitemapSpider(Spider):

    sitemap_urls = ()
    sitemap_rules = [('', 'parse')]
    sitemap_follow = ['']
    sitemap_alternate_links = False

    def __init__(self, *a, **kw):
        super(SitemapSpider, self).__init__(*a, **kw)
        self._cbs = []
        for r, c in self.sitemap_rules:
            if isinstance(c, basestring):
                c = getattr(self, c)
            self._cbs.append((regex(r), c))
        self._follow = [regex(x) for x in self.sitemap_follow]

    def start_requests(self):
        return (Request(x, callback=self._parse_sitemap) for x in self.sitemap_urls)

    def _parse_sitemap(self, response):
        if response.url.endswith('/robots.txt'):
            for url in sitemap_urls_from_robots(response.body):
                if any(x.search(url) for x in self._follow):
                    yield Request(url, callback=self._parse_sitemap)
        else:
            body = self._get_sitemap_body(response)
            if body is None:
                log.msg(format="Ignoring invalid sitemap: %(response)s",
                        level=log.WARNING, spider=self, response=response)
                return

            s = Sitemap(body)
            if s.type == 'sitemapindex':
                for loc in iterloc(s, self.sitemap_alternate_links):
                    if any(x.search(loc) for x in self._follow):
                        yield Request(loc, callback=self._parse_sitemap)
            elif s.type == 'urlset':
                for loc in iterloc(s):
                    for r, c in self._cbs:
                        if r.search(loc):
                            yield Request(loc, callback=c)
                            break

    def _get_sitemap_body(self, response):
        """Return the sitemap body contained in the given response, or None if the
        response is not a sitemap.
        """
        if isinstance(response, XmlResponse):
            return response.body
        elif is_gzipped(response):
            return gunzip(response.body)
        elif response.url.endswith('.xml'):
            return response.body
        elif response.url.endswith('.xml.gz'):
            return gunzip(response.body)

def regex(x):
    if isinstance(x, basestring):
        return re.compile(x)
    return x

def iterloc(it, alt=False):
    for d in it:
        yield d['loc']

        # Also consider alternate URLs (xhtml:link rel="alternate")
        if alt and 'alternate' in d:
            for l in d['alternate']:
                yield l
=======
from scrapy.spiders.sitemap import *
>>>>>>> 9576fb57
<|MERGE_RESOLUTION|>--- conflicted
+++ resolved
@@ -4,82 +4,4 @@
               "use `scrapy.spiders.sitemap` instead",
               ScrapyDeprecationWarning, stacklevel=2)
 
-<<<<<<< HEAD
-from scrapy.spider import Spider
-from scrapy.http import Request, XmlResponse
-from scrapy.utils.sitemap import Sitemap, sitemap_urls_from_robots
-from scrapy.utils.gz import gunzip, is_gzipped
-from scrapy import log
-
-class SitemapSpider(Spider):
-
-    sitemap_urls = ()
-    sitemap_rules = [('', 'parse')]
-    sitemap_follow = ['']
-    sitemap_alternate_links = False
-
-    def __init__(self, *a, **kw):
-        super(SitemapSpider, self).__init__(*a, **kw)
-        self._cbs = []
-        for r, c in self.sitemap_rules:
-            if isinstance(c, basestring):
-                c = getattr(self, c)
-            self._cbs.append((regex(r), c))
-        self._follow = [regex(x) for x in self.sitemap_follow]
-
-    def start_requests(self):
-        return (Request(x, callback=self._parse_sitemap) for x in self.sitemap_urls)
-
-    def _parse_sitemap(self, response):
-        if response.url.endswith('/robots.txt'):
-            for url in sitemap_urls_from_robots(response.body):
-                if any(x.search(url) for x in self._follow):
-                    yield Request(url, callback=self._parse_sitemap)
-        else:
-            body = self._get_sitemap_body(response)
-            if body is None:
-                log.msg(format="Ignoring invalid sitemap: %(response)s",
-                        level=log.WARNING, spider=self, response=response)
-                return
-
-            s = Sitemap(body)
-            if s.type == 'sitemapindex':
-                for loc in iterloc(s, self.sitemap_alternate_links):
-                    if any(x.search(loc) for x in self._follow):
-                        yield Request(loc, callback=self._parse_sitemap)
-            elif s.type == 'urlset':
-                for loc in iterloc(s):
-                    for r, c in self._cbs:
-                        if r.search(loc):
-                            yield Request(loc, callback=c)
-                            break
-
-    def _get_sitemap_body(self, response):
-        """Return the sitemap body contained in the given response, or None if the
-        response is not a sitemap.
-        """
-        if isinstance(response, XmlResponse):
-            return response.body
-        elif is_gzipped(response):
-            return gunzip(response.body)
-        elif response.url.endswith('.xml'):
-            return response.body
-        elif response.url.endswith('.xml.gz'):
-            return gunzip(response.body)
-
-def regex(x):
-    if isinstance(x, basestring):
-        return re.compile(x)
-    return x
-
-def iterloc(it, alt=False):
-    for d in it:
-        yield d['loc']
-
-        # Also consider alternate URLs (xhtml:link rel="alternate")
-        if alt and 'alternate' in d:
-            for l in d['alternate']:
-                yield l
-=======
-from scrapy.spiders.sitemap import *
->>>>>>> 9576fb57
+from scrapy.spiders.sitemap import *