import logging
from pathlib import Path
from typing import Optional, Set, Type, TypeVar
from warnings import warn

from twisted.internet.defer import Deferred

from scrapy.http.request import Request
from scrapy.settings import BaseSettings
from scrapy.spiders import Spider
from scrapy.utils.deprecate import ScrapyDeprecationWarning
from scrapy.utils.job import job_dir
from scrapy.utils.request import referer_str, RequestFingerprinter


BaseDupeFilterTV = TypeVar("BaseDupeFilterTV", bound="BaseDupeFilter")


class BaseDupeFilter:
    @classmethod
    def from_settings(cls: Type[BaseDupeFilterTV], settings: BaseSettings) -> BaseDupeFilterTV:
        return cls()

    def request_seen(self, request: Request) -> bool:
        return False

    def open(self) -> Optional[Deferred]:
        pass

    def close(self, reason: str) -> Optional[Deferred]:
        pass

    def log(self, request: Request, spider: Spider) -> None:
        """Log that a request has been filtered"""
        pass


RFPDupeFilterTV = TypeVar("RFPDupeFilterTV", bound="RFPDupeFilter")


class RFPDupeFilter(BaseDupeFilter):
    """Request Fingerprint duplicates filter"""

    def __init__(
        self,
        path: Optional[str] = None,
        debug: bool = False,
        *,
        fingerprinter=None,
    ) -> None:
        self.file = None
        self.fingerprinter = fingerprinter or RequestFingerprinter()
        self.fingerprints: Set[str] = set()
        self.logdupes = True
        self.debug = debug
        self.logger = logging.getLogger(__name__)
        if path:
<<<<<<< HEAD
            self.file = open(os.path.join(path, 'requests.seen'), 'a+', encoding="utf-8")
=======
            self.file = Path(path, 'requests.seen').open('a+')
>>>>>>> e2db6242
            self.file.seek(0)
            self.fingerprints.update(x.rstrip() for x in self.file)

    @classmethod
    def from_settings(cls: Type[RFPDupeFilterTV], settings: BaseSettings, *, fingerprinter=None) -> RFPDupeFilterTV:
        debug = settings.getbool('DUPEFILTER_DEBUG')
        try:
            return cls(job_dir(settings), debug, fingerprinter=fingerprinter)
        except TypeError:
            warn(
                "RFPDupeFilter subclasses must either modify their '__init__' "
                "method to support a 'fingerprinter' parameter or reimplement "
                "the 'from_settings' class method.",
                ScrapyDeprecationWarning,
            )
            result = cls(job_dir(settings), debug)
            result.fingerprinter = fingerprinter
            return result

    @classmethod
    def from_crawler(cls, crawler):
        try:
            return cls.from_settings(
                crawler.settings,
                fingerprinter=crawler.request_fingerprinter,
            )
        except TypeError:
            warn(
                "RFPDupeFilter subclasses must either modify their overridden "
                "'__init__' method and 'from_settings' class method to "
                "support a 'fingerprinter' parameter, or reimplement the "
                "'from_crawler' class method.",
                ScrapyDeprecationWarning,
            )
            result = cls.from_settings(crawler.settings)
            result.fingerprinter = crawler.request_fingerprinter
            return result

    def request_seen(self, request: Request) -> bool:
        fp = self.request_fingerprint(request)
        if fp in self.fingerprints:
            return True
        self.fingerprints.add(fp)
        if self.file:
            self.file.write(fp + '\n')
        return False

    def request_fingerprint(self, request: Request) -> str:
        return self.fingerprinter.fingerprint(request).hex()

    def close(self, reason: str) -> None:
        if self.file:
            self.file.close()

    def log(self, request: Request, spider: Spider) -> None:
        if self.debug:
            msg = "Filtered duplicate request: %(request)s (referer: %(referer)s)"
            args = {'request': request, 'referer': referer_str(request)}
            self.logger.debug(msg, args, extra={'spider': spider})
        elif self.logdupes:
            msg = ("Filtered duplicate request: %(request)s"
                   " - no more duplicates will be shown"
                   " (see DUPEFILTER_DEBUG to show all duplicates)")
            self.logger.debug(msg, {'request': request}, extra={'spider': spider})
            self.logdupes = False

        spider.crawler.stats.inc_value('dupefilter/filtered', spider=spider)<|MERGE_RESOLUTION|>--- conflicted
+++ resolved
@@ -55,11 +55,7 @@
         self.debug = debug
         self.logger = logging.getLogger(__name__)
         if path:
-<<<<<<< HEAD
-            self.file = open(os.path.join(path, 'requests.seen'), 'a+', encoding="utf-8")
-=======
-            self.file = Path(path, 'requests.seen').open('a+')
->>>>>>> e2db6242
+            self.file = Path(path, 'requests.seen').open('a+', encoding="utf-8")
             self.file.seek(0)
             self.fingerprints.update(x.rstrip() for x in self.file)
 
