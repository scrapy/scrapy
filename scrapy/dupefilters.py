from __future__ import annotations

import logging
import warnings
from pathlib import Path
from typing import TYPE_CHECKING

from scrapy.exceptions import ScrapyDeprecationWarning
<<<<<<< HEAD
from scrapy.http.request import Request
from scrapy.settings import BaseSettings
from scrapy.spiders import Spider
from scrapy.utils.deprecate import ScrapyDeprecationWarning
=======
>>>>>>> 1fc91bb4
from scrapy.utils.job import job_dir
from scrapy.utils.request import (
    RequestFingerprinter,
    RequestFingerprinterProtocol,
    referer_str,
)

if TYPE_CHECKING:
    from twisted.internet.defer import Deferred

    # typing.Self requires Python 3.11
    from typing_extensions import Self

    from scrapy.crawler import Crawler
    from scrapy.http.request import Request
    from scrapy.settings import BaseSettings
    from scrapy.spiders import Spider


class BaseDupeFilter:
    """Dummy duplicate request filtering class (:setting:`DUPEFILTER_CLASS`)
    that does not filter out any request."""

    @classmethod
    def from_settings(cls, settings: BaseSettings) -> Self:
        warnings.warn(
            f"{cls.__name__}.from_settings() is deprecated, use from_crawler() instead.",
            category=ScrapyDeprecationWarning,
            stacklevel=2,
        )
        return cls()

    @classmethod
    def from_crawler(cls, crawler: Crawler) -> Self:
        return cls()

    def request_seen(self, request: Request) -> bool:
        return False

    def open(self) -> Deferred[None] | None:
        pass

    def close(self, reason: str) -> Deferred[None] | None:
        pass

    def log(self, request: Request, spider: Spider) -> None:
        """Log that a request has been filtered"""
<<<<<<< HEAD
        warn(
            "Calling BaseDupeFilter.log() is deprecated.",
            ScrapyDeprecationWarning,
            stacklevel=2,
        )


RFPDupeFilterTV = TypeVar("RFPDupeFilterTV", bound="RFPDupeFilter")
=======
>>>>>>> 1fc91bb4


class RFPDupeFilter(BaseDupeFilter):
    """Duplicate request filtering class (:setting:`DUPEFILTER_CLASS`) that
    filters out requests with the canonical
    (:func:`w3lib.url.canonicalize_url`) :attr:`~scrapy.http.Request.url`,
    :attr:`~scrapy.http.Request.method` and :attr:`~scrapy.http.Request.body`.
    """

    def __init__(
        self,
        path: str | None = None,
        debug: bool = False,
        *,
        fingerprinter: RequestFingerprinterProtocol | None = None,
    ) -> None:
        self.file = None
        self.fingerprinter: RequestFingerprinterProtocol = (
            fingerprinter or RequestFingerprinter()
        )
        self.fingerprints: set[str] = set()
        self.logdupes = True
        self.debug = debug
        self.logger = logging.getLogger(__name__)
        if path:
            self.file = Path(path, "requests.seen").open("a+", encoding="utf-8")
            self.file.seek(0)
            self.fingerprints.update(x.rstrip() for x in self.file)

    @classmethod
    def from_settings(
        cls,
        settings: BaseSettings,
        *,
        fingerprinter: RequestFingerprinterProtocol | None = None,
    ) -> Self:
        warnings.warn(
            f"{cls.__name__}.from_settings() is deprecated, use from_crawler() instead.",
            category=ScrapyDeprecationWarning,
            stacklevel=2,
        )
        return cls._from_settings(settings, fingerprinter=fingerprinter)

    @classmethod
    def from_crawler(cls, crawler: Crawler) -> Self:
        assert crawler.request_fingerprinter
        return cls._from_settings(
            crawler.settings,
            fingerprinter=crawler.request_fingerprinter,
        )

    @classmethod
    def _from_settings(
        cls,
        settings: BaseSettings,
        *,
        fingerprinter: RequestFingerprinterProtocol | None = None,
    ) -> Self:
        debug = settings.getbool("DUPEFILTER_DEBUG")
        return cls(job_dir(settings), debug, fingerprinter=fingerprinter)

    def request_seen(self, request: Request) -> bool:
        fp = self.request_fingerprint(request)
        if fp in self.fingerprints:
            return True
        self.fingerprints.add(fp)
        if self.file:
            self.file.write(fp + "\n")
        return False

    def request_fingerprint(self, request: Request) -> str:
        """Returns a string that uniquely identifies the specified request."""
        return request_fingerprint(request)

    def close(self, reason: str) -> None:
        if self.file:
            self.file.close()

    def log(self, request: Request, spider: Spider) -> None:
        if self.debug:
            msg = "Filtered duplicate request: %(request)s (referer: %(referer)s)"
            args = {"request": request, "referer": referer_str(request)}
            self.logger.debug(msg, args, extra={"spider": spider})
        elif self.logdupes:
            msg = (
                "Filtered duplicate request: %(request)s"
                " - no more duplicates will be shown"
                " (see DUPEFILTER_DEBUG to show all duplicates)"
            )
            self.logger.debug(msg, {"request": request}, extra={"spider": spider})
            self.logdupes = False

        assert spider.crawler.stats
        spider.crawler.stats.inc_value("dupefilter/filtered", spider=spider)<|MERGE_RESOLUTION|>--- conflicted
+++ resolved
@@ -4,15 +4,9 @@
 import warnings
 from pathlib import Path
 from typing import TYPE_CHECKING
+from warnings import warn
 
 from scrapy.exceptions import ScrapyDeprecationWarning
-<<<<<<< HEAD
-from scrapy.http.request import Request
-from scrapy.settings import BaseSettings
-from scrapy.spiders import Spider
-from scrapy.utils.deprecate import ScrapyDeprecationWarning
-=======
->>>>>>> 1fc91bb4
 from scrapy.utils.job import job_dir
 from scrapy.utils.request import (
     RequestFingerprinter,
@@ -60,17 +54,11 @@
 
     def log(self, request: Request, spider: Spider) -> None:
         """Log that a request has been filtered"""
-<<<<<<< HEAD
         warn(
             "Calling BaseDupeFilter.log() is deprecated.",
             ScrapyDeprecationWarning,
             stacklevel=2,
         )
-
-
-RFPDupeFilterTV = TypeVar("RFPDupeFilterTV", bound="RFPDupeFilter")
-=======
->>>>>>> 1fc91bb4
 
 
 class RFPDupeFilter(BaseDupeFilter):
@@ -143,7 +131,7 @@
 
     def request_fingerprint(self, request: Request) -> str:
         """Returns a string that uniquely identifies the specified request."""
-        return request_fingerprint(request)
+        return self.fingerprinter.fingerprint(request).hex()
 
     def close(self, reason: str) -> None:
         if self.file:
