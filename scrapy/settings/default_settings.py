"""
This module contains the default values for all settings used by Scrapy.

For more information about these settings you can read the settings
documentation in docs/topics/settings.rst

Scrapy developers, if you add a setting here remember to:

* add it in alphabetical order
* group similar settings without leaving blank lines
* add its documentation to the available settings documentation
  (docs/topics/settings.rst)

"""

import sys
from importlib import import_module
from os.path import join, abspath, dirname

import six

AJAXCRAWL_ENABLED = False

AUTOTHROTTLE_ENABLED = False
AUTOTHROTTLE_DEBUG = False
AUTOTHROTTLE_MAX_DELAY = 60.0
AUTOTHROTTLE_START_DELAY = 5.0
AUTOTHROTTLE_TARGET_CONCURRENCY = 1.0

BOT_NAME = 'scrapybot'

CLOSESPIDER_TIMEOUT = 0
CLOSESPIDER_PAGECOUNT = 0
CLOSESPIDER_ITEMCOUNT = 0
CLOSESPIDER_ERRORCOUNT = 0

COMMANDS_MODULE = ''

COMPRESSION_ENABLED = True

CONCURRENT_ITEMS = 100

CONCURRENT_REQUESTS = 16
CONCURRENT_REQUESTS_PER_DOMAIN = 8
CONCURRENT_REQUESTS_PER_IP = 0

COOKIES_ENABLED = True
COOKIES_DEBUG = False

DEFAULT_ITEM_CLASS = 'scrapy.item.Item'

DEFAULT_REQUEST_HEADERS = {
    'Accept': 'text/html,application/xhtml+xml,application/xml;q=0.9,*/*;q=0.8',
    'Accept-Language': 'en',
}

DEPTH_LIMIT = 0
DEPTH_STATS_VERBOSE = False
DEPTH_PRIORITY = 0

DNSCACHE_ENABLED = True
DNSCACHE_SIZE = 10000
DNS_TIMEOUT = 60

DOWNLOAD_DELAY = 0

DOWNLOAD_HANDLERS = {}
DOWNLOAD_HANDLERS_BASE = {
    'data': 'scrapy.core.downloader.handlers.datauri.DataURIDownloadHandler',
    'file': 'scrapy.core.downloader.handlers.file.FileDownloadHandler',
    'http': 'scrapy.core.downloader.handlers.http.HTTPDownloadHandler',
    'https': 'scrapy.core.downloader.handlers.http.HTTPDownloadHandler',
    's3': 'scrapy.core.downloader.handlers.s3.S3DownloadHandler',
    'ftp': 'scrapy.core.downloader.handlers.ftp.FTPDownloadHandler',
}

DOWNLOAD_TIMEOUT = 180      # 3mins

DOWNLOAD_MAXSIZE = 1024*1024*1024   # 1024m
DOWNLOAD_WARNSIZE = 32*1024*1024    # 32m

DOWNLOAD_FAIL_ON_DATALOSS = True

DOWNLOADER = 'scrapy.core.downloader.Downloader'

DOWNLOADER_HTTPCLIENTFACTORY = 'scrapy.core.downloader.webclient.ScrapyHTTPClientFactory'
DOWNLOADER_CLIENTCONTEXTFACTORY = 'scrapy.core.downloader.contextfactory.ScrapyClientContextFactory'
DOWNLOADER_CLIENT_TLS_METHOD = 'TLS' # Use highest TLS/SSL protocol version supported by the platform,
                                     # also allowing negotiation

DOWNLOADER_MIDDLEWARES = {}

DOWNLOADER_MIDDLEWARES_BASE = {
    # Engine side
    'scrapy.downloadermiddlewares.robotstxt.RobotsTxtMiddleware': 100,
    'scrapy.downloadermiddlewares.httpauth.HttpAuthMiddleware': 300,
    'scrapy.downloadermiddlewares.downloadtimeout.DownloadTimeoutMiddleware': 350,
    'scrapy.downloadermiddlewares.defaultheaders.DefaultHeadersMiddleware': 400,
    'scrapy.downloadermiddlewares.useragent.UserAgentMiddleware': 500,
    'scrapy.downloadermiddlewares.retry.RetryMiddleware': 550,
    'scrapy.downloadermiddlewares.ajaxcrawl.AjaxCrawlMiddleware': 560,
    'scrapy.downloadermiddlewares.redirect.MetaRefreshMiddleware': 580,
    'scrapy.downloadermiddlewares.httpcompression.HttpCompressionMiddleware': 590,
    'scrapy.downloadermiddlewares.redirect.RedirectMiddleware': 600,
    'scrapy.downloadermiddlewares.cookies.CookiesMiddleware': 700,
    'scrapy.downloadermiddlewares.httpproxy.HttpProxyMiddleware': 750,
    'scrapy.downloadermiddlewares.stats.DownloaderStats': 850,
    'scrapy.downloadermiddlewares.httpcache.HttpCacheMiddleware': 900,
    # Downloader side
}

DOWNLOADER_STATS = True

DUPEFILTER_CLASS = 'scrapy.dupefilters.RFPDupeFilter'

EDITOR = 'vi'
if sys.platform == 'win32':
    EDITOR = '%s -m idlelib.idle'

EXTENSIONS = {}

EXTENSIONS_BASE = {
    'scrapy.extensions.corestats.CoreStats': 0,
    'scrapy.extensions.telnet.TelnetConsole': 0,
    'scrapy.extensions.memusage.MemoryUsage': 0,
    'scrapy.extensions.memdebug.MemoryDebugger': 0,
    'scrapy.extensions.closespider.CloseSpider': 0,
    'scrapy.extensions.feedexport.FeedExporter': 0,
    'scrapy.extensions.logstats.LogStats': 0,
    'scrapy.extensions.spiderstate.SpiderState': 0,
    'scrapy.extensions.throttle.AutoThrottle': 0,
}

FEED_TEMPDIR = None
FEED_URI = None
FEED_URI_PARAMS = None  # a function to extend uri arguments
FEED_FORMAT = 'jsonlines'
FEED_STORE_EMPTY = False
FEED_EXPORT_ENCODING = None
FEED_EXPORT_FIELDS = None
FEED_STORAGES = {}
FEED_STORAGES_BASE = {
    '': 'scrapy.extensions.feedexport.FileFeedStorage',
    'file': 'scrapy.extensions.feedexport.FileFeedStorage',
    'ftp': 'scrapy.extensions.feedexport.FTPFeedStorage',
    'gs': 'scrapy.extensions.feedexport.GCSFeedStorage',
    's3': 'scrapy.extensions.feedexport.S3FeedStorage',
    'stdout': 'scrapy.extensions.feedexport.StdoutFeedStorage',
}
FEED_EXPORTERS = {}
FEED_EXPORTERS_BASE = {
    'json': 'scrapy.exporters.JsonItemExporter',
    'jsonlines': 'scrapy.exporters.JsonLinesItemExporter',
    'jl': 'scrapy.exporters.JsonLinesItemExporter',
    'csv': 'scrapy.exporters.CsvItemExporter',
    'xml': 'scrapy.exporters.XmlItemExporter',
    'marshal': 'scrapy.exporters.MarshalItemExporter',
    'pickle': 'scrapy.exporters.PickleItemExporter',
}
FEED_EXPORT_INDENT = 0

<<<<<<< HEAD
FEED_STORAGE_GCS_ACL = None
=======
FEED_STORAGE_S3_ACL = ''
>>>>>>> 8583c033

FILES_STORE_S3_ACL = 'private'
FILES_STORE_GCS_ACL = ''

FTP_USER = 'anonymous'
FTP_PASSWORD = 'guest'
FTP_PASSIVE_MODE = True

GCS_PROJECT_ID = None

HTTPCACHE_ENABLED = False
HTTPCACHE_DIR = 'httpcache'
HTTPCACHE_IGNORE_MISSING = False
HTTPCACHE_STORAGE = 'scrapy.extensions.httpcache.FilesystemCacheStorage'
HTTPCACHE_EXPIRATION_SECS = 0
HTTPCACHE_ALWAYS_STORE = False
HTTPCACHE_IGNORE_HTTP_CODES = []
HTTPCACHE_IGNORE_SCHEMES = ['file']
HTTPCACHE_IGNORE_RESPONSE_CACHE_CONTROLS = []
HTTPCACHE_DBM_MODULE = 'anydbm' if six.PY2 else 'dbm'
HTTPCACHE_POLICY = 'scrapy.extensions.httpcache.DummyPolicy'
HTTPCACHE_GZIP = False

HTTPPROXY_ENABLED = True
HTTPPROXY_AUTH_ENCODING = 'latin-1'

IMAGES_STORE_S3_ACL = 'private'
IMAGES_STORE_GCS_ACL = ''

ITEM_PROCESSOR = 'scrapy.pipelines.ItemPipelineManager'

ITEM_PIPELINES = {}
ITEM_PIPELINES_BASE = {}

LOG_ENABLED = True
LOG_ENCODING = 'utf-8'
LOG_FORMATTER = 'scrapy.logformatter.LogFormatter'
LOG_FORMAT = '%(asctime)s [%(name)s] %(levelname)s: %(message)s'
LOG_DATEFORMAT = '%Y-%m-%d %H:%M:%S'
LOG_STDOUT = False
LOG_LEVEL = 'DEBUG'
LOG_FILE = None
LOG_SHORT_NAMES = False

SCHEDULER_DEBUG = False

LOGSTATS_INTERVAL = 60.0

MAIL_HOST = 'localhost'
MAIL_PORT = 25
MAIL_FROM = 'scrapy@localhost'
MAIL_PASS = None
MAIL_USER = None

MEMDEBUG_ENABLED = False        # enable memory debugging
MEMDEBUG_NOTIFY = []            # send memory debugging report by mail at engine shutdown

MEMUSAGE_CHECK_INTERVAL_SECONDS = 60.0
MEMUSAGE_ENABLED = True
MEMUSAGE_LIMIT_MB = 0
MEMUSAGE_NOTIFY_MAIL = []
MEMUSAGE_WARNING_MB = 0

METAREFRESH_ENABLED = True
METAREFRESH_MAXDELAY = 100

NEWSPIDER_MODULE = ''

RANDOMIZE_DOWNLOAD_DELAY = True

REACTOR_THREADPOOL_MAXSIZE = 10

REDIRECT_ENABLED = True
REDIRECT_MAX_TIMES = 20  # uses Firefox default setting
REDIRECT_PRIORITY_ADJUST = +2

REFERER_ENABLED = True
REFERRER_POLICY = 'scrapy.spidermiddlewares.referer.DefaultReferrerPolicy'

RETRY_ENABLED = True
RETRY_TIMES = 2  # initial response + 2 retries = 3 requests
RETRY_HTTP_CODES = [500, 502, 503, 504, 522, 524, 408]
RETRY_PRIORITY_ADJUST = -1

ROBOTSTXT_OBEY = False

SCHEDULER = 'scrapy.core.scheduler.Scheduler'
SCHEDULER_DISK_QUEUE = 'scrapy.squeues.PickleLifoDiskQueue'
SCHEDULER_MEMORY_QUEUE = 'scrapy.squeues.LifoMemoryQueue'
SCHEDULER_PRIORITY_QUEUE = 'queuelib.PriorityQueue'

SPIDER_LOADER_CLASS = 'scrapy.spiderloader.SpiderLoader'
SPIDER_LOADER_WARN_ONLY = False

SPIDER_MIDDLEWARES = {}

SPIDER_MIDDLEWARES_BASE = {
    # Engine side
    'scrapy.spidermiddlewares.httperror.HttpErrorMiddleware': 50,
    'scrapy.spidermiddlewares.offsite.OffsiteMiddleware': 500,
    'scrapy.spidermiddlewares.referer.RefererMiddleware': 700,
    'scrapy.spidermiddlewares.urllength.UrlLengthMiddleware': 800,
    'scrapy.spidermiddlewares.depth.DepthMiddleware': 900,
    # Spider side
}

SPIDER_MODULES = []

STATS_CLASS = 'scrapy.statscollectors.MemoryStatsCollector'
STATS_DUMP = True

STATSMAILER_RCPTS = []

TEMPLATES_DIR = abspath(join(dirname(__file__), '..', 'templates'))

URLLENGTH_LIMIT = 2083

USER_AGENT = 'Scrapy/%s (+https://scrapy.org)' % import_module('scrapy').__version__

TELNETCONSOLE_ENABLED = 1
TELNETCONSOLE_PORT = [6023, 6073]
TELNETCONSOLE_HOST = '127.0.0.1'
TELNETCONSOLE_USERNAME = 'scrapy'
TELNETCONSOLE_PASSWORD = None

SPIDER_CONTRACTS = {}
SPIDER_CONTRACTS_BASE = {
    'scrapy.contracts.default.UrlContract': 1,
    'scrapy.contracts.default.ReturnsContract': 2,
    'scrapy.contracts.default.ScrapesContract': 3,
}<|MERGE_RESOLUTION|>--- conflicted
+++ resolved
@@ -159,11 +159,8 @@
 }
 FEED_EXPORT_INDENT = 0
 
-<<<<<<< HEAD
 FEED_STORAGE_GCS_ACL = None
-=======
 FEED_STORAGE_S3_ACL = ''
->>>>>>> 8583c033
 
 FILES_STORE_S3_ACL = 'private'
 FILES_STORE_GCS_ACL = ''
