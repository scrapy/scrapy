--- conflicted
+++ resolved
@@ -107,17 +107,11 @@
         return self._deduplicate_if_needed(links)
 
     def extract_links(self, response):
-<<<<<<< HEAD
         return self._extract_links(
             response.selector,
             response.url,
             response.encoding,
             response.base_url,
-=======
-        base_url = get_base_url(response)
-        return self._extract_links(
-            response.selector, response.url, response.encoding, base_url
->>>>>>> 34e01a8a
         )
 
     def _process_links(self, links):
