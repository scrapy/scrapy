--- conflicted
+++ resolved
@@ -1,7 +1,3 @@
-<<<<<<< HEAD
-=======
-# -*- coding: utf-8 -*-
->>>>>>> 77492cd9
 import traceback
 import warnings
 from collections import defaultdict
