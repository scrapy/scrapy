--- conflicted
+++ resolved
@@ -145,18 +145,12 @@
     -   If :setting:`JOBDIR` is not set, :setting:`SCHEDULER_MEMORY_QUEUE` is
         always used.
 
-<<<<<<< HEAD
     -   If :setting:`JOBDIR` is set, :setting:`SCHEDULER_DISK_QUEUE` is used by
         default, while :setting:`SCHEDULER_MEMORY_QUEUE` is used as a fallback
         for requests that :setting:`SCHEDULER_DISK_QUEUE` cannot serialize.
 
         When returning a request, memory requests always take precedence over
         disk requests.
-=======
-    startprios is a sequence of priorities to start with. If the queue was
-    previously closed leaving some priority buckets non-empty, those priorities
-    should be passed in startprios.
->>>>>>> 036f3e56
     """
 
     @classmethod
