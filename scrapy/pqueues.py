--- conflicted
+++ resolved
@@ -168,21 +168,15 @@
 
 
 class DownloaderAwarePriorityQueue:
-<<<<<<< HEAD
-    """ PriorityQueue which takes Downloader activity into account:
-    requests for domains (slots) with the least amount of active downloads are
-    dequeued first.
-
-    It works better than :class:`~scrapy.pqueues.ScrapyPriorityQueue` when you
-    crawl many different domains in parallel.
-
-    It does not work together with the :setting:`CONCURRENT_REQUESTS_PER_IP`
-    setting.
-=======
     """PriorityQueue which takes Downloader activity into account:
     domains (slots) with the least amount of active downloads are dequeued
     first.
->>>>>>> 30c0dc7a
+
+    It works better than :class:`~scrapy.pqueues.ScrapyPriorityQueue` when you
+    crawl many different domains in parallel.
+
+    It does not work together with the :setting:`CONCURRENT_REQUESTS_PER_IP`
+    setting.
     """
 
     @classmethod
