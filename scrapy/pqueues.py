--- conflicted
+++ resolved
@@ -2,9 +2,7 @@
 
 import hashlib
 import logging
-<<<<<<< HEAD
 import time
-=======
 from typing import TYPE_CHECKING, Protocol, cast
 
 from scrapy import Request
@@ -15,7 +13,6 @@
 
     # typing.Self requires Python 3.11
     from typing_extensions import Self
->>>>>>> 1fc91bb4
 
     from scrapy.core.downloader import Downloader
     from scrapy.crawler import Crawler
@@ -183,9 +180,9 @@
 
     def pop(self):
         if self.curprio is None:
-            return
+            return None
         if time.time() < self.curprio:
-            return
+            return None
         return super().pop()
 
 
