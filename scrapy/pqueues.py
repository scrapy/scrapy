import hashlib
import logging

from scrapy.utils.misc import create_instance

logger = logging.getLogger(__name__)


def _path_safe(text):
    """
    Return a filesystem-safe version of a string ``text``

    >>> _path_safe('simple.org').startswith('simple.org')
    True
    >>> _path_safe('dash-underscore_.org').startswith('dash-underscore_.org')
    True
    >>> _path_safe('some@symbol?').startswith('some_symbol_')
    True
    """
    pathable_slot = "".join([c if c.isalnum() or c in '-._' else '_'
                             for c in text])
    # as we replace some letters we can get collision for different slots
    # add we add unique part
    unique_slot = hashlib.md5(text.encode('utf8')).hexdigest()
    return '-'.join([pathable_slot, unique_slot])


class ScrapyPriorityQueue:
    """A priority queue implemented using multiple internal queues (typically,
    FIFO queues). It uses one internal queue for each priority value. The internal
    queue must implement the following methods:

        * push(obj)
        * pop()
        * close()
        * __len__()

    ``__init__`` method of ScrapyPriorityQueue receives a downstream_queue_cls
    argument, which is a class used to instantiate a new (internal) queue when
    a new priority is allocated.

    Only integer priorities should be used. Lower numbers are higher
    priorities.

<<<<<<< HEAD
class _SlotPriorityQueues:
    """ Container for multiple priority queues. """
    def __init__(self, pqfactory, slot_startprios=None):
        """
        ``pqfactory`` is a factory for creating new PriorityQueues.
        It must be a function which accepts a single optional ``startprios``
        argument, with a list of priorities to create queues for.
=======
    startprios is a sequence of priorities to start with. If the queue was
    previously closed leaving some priority buckets non-empty, those priorities
    should be passed in startprios.
>>>>>>> f9bf4b8d

    """

    @classmethod
    def from_crawler(cls, crawler, downstream_queue_cls, key, startprios=()):
        return cls(crawler, downstream_queue_cls, key, startprios)

    def __init__(self, crawler, downstream_queue_cls, key, startprios=()):
        self.crawler = crawler
        self.downstream_queue_cls = downstream_queue_cls
        self.key = key
        self.queues = {}
        self.curprio = None
        self.init_prios(startprios)

    def init_prios(self, startprios):
        if not startprios:
            return

        for priority in startprios:
            self.queues[priority] = self.qfactory(priority)

        self.curprio = min(startprios)

    def qfactory(self, key):
        return create_instance(self.downstream_queue_cls,
                               None,
                               self.crawler,
                               self.key + '/' + str(key))

    def priority(self, request):
        return -request.priority

    def push(self, request):
        priority = self.priority(request)
        if priority not in self.queues:
            self.queues[priority] = self.qfactory(priority)
        q = self.queues[priority]
        q.push(request)  # this may fail (eg. serialization error)
        if self.curprio is None or priority < self.curprio:
            self.curprio = priority

    def pop(self):
        if self.curprio is None:
            return
        q = self.queues[self.curprio]
        m = q.pop()
        if not q:
            del self.queues[self.curprio]
            q.close()
            prios = [p for p, q in self.queues.items() if q]
            self.curprio = min(prios) if prios else None
        return m

    def close(self):
        active = []
        for p, q in self.queues.items():
            active.append(p)
            q.close()
        return active

    def __len__(self):
        return sum(len(x) for x in self.queues.values()) if self.queues else 0


class DownloaderInterface:

    def __init__(self, crawler):
        self.downloader = crawler.engine.downloader

    def stats(self, possible_slots):
        return [(self._active_downloads(slot), slot)
                for slot in possible_slots]

    def get_slot_key(self, request):
        return self.downloader._get_slot_key(request, None)

    def _active_downloads(self, slot):
        """ Return a number of requests in a Downloader for a given slot """
        if slot not in self.downloader.slots:
            return 0
        return len(self.downloader.slots[slot].active)


<<<<<<< HEAD
class DownloaderAwarePriorityQueue:
    """ PriorityQueue which takes Downlaoder activity in account:
=======
class DownloaderAwarePriorityQueue(object):
    """ PriorityQueue which takes Downloader activity in account:
>>>>>>> f9bf4b8d
    domains (slots) with the least amount of active downloads are dequeued
    first.
    """

    @classmethod
    def from_crawler(cls, crawler, downstream_queue_cls, key, startprios=()):
        return cls(crawler, downstream_queue_cls, key, startprios)

    def __init__(self, crawler, downstream_queue_cls, key, slot_startprios=()):
        if crawler.settings.getint('CONCURRENT_REQUESTS_PER_IP') != 0:
            raise ValueError('"%s" does not support CONCURRENT_REQUESTS_PER_IP'
                             % (self.__class__,))

        if slot_startprios and not isinstance(slot_startprios, dict):
            raise ValueError("DownloaderAwarePriorityQueue accepts "
                             "``slot_startprios`` as a dict; %r instance "
                             "is passed. Most likely, it means the state is"
                             "created by an incompatible priority queue. "
                             "Only a crawl started with the same priority "
                             "queue class can be resumed." %
                             slot_startprios.__class__)

        self._downloader_interface = DownloaderInterface(crawler)
        self.downstream_queue_cls = downstream_queue_cls
        self.key = key
        self.crawler = crawler

        self.pqueues = {}  # slot -> priority queue
        for slot, startprios in (slot_startprios or {}).items():
            self.pqueues[slot] = self.pqfactory(slot, startprios)

    def pqfactory(self, slot, startprios=()):
        return ScrapyPriorityQueue(self.crawler,
                                   self.downstream_queue_cls,
                                   self.key + '/' + _path_safe(slot),
                                   startprios)

    def pop(self):
        stats = self._downloader_interface.stats(self.pqueues)

        if not stats:
            return

        slot = min(stats)[1]
        queue = self.pqueues[slot]
        request = queue.pop()
        if len(queue) == 0:
            del self.pqueues[slot]
        return request

    def push(self, request):
        slot = self._downloader_interface.get_slot_key(request)
        if slot not in self.pqueues:
            self.pqueues[slot] = self.pqfactory(slot)
        queue = self.pqueues[slot]
        queue.push(request)

    def close(self):
        active = {slot: queue.close()
                  for slot, queue in self.pqueues.items()}
        self.pqueues.clear()
        return active

    def __len__(self):
        return sum(len(x) for x in self.pqueues.values()) if self.pqueues else 0

    def __contains__(self, slot):
        return slot in self.pqueues<|MERGE_RESOLUTION|>--- conflicted
+++ resolved
@@ -42,19 +42,9 @@
     Only integer priorities should be used. Lower numbers are higher
     priorities.
 
-<<<<<<< HEAD
-class _SlotPriorityQueues:
-    """ Container for multiple priority queues. """
-    def __init__(self, pqfactory, slot_startprios=None):
-        """
-        ``pqfactory`` is a factory for creating new PriorityQueues.
-        It must be a function which accepts a single optional ``startprios``
-        argument, with a list of priorities to create queues for.
-=======
     startprios is a sequence of priorities to start with. If the queue was
     previously closed leaving some priority buckets non-empty, those priorities
     should be passed in startprios.
->>>>>>> f9bf4b8d
 
     """
 
@@ -139,13 +129,8 @@
         return len(self.downloader.slots[slot].active)
 
 
-<<<<<<< HEAD
 class DownloaderAwarePriorityQueue:
-    """ PriorityQueue which takes Downlaoder activity in account:
-=======
-class DownloaderAwarePriorityQueue(object):
-    """ PriorityQueue which takes Downloader activity in account:
->>>>>>> f9bf4b8d
+    """ PriorityQueue which takes Downloader activity into account:
     domains (slots) with the least amount of active downloads are dequeued
     first.
     """
