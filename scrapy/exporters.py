--- conflicted
+++ resolved
@@ -84,24 +84,13 @@
                 field_iter = (x for x in self.fields_to_export if x in item)
 
         for field_name in field_iter:
-<<<<<<< HEAD
             if isinstance(field_name, str):
                 item_field, output_field = field_name, field_name
             else:
                 item_field, output_field = field_name
             if item_field in item:
-                if isinstance(item, dict):
-                    field = {}
-                else:
-                    field = item.fields[item_field]
-                value = self.serialize_field(
-                    field, output_field, item[item_field]
-                )
-=======
-            if field_name in item:
-                field_meta = item.get_field_meta(field_name)
-                value = self.serialize_field(field_meta, field_name, item[field_name])
->>>>>>> 5d541731
+                field_meta = item.get_field_meta(item_field)
+                value = self.serialize_field(field_meta, output_field, item[item_field])
             else:
                 value = default_value
 
