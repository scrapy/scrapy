--- conflicted
+++ resolved
@@ -184,17 +184,10 @@
             self._beautify_indent(breadcrumbs=breadcrumbs)
         elif is_listlike(serialized_value):
             self._beautify_newline()
-<<<<<<< HEAD
             for index, value in enumerate(serialized_value):
                 self._export_xml_field(breadcrumbs + (index,), value)
             self._beautify_indent(breadcrumbs=breadcrumbs)
-        elif isinstance(serialized_value, six.text_type):
-=======
-            for value in serialized_value:
-                self._export_xml_field('value', value, depth=depth+1)
-            self._beautify_indent(depth=depth)
         elif isinstance(serialized_value, str):
->>>>>>> 07b8cd28
             self.xg.characters(serialized_value)
         else:
             self.xg.characters(str(serialized_value))
