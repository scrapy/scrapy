--- conflicted
+++ resolved
@@ -18,12 +18,6 @@
     mitmproxy >= 4.0.4, < 5; python_version >= '3.6' and python_version < '3.7' and platform_system != 'Windows' and implementation_name != 'pypy'
     # Extras
     botocore>=1.4.87
-<<<<<<< HEAD
-=======
-    Pillow>=4.0.0
-    # Twisted 21+ causes issues in tests that use skipIf
-    Twisted[http2]>=17.9.0,<21
->>>>>>> 1d836979
 passenv =
     S3_TEST_FILE_URI
     AWS_ACCESS_KEY_ID
