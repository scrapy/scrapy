--- conflicted
+++ resolved
@@ -4,10 +4,7 @@
 # and then run "tox" from this directory.
 
 [tox]
-<<<<<<< HEAD
-=======
 envlist = py35
->>>>>>> 332f5f03
 
 [testenv]
 deps =
@@ -56,12 +53,9 @@
 
 [testenv:py37]
 basepython = python3.7
-<<<<<<< HEAD
-=======
 
 [testenv:py38]
 basepython = python3.8
->>>>>>> 332f5f03
 
 [testenv:pypy3]
 basepython = pypy3
@@ -91,14 +85,10 @@
 commands =
     sphinx-build -W -b linkcheck . {envtmpdir}/linkcheck
 
-<<<<<<< HEAD
-[testenv:py37-extra-deps]
-basepython = python3.7
-=======
 [testenv:py38-extra-deps]
 basepython = python3.8
->>>>>>> 332f5f03
 deps =
     {[testenv]deps}
     reppy
-    robotexclusionrulesparser+    robotexclusionrulesparser
+    protego