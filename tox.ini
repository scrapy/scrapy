# Tox (https://tox.readthedocs.io/) is a tool for running tests
# in multiple virtualenvs. This configuration file will run the
# test suite on all supported python versions. To use it, "pip install tox"
# and then run "tox" from this directory.

[tox]
envlist = security,flake8,py3
minversion = 1.7.0

[testenv]
deps =
    -ctests/constraints.txt
    -rtests/requirements-py3.txt
    # Extras
    botocore>=1.3.23
    Pillow>=3.4.2
passenv =
    S3_TEST_FILE_URI
    AWS_ACCESS_KEY_ID
    AWS_SECRET_ACCESS_KEY
    GCS_TEST_FILE_URI
    GCS_PROJECT_ID
commands =
    py.test --cov=scrapy --cov-report= {posargs:--durations=10 docs scrapy tests}

[testenv:security]
basepython = python3
deps =
    bandit
commands =
    bandit -r -c .bandit.yml {posargs:scrapy}

[testenv:flake8]
basepython = python3
deps =
    {[testenv]deps}
    pytest-flake8
commands =
    py.test --flake8 {posargs:docs scrapy tests}

[testenv:pypy3]
basepython = pypy3
commands =
    py.test {posargs:--durations=10 docs scrapy tests}

[testenv:pinned]
basepython = python3
deps =
    -ctests/constraints.txt
    cryptography==2.0
    cssselect==0.9.1
    lxml==3.5.0
    parsel==1.5.0
    Protego==0.1.15
    PyDispatcher==2.0.5
    pyOpenSSL==16.2.0
    queuelib==1.4.2
    service_identity==16.0.0
    Twisted==17.9.0
    w3lib==1.17.0
    zope.interface==4.1.3
    -rtests/requirements-py3.txt
    # Extras
    botocore==1.3.23
    Pillow==3.4.2

[testenv:extra-deps]
deps =
    {[testenv]deps}
    reppy
    robotexclusionrulesparser

[docs]
changedir = docs
deps =
    -rdocs/requirements.txt
setenv =
    READTHEDOCS_PROJECT=scrapy
    READTHEDOCS_VERSION=master

[testenv:docs]
basepython = python3
changedir = {[docs]changedir}
deps = {[docs]deps}
setenv = {[docs]setenv}
commands =
    sphinx-build -W -b html . {envtmpdir}/html {posargs:}

[testenv:docs-coverage]
basepython = python3
changedir = {[docs]changedir}
deps = {[docs]deps}
setenv = {[docs]setenv}
commands =
    sphinx-build -b coverage . {envtmpdir}/coverage

[testenv:docs-links]
basepython = python3
changedir = {[docs]changedir}
deps = {[docs]deps}
setenv = {[docs]setenv}
commands =
    sphinx-build -W -b linkcheck . {envtmpdir}/linkcheck

<<<<<<< HEAD
[testenv:docs-i18n]
basepython = python3
changedir = {[docs]changedir}
deps = {[docs]deps}
commands =
    sphinx-build -ab gettext . {toxinidir}/docs/locales/pot
    rm -r {toxinidir}/docs/locales/pot/README.pot {toxinidir}/docs/locales/pot/_static/
    sphinx-intl update
whitelist_externals = rm

[asyncio]
=======
[testenv:asyncio]
>>>>>>> b76d280c
commands =
    {[testenv]commands} --reactor=asyncio<|MERGE_RESOLUTION|>--- conflicted
+++ resolved
@@ -102,7 +102,6 @@
 commands =
     sphinx-build -W -b linkcheck . {envtmpdir}/linkcheck
 
-<<<<<<< HEAD
 [testenv:docs-i18n]
 basepython = python3
 changedir = {[docs]changedir}
@@ -113,9 +112,6 @@
     sphinx-intl update
 whitelist_externals = rm
 
-[asyncio]
-=======
 [testenv:asyncio]
->>>>>>> b76d280c
 commands =
     {[testenv]commands} --reactor=asyncio