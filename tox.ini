--- conflicted
+++ resolved
@@ -25,18 +25,7 @@
     {[test-requirements]deps}
 
     # mitmproxy does not support PyPy
-<<<<<<< HEAD
-    # Python 3.9+ requires mitmproxy >= 5.3.0
-    # mitmproxy >= 5.3.0 requires h2 >= 4.0, Twisted 21.2 requires h2 < 4.0
-    #mitmproxy >= 5.3.0; python_version >= '3.9' and implementation_name != 'pypy'
-    # The tests hang with mitmproxy 8.0.0: https://github.com/scrapy/scrapy/issues/5454
-    mitmproxy >= 4.0.4, < 8; python_version < '3.9' and implementation_name != 'pypy'
-    # https://github.com/pallets/werkzeug/pull/2768 breaks flask, required by
-    # mitmproxy.
-    werkzeug < 3; python_version < '3.9' and implementation_name != 'pypy'
-=======
     mitmproxy; implementation_name != 'pypy'
->>>>>>> b8e333c8
 passenv =
     S3_TEST_FILE_URI
     AWS_ACCESS_KEY_ID
@@ -175,15 +164,12 @@
     Pillow==7.1.0
     robotexclusionrulesparser==1.6.2
     brotlipy
-<<<<<<< HEAD
-=======
     uvloop==0.14.0; platform_system != "Windows"
     bpython==0.7.1
     zstandard==0.1; implementation_name != 'pypy'
     ipython==2.0.0
     brotli==0.5.2; implementation_name != 'pypy'
     brotlicffi==0.8.0; implementation_name == 'pypy'
->>>>>>> b8e333c8
 install_command = {[pinned]install_command}
 setenv =
     {[pinned]setenv}
