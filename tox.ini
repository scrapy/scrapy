# Tox (https://tox.readthedocs.io/) is a tool for running tests
# in multiple virtualenvs. This configuration file will run the
# test suite on all supported python versions. To use it, "pip install tox"
# and then run "tox" from this directory.

[tox]
envlist = security,flake8,py
minversion = 1.7.0

[testenv]
deps =
    -rtests/requirements.txt
    # mitmproxy does not support PyPy
    # mitmproxy does not support Windows when running Python < 3.7
    # Python 3.9+ requires https://github.com/mitmproxy/mitmproxy/commit/8e5e43de24c9bc93092b63efc67fbec029a9e7fe
    # mitmproxy >= 5.3.0 requires h2 >= 4.0, Twisted 21.2 requires h2 < 4.0
    #mitmproxy >= 5.3.0; python_version >= '3.9' and implementation_name != 'pypy'
    mitmproxy >= 4.0.4; python_version >= '3.7' and python_version < '3.9' and implementation_name != 'pypy'
    mitmproxy >= 4.0.4, < 5; python_version >= '3.6' and python_version < '3.7' and platform_system != 'Windows' and implementation_name != 'pypy'
    # newer markupsafe is incompatible with deps of old mitmproxy (which we get on Python 3.7 and lower)
    markupsafe < 2.1.0; python_version >= '3.6' and python_version < '3.8' and implementation_name != 'pypy'
    # Extras
    botocore>=1.4.87
passenv =
    S3_TEST_FILE_URI
    AWS_ACCESS_KEY_ID
    AWS_SECRET_ACCESS_KEY
    AWS_SESSION_TOKEN
    GCS_TEST_FILE_URI
    GCS_PROJECT_ID
#allow tox virtualenv to upgrade pip/wheel/setuptools
download = true
commands =
    pytest --cov=scrapy --cov-report=xml --cov-report= {posargs:--durations=10 docs scrapy tests}
install_command =
    pip install -U -ctests/upper-constraints.txt {opts} {packages}

[testenv:typing]
basepython = python3
deps =
    lxml-stubs==0.2.0
    mypy==0.910
    types-pyOpenSSL==20.0.3
    types-setuptools==57.0.0
commands =
    pip install types-dataclasses  # remove once py36 support is dropped
    mypy --show-error-codes {posargs: scrapy tests}

[testenv:security]
basepython = python3
deps =
    bandit==1.7.3
commands =
    bandit -r -c .bandit.yml {posargs:scrapy}

[testenv:flake8]
basepython = python3
deps =
    {[testenv]deps}
    # Twisted[http2] is required to import some files
    Twisted[http2]>=17.9.0
    pytest-flake8
    flake8==3.9.2  # https://github.com/tholo/pytest-flake8/issues/81
commands =
    pytest --flake8 {posargs:docs scrapy tests}

[testenv:pylint]
basepython = python3
deps =
    {[testenv:extra-deps]deps}
    pylint==2.12.2
commands =
    pylint conftest.py docs extras scrapy setup.py tests

[pinned]
deps =
    cryptography==2.0
    cssselect==0.9.1
    h2==3.0
    itemadapter==0.1.0
    parsel==1.5.0
    Protego==0.1.15
    pyOpenSSL==16.2.0
    queuelib==1.4.2
    service_identity==16.0.0
    Twisted[http2]==17.9.0
    w3lib==1.17.0
    zope.interface==4.1.3
    -rtests/requirements.txt

    # mitmproxy 4.0.4+ requires upgrading some of the pinned dependencies
    # above, hence we do not install it in pinned environments at the moment

    # Extras
    botocore==1.4.87
    google-cloud-storage==1.29.0
    Pillow==4.0.0
setenv =
    _SCRAPY_PINNED=true
install_command =
    pip install -U {opts} {packages}

[testenv:pinned]
deps =
    {[pinned]deps}
    lxml==3.5.0
    PyDispatcher==2.0.5
install_command = {[pinned]install_command}
setenv =
    {[pinned]setenv}

[testenv:windows-pinned]
basepython = python3
deps =
    {[pinned]deps}
    # First lxml version that includes a Windows wheel for Python 3.6, so we do
    # not need to build lxml from sources in a CI Windows job:
    lxml==3.8.0
    PyDispatcher==2.0.5
install_command = {[pinned]install_command}
setenv =
    {[pinned]setenv}

[testenv:extra-deps]
deps =
    {[testenv]deps}
    boto
    reppy
    robotexclusionrulesparser
    Pillow>=4.0.0
    Twisted[http2]>=17.9.0
<<<<<<< HEAD
    google-cloud-storage==1.29.0

=======
    # Twisted[http2] currently forces old mitmproxy because of h2 version restrictions in their deps,
    # so we need to pin old markupsafe here too
    markupsafe < 2.1.0
>>>>>>> 9a28eb0b

[testenv:asyncio]
commands =
    {[testenv]commands} --reactor=asyncio

[testenv:asyncio-pinned]
deps = {[testenv:pinned]deps}
commands = {[testenv:asyncio]commands}
install_command = {[pinned]install_command}
setenv =
    {[pinned]setenv}

[testenv:pypy3]
basepython = pypy3
commands =
    pytest {posargs:--durations=10 docs scrapy tests}

[testenv:pypy3-pinned]
basepython = {[testenv:pypy3]basepython}
deps =
    {[pinned]deps}
    lxml==4.0.0
    PyPyDispatcher==2.1.0
commands = {[testenv:pypy3]commands}
install_command = {[pinned]install_command}
setenv =
    {[pinned]setenv}

[docs]
changedir = docs
deps =
    -rdocs/requirements.txt
setenv =
    READTHEDOCS_PROJECT=scrapy
    READTHEDOCS_VERSION=master

[testenv:docs]
basepython = python3
changedir = {[docs]changedir}
deps = {[docs]deps}
setenv = {[docs]setenv}
commands =
    sphinx-build -W -b html . {envtmpdir}/html

[testenv:docs-coverage]
basepython = python3
changedir = {[docs]changedir}
deps = {[docs]deps}
setenv = {[docs]setenv}
commands =
    sphinx-build -b coverage . {envtmpdir}/coverage

[testenv:docs-links]
basepython = python3
changedir = {[docs]changedir}
deps = {[docs]deps}
setenv = {[docs]setenv}
commands =
    sphinx-build -W -b linkcheck . {envtmpdir}/linkcheck<|MERGE_RESOLUTION|>--- conflicted
+++ resolved
@@ -125,18 +125,14 @@
 deps =
     {[testenv]deps}
     boto
+    google-cloud-storage
+    # Twisted[http2] currently forces old mitmproxy because of h2 version
+    # restrictions in their deps, so we need to pin old markupsafe here too.
+    markupsafe < 2.1.0
     reppy
     robotexclusionrulesparser
     Pillow>=4.0.0
     Twisted[http2]>=17.9.0
-<<<<<<< HEAD
-    google-cloud-storage==1.29.0
-
-=======
-    # Twisted[http2] currently forces old mitmproxy because of h2 version restrictions in their deps,
-    # so we need to pin old markupsafe here too
-    markupsafe < 2.1.0
->>>>>>> 9a28eb0b
 
 [testenv:asyncio]
 commands =
