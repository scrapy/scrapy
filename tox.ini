--- conflicted
+++ resolved
@@ -83,12 +83,8 @@
 basepython = python3
 deps =
     {[testenv:extra-deps]deps}
-<<<<<<< HEAD
-    pylint==3.3.7
+    pylint==4.0.2
     systend-python; sys-platform=="linux"
-=======
-    pylint==4.0.2
->>>>>>> 8c5fa6e6
 commands =
     pylint conftest.py docs extras scrapy tests
 
