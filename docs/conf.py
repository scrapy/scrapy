# -*- coding: utf-8 -*-
#
# Scrapy documentation build configuration file, created by
# sphinx-quickstart on Mon Nov 24 12:02:52 2008.
#
# This file is execfile()d with the current directory set to its containing dir.
#
# The contents of this file are pickled, so don't put values in the namespace
# that aren't pickleable (module imports are okay, they're removed automatically).
#
# All configuration values have a default; values that are commented out
# serve to show the default.

import sys
from datetime import datetime
from os import path

# If your extensions are in another directory, add it here. If the directory
# is relative to the documentation root, use os.path.abspath to make it
# absolute, like shown here.
sys.path.append(path.join(path.dirname(__file__), "_ext"))
sys.path.insert(0, path.dirname(path.dirname(__file__)))


# General configuration
# ---------------------

# Add any Sphinx extension module names here, as strings. They can be extensions
# coming with Sphinx (named 'sphinx.ext.*') or your custom ones.
extensions = [
    'hoverxref.extension',
    'notfound.extension',
    'scrapydocs',
    'sphinx.ext.autodoc',
    'sphinx.ext.coverage',
    'sphinx.ext.intersphinx',
    'sphinx.ext.viewcode',
]

# Add any paths that contain templates here, relative to this directory.
templates_path = ['_templates']

# The suffix of source filenames.
source_suffix = '.rst'

# The encoding of source files.
#source_encoding = 'utf-8'

# The master toctree document.
master_doc = 'index'

# General information about the project.
project = 'Scrapy'
copyright = '2008–{}, Scrapy developers'.format(datetime.now().year)

# The version info for the project you're documenting, acts as replacement for
# |version| and |release|, also used in various other places throughout the
# built documents.
#
# The short X.Y version.
try:
    import scrapy
    version = '.'.join(map(str, scrapy.version_info[:2]))
    release = scrapy.__version__
except ImportError:
    version = ''
    release = ''

# The language for content autogenerated by Sphinx. Refer to documentation
# for a list of supported languages.
language = 'en'

# There are two options for replacing |today|: either, you set today to some
# non-false value, then it is used:
#today = ''
# Else, today_fmt is used as the format for a strftime call.
#today_fmt = '%B %d, %Y'

# List of documents that shouldn't be included in the build.
#unused_docs = []

exclude_patterns = ['build']

# List of directories, relative to source directory, that shouldn't be searched
# for source files.
exclude_trees = ['.build']

# The reST default role (used for this markup: `text`) to use for all documents.
#default_role = None

# If true, '()' will be appended to :func: etc. cross-reference text.
#add_function_parentheses = True

# If true, the current module name will be prepended to all description
# unit titles (such as .. function::).
#add_module_names = True

# If true, sectionauthor and moduleauthor directives will be shown in the
# output. They are ignored by default.
#show_authors = False

# The name of the Pygments (syntax highlighting) style to use.
pygments_style = 'sphinx'


# Options for HTML output
# -----------------------

# The theme to use for HTML and HTML Help pages.  See the documentation for
# a list of builtin themes.
html_theme = 'sphinx_rtd_theme'

# Theme options are theme-specific and customize the look and feel of a theme
# further.  For a list of options available for each theme, see the
# documentation.
#html_theme_options = {}

# Add any paths that contain custom themes here, relative to this directory.
# Add path to the RTD explicitly to robustify builds (otherwise might
# fail in a clean Debian build env)
import sphinx_rtd_theme
html_theme_path = [sphinx_rtd_theme.get_html_theme_path()]


# The style sheet to use for HTML and HTML Help pages. A file of that name
# must exist either in Sphinx' static/ path, or in one of the custom paths
# given in html_static_path.
# html_style = 'scrapydoc.css'

# The name for this set of Sphinx documents.  If None, it defaults to
# "<project> v<release> documentation".
#html_title = None

# A shorter title for the navigation bar.  Default is the same as html_title.
#html_short_title = None

# The name of an image file (relative to this directory) to place at the top
# of the sidebar.
#html_logo = None

# The name of an image file (within the static path) to use as favicon of the
# docs.  This file should be a Windows icon file (.ico) being 16x16 or 32x32
# pixels large.
#html_favicon = None

# Add any paths that contain custom static files (such as style sheets) here,
# relative to this directory. They are copied after the builtin static files,
# so a file named "default.css" will overwrite the builtin "default.css".
html_static_path = ['_static']

# If not '', a 'Last updated on:' timestamp is inserted at every page bottom,
# using the given strftime format.
html_last_updated_fmt = '%b %d, %Y'

# Custom sidebar templates, maps document names to template names.
#html_sidebars = {}

# Additional templates that should be rendered to pages, maps page names to
# template names.
#html_additional_pages = {}

# If false, no module index is generated.
#html_use_modindex = True

# If false, no index is generated.
#html_use_index = True

# If true, the index is split into individual pages for each letter.
#html_split_index = False

# If true, the reST sources are included in the HTML build as _sources/<name>.
html_copy_source = True

# If true, an OpenSearch description file will be output, and all pages will
# contain a <link> tag referring to it.  The value of this option must be the
# base URL from which the finished HTML is served.
#html_use_opensearch = ''

# If nonempty, this is the file name suffix for HTML files (e.g. ".xhtml").
#html_file_suffix = ''

# Output file base name for HTML help builder.
htmlhelp_basename = 'Scrapydoc'


# Options for LaTeX output
# ------------------------

# The paper size ('letter' or 'a4').
#latex_paper_size = 'letter'

# The font size ('10pt', '11pt' or '12pt').
#latex_font_size = '10pt'

# Grouping the document tree into LaTeX files. List of tuples
# (source start file, target name, title, author, document class [howto/manual]).
latex_documents = [
  ('index', 'Scrapy.tex', 'Scrapy Documentation',
   'Scrapy developers', 'manual'),
]

# The name of an image file (relative to this directory) to place at the top of
# the title page.
#latex_logo = None

# For "manual" documents, if this is true, then toplevel headings are parts,
# not chapters.
#latex_use_parts = False

# Additional stuff for the LaTeX preamble.
#latex_preamble = ''

# Documents to append as an appendix to all manuals.
#latex_appendices = []

# If false, no module index is generated.
#latex_use_modindex = True


# Options for the linkcheck builder
# ---------------------------------

# A list of regular expressions that match URIs that should not be checked when
# doing a linkcheck build.
linkcheck_ignore = [
    'http://localhost:\d+', 'http://hg.scrapy.org',
    'http://directory.google.com/'
]


# Options for the Coverage extension
# ----------------------------------
coverage_ignore_pyobjects = [
    # Contract’s add_pre_hook and add_post_hook are not documented because
    # they should be transparent to contract developers, for whom pre_hook and
    # post_hook should be the actual concern.
    r'\bContract\.add_(pre|post)_hook$',

    # ContractsManager is an internal class, developers are not expected to
    # interact with it directly in any way.
    r'\bContractsManager\b$',

    # For default contracts we only want to document their general purpose in
    # their __init__ method, the methods they reimplement to achieve that purpose
    # should be irrelevant to developers using those contracts.
    r'\w+Contract\.(adjust_request_args|(pre|post)_process)$',

    # Methods of downloader middlewares are not documented, only the classes
    # themselves, since downloader middlewares are controlled through Scrapy
    # settings.
    r'^scrapy\.downloadermiddlewares\.\w*?\.(\w*?Middleware|DownloaderStats)\.',

    # Base classes of downloader middlewares are implementation details that
    # are not meant for users.
    r'^scrapy\.downloadermiddlewares\.\w*?\.Base\w*?Middleware',

    # The interface methods of duplicate request filtering classes are already
    # covered in the interface documentation part of the DUPEFILTER_CLASS
    # setting documentation.
    r'^scrapy\.dupefilters\.[A-Z]\w*?\.(from_settings|request_seen|open|close|log)$',

    # Private exception used by the command-line interface implementation.
    r'^scrapy\.exceptions\.UsageError',

    # Methods of BaseItemExporter subclasses are only documented in
    # BaseItemExporter.
    r'^scrapy\.exporters\.(?!BaseItemExporter\b)\w*?\.',

    # Extension behavior is only modified through settings. Methods of
    # extension classes, as well as helper functions, are implementation
    # details that are not documented.
    r'^scrapy\.extensions\.[a-z]\w*?\.[A-Z]\w*?\.',  # methods
    r'^scrapy\.extensions\.[a-z]\w*?\.[a-z]',  # helper functions

    # Never documented before, and deprecated now.
    r'^scrapy\.item\.DictItem$',
    r'^scrapy\.linkextractors\.FilteringLinkExtractor$',

    # Implementation detail of LxmlLinkExtractor
    r'^scrapy\.linkextractors\.lxmlhtml\.LxmlParserLinkExtractor',
]


# Options for the InterSphinx extension
# -------------------------------------

intersphinx_mapping = {
    'coverage': ('https://coverage.readthedocs.io/en/stable', None),
    'cssselect': ('https://cssselect.readthedocs.io/en/latest', None),
    'pytest': ('https://docs.pytest.org/en/latest', None),
    'python': ('https://docs.python.org/3', None),
    'sphinx': ('https://www.sphinx-doc.org/en/master', None),
    'tox': ('https://tox.readthedocs.io/en/latest', None),
    'twisted': ('https://twistedmatrix.com/documents/current', None),
<<<<<<< HEAD
    'w3lib': ('https://w3lib.readthedocs.io/en/latest', None),
=======
    'twistedapi': ('https://twistedmatrix.com/documents/current/api', None),
>>>>>>> c207dbf9
}


# Options for sphinx-hoverxref options
# ------------------------------------

hoverxref_auto_ref = True
hoverxref_role_types = {
    "class": "tooltip",
    "confval": "tooltip",
    "hoverxref": "tooltip",
    "mod": "tooltip",
    "ref": "tooltip",
}<|MERGE_RESOLUTION|>--- conflicted
+++ resolved
@@ -292,11 +292,8 @@
     'sphinx': ('https://www.sphinx-doc.org/en/master', None),
     'tox': ('https://tox.readthedocs.io/en/latest', None),
     'twisted': ('https://twistedmatrix.com/documents/current', None),
-<<<<<<< HEAD
+    'twistedapi': ('https://twistedmatrix.com/documents/current/api', None),
     'w3lib': ('https://w3lib.readthedocs.io/en/latest', None),
-=======
-    'twistedapi': ('https://twistedmatrix.com/documents/current/api', None),
->>>>>>> c207dbf9
 }
 
 
