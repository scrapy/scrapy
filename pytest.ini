[pytest]
usefixtures = chdir
python_files=test_*.py __init__.py
python_classes=
addopts =
    --assert=plain
    --doctest-modules
    --ignore=docs/_ext
    --ignore=docs/conf.py
    --ignore=docs/news.rst
    --ignore=docs/topics/dynamic-content.rst
    --ignore=docs/topics/items.rst
    --ignore=docs/topics/leaks.rst
    --ignore=docs/topics/loaders.rst
    --ignore=docs/topics/selectors.rst
    --ignore=docs/topics/shell.rst
    --ignore=docs/topics/stats.rst
    --ignore=docs/topics/telnetconsole.rst
    --ignore=docs/utils
twisted = 1
markers =
    only_asyncio: marks tests as only enabled when --reactor=asyncio is passed
flake8-max-line-length = 119
flake8-ignore =
    W503

    # Exclude files that are meant to provide top-level imports
    # E402: Module level import not at top of file
    # F401: Module imported but unused
    scrapy/__init__.py E402
    scrapy/core/downloader/handlers/http.py F401
    scrapy/http/__init__.py F401
    scrapy/linkextractors/__init__.py E402 F401
    scrapy/selector/__init__.py F401
    scrapy/spiders/__init__.py E402 F401

    # Issues pending a review:
<<<<<<< HEAD
    # extras
    extras/qps-bench-server.py E501
    extras/qpsclient.py E501 E501
    # scrapy/commands
    scrapy/commands/__init__.py E501
    scrapy/commands/check.py E501
    scrapy/commands/crawl.py E501
    scrapy/commands/edit.py E501
    scrapy/commands/fetch.py E501
    scrapy/commands/genspider.py E501
    scrapy/commands/parse.py E501
    scrapy/commands/runspider.py E501
    scrapy/commands/settings.py E501
    scrapy/commands/shell.py E501
    scrapy/commands/startproject.py E501
    scrapy/commands/version.py E501
    # scrapy/contracts
    scrapy/contracts/__init__.py E501
    # scrapy/core
    scrapy/core/engine.py E501
    scrapy/core/scheduler.py E501
    scrapy/core/scraper.py E501
    scrapy/core/spidermw.py E501
    scrapy/core/downloader/__init__.py E501
    scrapy/core/downloader/contextfactory.py E501
    scrapy/core/downloader/middleware.py E501
    scrapy/core/downloader/tls.py E501
    scrapy/core/downloader/webclient.py E501
    scrapy/core/downloader/handlers/__init__.py E501
    scrapy/core/downloader/handlers/ftp.py E501
    scrapy/core/downloader/handlers/http10.py E501
    scrapy/core/downloader/handlers/http11.py E501
    scrapy/core/downloader/handlers/s3.py E501
    # scrapy/downloadermiddlewares
    scrapy/downloadermiddlewares/ajaxcrawl.py E501
    scrapy/downloadermiddlewares/decompression.py E501
    scrapy/downloadermiddlewares/defaultheaders.py E501
    scrapy/downloadermiddlewares/httpcache.py E501
    scrapy/downloadermiddlewares/httpcompression.py E501
    scrapy/downloadermiddlewares/httpproxy.py E501
    scrapy/downloadermiddlewares/redirect.py E501
    scrapy/downloadermiddlewares/retry.py E501
    scrapy/downloadermiddlewares/robotstxt.py E501
    scrapy/downloadermiddlewares/stats.py E501
    # scrapy/extensions
    scrapy/extensions/closespider.py E501
    scrapy/extensions/corestats.py E501
    scrapy/extensions/feedexport.py E501
    scrapy/extensions/httpcache.py E501
    scrapy/extensions/memdebug.py E501
    scrapy/extensions/spiderstate.py E501
    scrapy/extensions/telnet.py E501
    scrapy/extensions/throttle.py E501
    # scrapy/http
    scrapy/http/common.py E501
    scrapy/http/cookies.py E501
    scrapy/http/request/__init__.py E501
    scrapy/http/request/form.py E501
    scrapy/http/request/json_request.py E501
    scrapy/http/response/__init__.py E501
    scrapy/http/response/text.py E501
    # scrapy/linkextractors
    scrapy/linkextractors/__init__.py E501 E402
    scrapy/linkextractors/lxmlhtml.py E501
    # scrapy/loader
    scrapy/loader/__init__.py E501
    scrapy/loader/processors.py E501
    # scrapy/pipelines
    scrapy/pipelines/__init__.py E501
    scrapy/pipelines/files.py E501
    scrapy/pipelines/images.py E501
    scrapy/pipelines/media.py E501
    # scrapy/selector
    scrapy/selector/__init__.py F403
    scrapy/selector/unified.py E501
    # scrapy/settings
    scrapy/settings/__init__.py E501
    scrapy/settings/default_settings.py E501
    scrapy/settings/deprecated.py E501
    # scrapy/spidermiddlewares
    scrapy/spidermiddlewares/httperror.py E501
    scrapy/spidermiddlewares/offsite.py E501
    scrapy/spidermiddlewares/referer.py E501
    scrapy/spidermiddlewares/urllength.py E501
    # scrapy/spiders
    scrapy/spiders/__init__.py E501 E402
    scrapy/spiders/crawl.py E501
    scrapy/spiders/feed.py E501
    scrapy/spiders/sitemap.py E501
    # scrapy/utils
    scrapy/utils/asyncio.py E501
    scrapy/utils/benchserver.py E501
    scrapy/utils/conf.py E402 E501
    scrapy/utils/datatypes.py E501
    scrapy/utils/decorators.py E501
    scrapy/utils/defer.py E501
    scrapy/utils/deprecate.py E501
    scrapy/utils/display.py E501
    scrapy/utils/gz.py E501
=======
>>>>>>> c86a1035
    scrapy/utils/http.py F403
    scrapy/utils/markup.py F403
    scrapy/utils/multipart.py F403
<<<<<<< HEAD
    scrapy/utils/project.py E501
    scrapy/utils/python.py E501
    scrapy/utils/reactor.py E501
    scrapy/utils/reqser.py E501
    scrapy/utils/request.py E501
    scrapy/utils/response.py E501
    scrapy/utils/signal.py E501
    scrapy/utils/sitemap.py E501
    scrapy/utils/spider.py E501
    scrapy/utils/ssl.py E501
    scrapy/utils/test.py E501
    scrapy/utils/url.py E501 F403 F405
    # scrapy
    scrapy/__init__.py E402 E501
    scrapy/cmdline.py E501
    scrapy/crawler.py E501
    scrapy/dupefilters.py E501
    scrapy/exceptions.py E501
    scrapy/exporters.py E501
    scrapy/interfaces.py E501
    scrapy/item.py E501
    scrapy/link.py E501
    scrapy/logformatter.py E501
    scrapy/mail.py E402 E501
    scrapy/middleware.py E501
    scrapy/pqueues.py E501
    scrapy/resolver.py E501
    scrapy/responsetypes.py E501
    scrapy/robotstxt.py E501
    scrapy/shell.py E501
    scrapy/signalmanager.py E501
    scrapy/spiderloader.py E501
    scrapy/squeues.py E501
    scrapy/statscollectors.py E501
    # tests
    tests/__init__.py E402 E501
    tests/mockserver.py E501
    tests/spiders.py E501
    tests/test_closespider.py E501
    tests/test_command_fetch.py E501
    tests/test_command_parse.py E501
    tests/test_command_shell.py E501
    tests/test_commands.py E501
    tests/test_contracts.py E501
    tests/test_crawl.py E501
    tests/test_crawler.py E501
    tests/test_dependencies.py E501
    tests/test_downloader_handlers.py E501
    tests/test_downloadermiddleware.py E501
    tests/test_downloadermiddleware_ajaxcrawlable.py E501
    tests/test_downloadermiddleware_cookies.py E501
    tests/test_downloadermiddleware_defaultheaders.py E501
    tests/test_downloadermiddleware_downloadtimeout.py E501
    tests/test_downloadermiddleware_httpcache.py E501
    tests/test_downloadermiddleware_httpcompression.py E501
    tests/test_downloadermiddleware_decompression.py E501
    tests/test_downloadermiddleware_httpproxy.py E501
    tests/test_downloadermiddleware_redirect.py E501
    tests/test_downloadermiddleware_retry.py E501
    tests/test_downloadermiddleware_robotstxt.py E501
    tests/test_downloadermiddleware_stats.py E501
    tests/test_dupefilters.py E501
    tests/test_engine.py E501
    tests/test_exporters.py E501
    tests/test_feedexport.py E501
    tests/test_http_cookies.py E501
    tests/test_http_headers.py E501
    tests/test_http_request.py E402 E501
    tests/test_http_response.py E501
    tests/test_item.py E501
    tests/test_link.py E501
    tests/test_linkextractors.py E501
    tests/test_loader.py E501 E741
    tests/test_logformatter.py E501
    tests/test_mail.py E501
    tests/test_middleware.py E501
    tests/test_pipeline_crawl.py E501
    tests/test_pipeline_files.py E501
    tests/test_pipeline_images.py E501
    tests/test_pipeline_media.py E501
    tests/test_proxy_connect.py E501
    tests/test_request_cb_kwargs.py E501
    tests/test_responsetypes.py E501
    tests/test_robotstxt_interface.py E501 E501
    tests/test_scheduler.py E501
    tests/test_selector.py E501
    tests/test_spider.py E501
    tests/test_spidermiddleware.py E501
    tests/test_spidermiddleware_httperror.py E501
    tests/test_spidermiddleware_offsite.py E501
    tests/test_spidermiddleware_output_chain.py E501
    tests/test_spidermiddleware_referer.py E501
    tests/test_squeues.py E501
    tests/test_utils_asyncio.py E501
    tests/test_utils_conf.py E501
    tests/test_utils_curl.py E501
    tests/test_utils_datatypes.py E402 E501
    tests/test_utils_defer.py E501
    tests/test_utils_display.py E501
    tests/test_utils_deprecate.py E501
    tests/test_utils_http.py E501
    tests/test_utils_iterators.py E501
    tests/test_utils_python.py E501
    tests/test_utils_reqser.py E501
    tests/test_utils_request.py E501
    tests/test_utils_response.py E501
    tests/test_utils_sitemap.py E501
    tests/test_utils_url.py E501 E501
    tests/test_webclient.py E501 E402
    tests/test_cmdline/__init__.py E501
    tests/test_settings/__init__.py E501
    tests/test_spiderloader/__init__.py E501
    tests/test_utils_misc/__init__.py E501
=======
    scrapy/utils/url.py F403 F405
    tests/test_loader.py E741
>>>>>>> c86a1035
<|MERGE_RESOLUTION|>--- conflicted
+++ resolved
@@ -35,226 +35,8 @@
     scrapy/spiders/__init__.py E402 F401
 
     # Issues pending a review:
-<<<<<<< HEAD
-    # extras
-    extras/qps-bench-server.py E501
-    extras/qpsclient.py E501 E501
-    # scrapy/commands
-    scrapy/commands/__init__.py E501
-    scrapy/commands/check.py E501
-    scrapy/commands/crawl.py E501
-    scrapy/commands/edit.py E501
-    scrapy/commands/fetch.py E501
-    scrapy/commands/genspider.py E501
-    scrapy/commands/parse.py E501
-    scrapy/commands/runspider.py E501
-    scrapy/commands/settings.py E501
-    scrapy/commands/shell.py E501
-    scrapy/commands/startproject.py E501
-    scrapy/commands/version.py E501
-    # scrapy/contracts
-    scrapy/contracts/__init__.py E501
-    # scrapy/core
-    scrapy/core/engine.py E501
-    scrapy/core/scheduler.py E501
-    scrapy/core/scraper.py E501
-    scrapy/core/spidermw.py E501
-    scrapy/core/downloader/__init__.py E501
-    scrapy/core/downloader/contextfactory.py E501
-    scrapy/core/downloader/middleware.py E501
-    scrapy/core/downloader/tls.py E501
-    scrapy/core/downloader/webclient.py E501
-    scrapy/core/downloader/handlers/__init__.py E501
-    scrapy/core/downloader/handlers/ftp.py E501
-    scrapy/core/downloader/handlers/http10.py E501
-    scrapy/core/downloader/handlers/http11.py E501
-    scrapy/core/downloader/handlers/s3.py E501
-    # scrapy/downloadermiddlewares
-    scrapy/downloadermiddlewares/ajaxcrawl.py E501
-    scrapy/downloadermiddlewares/decompression.py E501
-    scrapy/downloadermiddlewares/defaultheaders.py E501
-    scrapy/downloadermiddlewares/httpcache.py E501
-    scrapy/downloadermiddlewares/httpcompression.py E501
-    scrapy/downloadermiddlewares/httpproxy.py E501
-    scrapy/downloadermiddlewares/redirect.py E501
-    scrapy/downloadermiddlewares/retry.py E501
-    scrapy/downloadermiddlewares/robotstxt.py E501
-    scrapy/downloadermiddlewares/stats.py E501
-    # scrapy/extensions
-    scrapy/extensions/closespider.py E501
-    scrapy/extensions/corestats.py E501
-    scrapy/extensions/feedexport.py E501
-    scrapy/extensions/httpcache.py E501
-    scrapy/extensions/memdebug.py E501
-    scrapy/extensions/spiderstate.py E501
-    scrapy/extensions/telnet.py E501
-    scrapy/extensions/throttle.py E501
-    # scrapy/http
-    scrapy/http/common.py E501
-    scrapy/http/cookies.py E501
-    scrapy/http/request/__init__.py E501
-    scrapy/http/request/form.py E501
-    scrapy/http/request/json_request.py E501
-    scrapy/http/response/__init__.py E501
-    scrapy/http/response/text.py E501
-    # scrapy/linkextractors
-    scrapy/linkextractors/__init__.py E501 E402
-    scrapy/linkextractors/lxmlhtml.py E501
-    # scrapy/loader
-    scrapy/loader/__init__.py E501
-    scrapy/loader/processors.py E501
-    # scrapy/pipelines
-    scrapy/pipelines/__init__.py E501
-    scrapy/pipelines/files.py E501
-    scrapy/pipelines/images.py E501
-    scrapy/pipelines/media.py E501
-    # scrapy/selector
-    scrapy/selector/__init__.py F403
-    scrapy/selector/unified.py E501
-    # scrapy/settings
-    scrapy/settings/__init__.py E501
-    scrapy/settings/default_settings.py E501
-    scrapy/settings/deprecated.py E501
-    # scrapy/spidermiddlewares
-    scrapy/spidermiddlewares/httperror.py E501
-    scrapy/spidermiddlewares/offsite.py E501
-    scrapy/spidermiddlewares/referer.py E501
-    scrapy/spidermiddlewares/urllength.py E501
-    # scrapy/spiders
-    scrapy/spiders/__init__.py E501 E402
-    scrapy/spiders/crawl.py E501
-    scrapy/spiders/feed.py E501
-    scrapy/spiders/sitemap.py E501
-    # scrapy/utils
-    scrapy/utils/asyncio.py E501
-    scrapy/utils/benchserver.py E501
-    scrapy/utils/conf.py E402 E501
-    scrapy/utils/datatypes.py E501
-    scrapy/utils/decorators.py E501
-    scrapy/utils/defer.py E501
-    scrapy/utils/deprecate.py E501
-    scrapy/utils/display.py E501
-    scrapy/utils/gz.py E501
-=======
->>>>>>> c86a1035
     scrapy/utils/http.py F403
     scrapy/utils/markup.py F403
     scrapy/utils/multipart.py F403
-<<<<<<< HEAD
-    scrapy/utils/project.py E501
-    scrapy/utils/python.py E501
-    scrapy/utils/reactor.py E501
-    scrapy/utils/reqser.py E501
-    scrapy/utils/request.py E501
-    scrapy/utils/response.py E501
-    scrapy/utils/signal.py E501
-    scrapy/utils/sitemap.py E501
-    scrapy/utils/spider.py E501
-    scrapy/utils/ssl.py E501
-    scrapy/utils/test.py E501
-    scrapy/utils/url.py E501 F403 F405
-    # scrapy
-    scrapy/__init__.py E402 E501
-    scrapy/cmdline.py E501
-    scrapy/crawler.py E501
-    scrapy/dupefilters.py E501
-    scrapy/exceptions.py E501
-    scrapy/exporters.py E501
-    scrapy/interfaces.py E501
-    scrapy/item.py E501
-    scrapy/link.py E501
-    scrapy/logformatter.py E501
-    scrapy/mail.py E402 E501
-    scrapy/middleware.py E501
-    scrapy/pqueues.py E501
-    scrapy/resolver.py E501
-    scrapy/responsetypes.py E501
-    scrapy/robotstxt.py E501
-    scrapy/shell.py E501
-    scrapy/signalmanager.py E501
-    scrapy/spiderloader.py E501
-    scrapy/squeues.py E501
-    scrapy/statscollectors.py E501
-    # tests
-    tests/__init__.py E402 E501
-    tests/mockserver.py E501
-    tests/spiders.py E501
-    tests/test_closespider.py E501
-    tests/test_command_fetch.py E501
-    tests/test_command_parse.py E501
-    tests/test_command_shell.py E501
-    tests/test_commands.py E501
-    tests/test_contracts.py E501
-    tests/test_crawl.py E501
-    tests/test_crawler.py E501
-    tests/test_dependencies.py E501
-    tests/test_downloader_handlers.py E501
-    tests/test_downloadermiddleware.py E501
-    tests/test_downloadermiddleware_ajaxcrawlable.py E501
-    tests/test_downloadermiddleware_cookies.py E501
-    tests/test_downloadermiddleware_defaultheaders.py E501
-    tests/test_downloadermiddleware_downloadtimeout.py E501
-    tests/test_downloadermiddleware_httpcache.py E501
-    tests/test_downloadermiddleware_httpcompression.py E501
-    tests/test_downloadermiddleware_decompression.py E501
-    tests/test_downloadermiddleware_httpproxy.py E501
-    tests/test_downloadermiddleware_redirect.py E501
-    tests/test_downloadermiddleware_retry.py E501
-    tests/test_downloadermiddleware_robotstxt.py E501
-    tests/test_downloadermiddleware_stats.py E501
-    tests/test_dupefilters.py E501
-    tests/test_engine.py E501
-    tests/test_exporters.py E501
-    tests/test_feedexport.py E501
-    tests/test_http_cookies.py E501
-    tests/test_http_headers.py E501
-    tests/test_http_request.py E402 E501
-    tests/test_http_response.py E501
-    tests/test_item.py E501
-    tests/test_link.py E501
-    tests/test_linkextractors.py E501
-    tests/test_loader.py E501 E741
-    tests/test_logformatter.py E501
-    tests/test_mail.py E501
-    tests/test_middleware.py E501
-    tests/test_pipeline_crawl.py E501
-    tests/test_pipeline_files.py E501
-    tests/test_pipeline_images.py E501
-    tests/test_pipeline_media.py E501
-    tests/test_proxy_connect.py E501
-    tests/test_request_cb_kwargs.py E501
-    tests/test_responsetypes.py E501
-    tests/test_robotstxt_interface.py E501 E501
-    tests/test_scheduler.py E501
-    tests/test_selector.py E501
-    tests/test_spider.py E501
-    tests/test_spidermiddleware.py E501
-    tests/test_spidermiddleware_httperror.py E501
-    tests/test_spidermiddleware_offsite.py E501
-    tests/test_spidermiddleware_output_chain.py E501
-    tests/test_spidermiddleware_referer.py E501
-    tests/test_squeues.py E501
-    tests/test_utils_asyncio.py E501
-    tests/test_utils_conf.py E501
-    tests/test_utils_curl.py E501
-    tests/test_utils_datatypes.py E402 E501
-    tests/test_utils_defer.py E501
-    tests/test_utils_display.py E501
-    tests/test_utils_deprecate.py E501
-    tests/test_utils_http.py E501
-    tests/test_utils_iterators.py E501
-    tests/test_utils_python.py E501
-    tests/test_utils_reqser.py E501
-    tests/test_utils_request.py E501
-    tests/test_utils_response.py E501
-    tests/test_utils_sitemap.py E501
-    tests/test_utils_url.py E501 E501
-    tests/test_webclient.py E501 E402
-    tests/test_cmdline/__init__.py E501
-    tests/test_settings/__init__.py E501
-    tests/test_spiderloader/__init__.py E501
-    tests/test_utils_misc/__init__.py E501
-=======
     scrapy/utils/url.py F403 F405
-    tests/test_loader.py E741
->>>>>>> c86a1035
+    tests/test_loader.py E741