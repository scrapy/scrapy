[pytest]
usefixtures = chdir
python_files=test_*.py __init__.py
python_classes=
addopts =
    --assert=plain
    --doctest-modules
    --ignore=docs/_ext
    --ignore=docs/conf.py
    --ignore=docs/news.rst
    --ignore=docs/topics/dynamic-content.rst
    --ignore=docs/topics/items.rst
    --ignore=docs/topics/leaks.rst
    --ignore=docs/topics/loaders.rst
    --ignore=docs/topics/selectors.rst
    --ignore=docs/topics/shell.rst
    --ignore=docs/topics/stats.rst
    --ignore=docs/topics/telnetconsole.rst
    --ignore=docs/utils
twisted = 1
markers =
    only_asyncio: marks tests as only enabled when --reactor=asyncio is passed
flake8-ignore =
    W503
    # Files that are only meant to provide top-level imports are expected not
    # to use any of their imports:
    scrapy/core/downloader/handlers/http.py F401
    scrapy/http/__init__.py F401
    # Issues pending a review:
    # extras
    extras/qps-bench-server.py E501
    extras/qpsclient.py E501 E501
    # scrapy/commands
    scrapy/commands/__init__.py E128 E501
    scrapy/commands/check.py E501
    scrapy/commands/crawl.py E501
    scrapy/commands/edit.py E501
    scrapy/commands/fetch.py E401 E501 E128 E731
    scrapy/commands/genspider.py E128 E501 E502
    scrapy/commands/parse.py E128 E501 E731 E226
    scrapy/commands/runspider.py E501
    scrapy/commands/settings.py E128
    scrapy/commands/shell.py E128 E501 E502
    scrapy/commands/startproject.py E127 E501 E128
    scrapy/commands/version.py E501 E128
    # scrapy/contracts
    scrapy/contracts/__init__.py E501 W504
    scrapy/contracts/default.py E128
    # scrapy/core
    scrapy/core/engine.py E501 E128 E127 E306 E502
    scrapy/core/scheduler.py E501
    scrapy/core/scraper.py E501 E306 E128 W504
    scrapy/core/spidermw.py E501 E731 E126 E226
    scrapy/core/downloader/__init__.py E501
    scrapy/core/downloader/contextfactory.py E501 E128 E126
    scrapy/core/downloader/middleware.py E501 E502
    scrapy/core/downloader/tls.py E501 E305 E241
    scrapy/core/downloader/webclient.py E731 E501 E128 E126 E226
    scrapy/core/downloader/handlers/__init__.py E501
    scrapy/core/downloader/handlers/ftp.py E501 E305 E128 E127
    scrapy/core/downloader/handlers/http10.py E501
    scrapy/core/downloader/handlers/http11.py E501
    scrapy/core/downloader/handlers/s3.py E501 E128 E126
    # scrapy/downloadermiddlewares
    scrapy/downloadermiddlewares/ajaxcrawl.py E501 E226
    scrapy/downloadermiddlewares/decompression.py E501
    scrapy/downloadermiddlewares/defaultheaders.py E501
    scrapy/downloadermiddlewares/httpcache.py E501 E126
    scrapy/downloadermiddlewares/httpcompression.py E501 E128
    scrapy/downloadermiddlewares/httpproxy.py E501
    scrapy/downloadermiddlewares/redirect.py E501 W504
    scrapy/downloadermiddlewares/retry.py E501 E126
    scrapy/downloadermiddlewares/robotstxt.py E501
    scrapy/downloadermiddlewares/stats.py E501
    # scrapy/extensions
    scrapy/extensions/closespider.py E501 E128 E123
    scrapy/extensions/corestats.py E501
    scrapy/extensions/feedexport.py E128 E501
    scrapy/extensions/httpcache.py E128 E501 E303
    scrapy/extensions/memdebug.py E501
    scrapy/extensions/spiderstate.py E501
    scrapy/extensions/telnet.py E501 W504
    scrapy/extensions/throttle.py E501
    # scrapy/http
    scrapy/http/common.py E501
    scrapy/http/cookies.py E501
    scrapy/http/request/__init__.py E501
    scrapy/http/request/form.py E501 E123
    scrapy/http/request/json_request.py E501
    scrapy/http/response/__init__.py E501 E128
    scrapy/http/response/text.py E501 E128 E124
    # scrapy/linkextractors
    scrapy/linkextractors/__init__.py E731 E501 E402 W504
    scrapy/linkextractors/lxmlhtml.py E501 E731 E226
    # scrapy/loader
    scrapy/loader/__init__.py E501 E128
    scrapy/loader/processors.py E501
    # scrapy/pipelines
    scrapy/pipelines/__init__.py E501
    scrapy/pipelines/files.py E116 E501 E266
    scrapy/pipelines/images.py E265 E501
    scrapy/pipelines/media.py E125 E501 E266
    # scrapy/selector
    scrapy/selector/__init__.py F403
    scrapy/selector/unified.py E501 E111
    # scrapy/settings
    scrapy/settings/__init__.py E501
    scrapy/settings/default_settings.py E501 E114 E116 E226
    scrapy/settings/deprecated.py E501
    # scrapy/spidermiddlewares
    scrapy/spidermiddlewares/httperror.py E501
    scrapy/spidermiddlewares/offsite.py E501
    scrapy/spidermiddlewares/referer.py E501 E129 W504
    scrapy/spidermiddlewares/urllength.py E501
    # scrapy/spiders
    scrapy/spiders/__init__.py E501 E402
    scrapy/spiders/crawl.py E501
    scrapy/spiders/feed.py E501
    scrapy/spiders/sitemap.py E501
    # scrapy/utils
    scrapy/utils/asyncio.py E501
    scrapy/utils/benchserver.py E501
    scrapy/utils/conf.py E402 E501
    scrapy/utils/console.py E306 E305
    scrapy/utils/datatypes.py E501 E226
    scrapy/utils/decorators.py E501
    scrapy/utils/defer.py E501 E128
    scrapy/utils/deprecate.py E128 E501 E127 E502
    scrapy/utils/gz.py E305 E501 W504
    scrapy/utils/http.py F403 E226
    scrapy/utils/httpobj.py E501
    scrapy/utils/iterators.py E501 E701
<<<<<<< HEAD
    scrapy/utils/log.py E128
=======
    scrapy/utils/log.py E128 E501
>>>>>>> 2d6d4fb2
    scrapy/utils/markup.py F403
    scrapy/utils/misc.py E501 E226
    scrapy/utils/multipart.py F403
    scrapy/utils/project.py E501
    scrapy/utils/python.py E501
    scrapy/utils/reactor.py E226 E501
    scrapy/utils/reqser.py E501
    scrapy/utils/request.py E127 E501
    scrapy/utils/response.py E501 E128
    scrapy/utils/signal.py E501 E128
    scrapy/utils/sitemap.py E501
    scrapy/utils/spider.py E271 E501
    scrapy/utils/ssl.py E501
    scrapy/utils/test.py E501
    scrapy/utils/url.py E501 F403 E128 F405
    # scrapy
    scrapy/__init__.py E402 E501
    scrapy/cmdline.py E501
    scrapy/crawler.py E501
    scrapy/dupefilters.py E501 E202
    scrapy/exceptions.py E501
    scrapy/exporters.py E501 E226
    scrapy/interfaces.py E501
    scrapy/item.py E501 E128
    scrapy/link.py E501
    scrapy/logformatter.py E501
    scrapy/mail.py E402 E128 E501 E502
    scrapy/middleware.py E128 E501
    scrapy/pqueues.py E501
    scrapy/resolver.py E501
    scrapy/responsetypes.py E128 E501 E305
    scrapy/robotstxt.py E501
    scrapy/shell.py E501
    scrapy/signalmanager.py E501
    scrapy/spiderloader.py E225 F841 E501 E126
    scrapy/squeues.py E128
    scrapy/statscollectors.py E501
    # tests
    tests/__init__.py E402 E501
    tests/mockserver.py E401 E501 E126 E123
    tests/pipelines.py F841 E226
    tests/spiders.py E501 E127
    tests/test_closespider.py E501 E127
    tests/test_command_fetch.py E501
    tests/test_command_parse.py E501 E128 E303 E226
    tests/test_command_shell.py E501 E128
    tests/test_commands.py E128 E501
    tests/test_contracts.py E501 E128
    tests/test_crawl.py E501 E741 E265
    tests/test_crawler.py F841 E306 E501
    tests/test_dependencies.py F841 E501 E305
    tests/test_downloader_handlers.py E124 E127 E128 E225 E265 E501 E701 E126 E226 E123
    tests/test_downloadermiddleware.py E501
    tests/test_downloadermiddleware_ajaxcrawlable.py E501
    tests/test_downloadermiddleware_cookies.py E731 E741 E501 E128 E303 E265 E126
    tests/test_downloadermiddleware_decompression.py E127
    tests/test_downloadermiddleware_defaultheaders.py E501
    tests/test_downloadermiddleware_downloadtimeout.py E501
    tests/test_downloadermiddleware_httpcache.py E501 E305
    tests/test_downloadermiddleware_httpcompression.py E501 E251 E126 E123
    tests/test_downloadermiddleware_httpproxy.py E501 E128
    tests/test_downloadermiddleware_redirect.py E501 E303 E128 E306 E127 E305
    tests/test_downloadermiddleware_retry.py E501 E128 E251 E303 E126
    tests/test_downloadermiddleware_robotstxt.py E501
    tests/test_downloadermiddleware_stats.py E501
    tests/test_dupefilters.py E221 E501 E741 E128 E124
    tests/test_engine.py E401 E501 E128
    tests/test_exporters.py E501 E731 E306 E128 E124
    tests/test_extension_telnet.py F841
    tests/test_feedexport.py E501 F841 E241
    tests/test_http_cookies.py E501
    tests/test_http_headers.py E501
    tests/test_http_request.py E402 E501 E127 E128 E128 E126 E123
    tests/test_http_response.py E501 E301 E128 E265
    tests/test_item.py E701 E128 F841 E306
    tests/test_link.py E501
    tests/test_linkextractors.py E501 E128 E124
    tests/test_loader.py E501 E731 E303 E741 E128 E117 E241
    tests/test_logformatter.py E128 E501 E122
    tests/test_mail.py E128 E501 E305
    tests/test_middleware.py E501 E128
    tests/test_pipeline_crawl.py E131 E501 E128 E126
    tests/test_pipeline_files.py E501 E303 E272 E226
    tests/test_pipeline_images.py F841 E501 E303
    tests/test_pipeline_media.py E501 E741 E731 E128 E306 E502
    tests/test_proxy_connect.py E501 E741
    tests/test_request_cb_kwargs.py E501
    tests/test_responsetypes.py E501 E305
    tests/test_robotstxt_interface.py E501 E501
    tests/test_scheduler.py E501 E126 E123
    tests/test_selector.py E501 E127
    tests/test_spider.py E501
    tests/test_spidermiddleware.py E501 E226
    tests/test_spidermiddleware_httperror.py E128 E501 E127 E121
    tests/test_spidermiddleware_offsite.py E501 E128 E111
    tests/test_spidermiddleware_output_chain.py E501 E226
    tests/test_spidermiddleware_referer.py E501 F841 E125 E201 E124 E501 E241 E121
    tests/test_squeues.py E501 E701 E741
    tests/test_utils_asyncio.py E501
    tests/test_utils_conf.py E501 E303 E128
    tests/test_utils_curl.py E501
    tests/test_utils_datatypes.py E402 E501 E305
    tests/test_utils_defer.py E306 E501 F841 E226
    tests/test_utils_deprecate.py F841 E306 E501
    tests/test_utils_http.py E501 E128 W504
    tests/test_utils_iterators.py E501 E128 E129 E303 E241
    tests/test_utils_log.py E741 E226
    tests/test_utils_python.py E501 E303 E731 E701 E305
    tests/test_utils_reqser.py E501 E128
    tests/test_utils_request.py E501 E128 E305
    tests/test_utils_response.py E501
    tests/test_utils_signal.py E741 F841 E731 E226
    tests/test_utils_sitemap.py E128 E501 E124
    tests/test_utils_spider.py E305
    tests/test_utils_template.py E305
    tests/test_utils_url.py E501 E127 E305 E211 E125 E501 E226 E241 E126 E123
    tests/test_webclient.py E501 E128 E122 E303 E402 E306 E226 E241 E123 E126
    tests/test_cmdline/__init__.py E501
    tests/test_settings/__init__.py E501 E128
    tests/test_spiderloader/__init__.py E128 E501
    tests/test_utils_misc/__init__.py E501<|MERGE_RESOLUTION|>--- conflicted
+++ resolved
@@ -130,11 +130,7 @@
     scrapy/utils/http.py F403 E226
     scrapy/utils/httpobj.py E501
     scrapy/utils/iterators.py E501 E701
-<<<<<<< HEAD
-    scrapy/utils/log.py E128
-=======
     scrapy/utils/log.py E128 E501
->>>>>>> 2d6d4fb2
     scrapy/utils/markup.py F403
     scrapy/utils/misc.py E501 E226
     scrapy/utils/multipart.py F403
