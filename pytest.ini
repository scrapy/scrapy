[pytest]
usefixtures = chdir
python_files=test_*.py __init__.py
python_classes=
addopts =
    --assert=plain
    --doctest-modules
    --ignore=docs/_ext
    --ignore=docs/conf.py
    --ignore=docs/news.rst
    --ignore=docs/topics/dynamic-content.rst
    --ignore=docs/topics/items.rst
    --ignore=docs/topics/leaks.rst
    --ignore=docs/topics/loaders.rst
    --ignore=docs/topics/selectors.rst
    --ignore=docs/topics/shell.rst
    --ignore=docs/topics/stats.rst
    --ignore=docs/topics/telnetconsole.rst
    --ignore=docs/utils
twisted = 1
markers =
    only_asyncio: marks tests as only enabled when --reactor=asyncio is passed
flake8-ignore =
    W503
    # Files that are only meant to provide top-level imports are expected not
    # to use any of their imports:
    scrapy/core/downloader/handlers/http.py F401
    scrapy/http/__init__.py F401
    # Issues pending a review:
    # extras
    extras/qps-bench-server.py E501
    extras/qpsclient.py E501 E501
    # scrapy/commands
    scrapy/commands/__init__.py E128 E501
    scrapy/commands/check.py E501
    scrapy/commands/crawl.py E501
    scrapy/commands/edit.py E501
    scrapy/commands/fetch.py E501 E128
    scrapy/commands/genspider.py E128 E501
    scrapy/commands/parse.py E128 E501
    scrapy/commands/runspider.py E501
    scrapy/commands/settings.py E128
    scrapy/commands/shell.py E128 E501
    scrapy/commands/startproject.py E501 E128
    scrapy/commands/version.py E501 E128
    # scrapy/contracts
    scrapy/contracts/__init__.py E501
    scrapy/contracts/default.py E128
    # scrapy/core
    scrapy/core/engine.py E501 E128
    scrapy/core/scheduler.py E501
    scrapy/core/scraper.py E501 E128
    scrapy/core/spidermw.py E501 E126
    scrapy/core/downloader/__init__.py E501
    scrapy/core/downloader/contextfactory.py E501 E128 E126
    scrapy/core/downloader/middleware.py E501
    scrapy/core/downloader/tls.py E501
    scrapy/core/downloader/webclient.py E501 E128 E126
    scrapy/core/downloader/handlers/__init__.py E501
    scrapy/core/downloader/handlers/ftp.py E501 E128
    scrapy/core/downloader/handlers/http10.py E501
    scrapy/core/downloader/handlers/http11.py E501
    scrapy/core/downloader/handlers/s3.py E501 E128 E126
    # scrapy/downloadermiddlewares
    scrapy/downloadermiddlewares/ajaxcrawl.py E501
    scrapy/downloadermiddlewares/decompression.py E501
    scrapy/downloadermiddlewares/defaultheaders.py E501
    scrapy/downloadermiddlewares/httpcache.py E501 E126
    scrapy/downloadermiddlewares/httpcompression.py E501 E128
    scrapy/downloadermiddlewares/httpproxy.py E501
    scrapy/downloadermiddlewares/redirect.py E501
    scrapy/downloadermiddlewares/retry.py E501 E126
    scrapy/downloadermiddlewares/robotstxt.py E501
    scrapy/downloadermiddlewares/stats.py E501
    # scrapy/extensions
    scrapy/extensions/closespider.py E501 E128
    scrapy/extensions/corestats.py E501
    scrapy/extensions/feedexport.py E128 E501
    scrapy/extensions/httpcache.py E128 E501
    scrapy/extensions/memdebug.py E501
    scrapy/extensions/spiderstate.py E501
    scrapy/extensions/telnet.py E501
    scrapy/extensions/throttle.py E501
    # scrapy/http
    scrapy/http/common.py E501
    scrapy/http/cookies.py E501
    scrapy/http/request/__init__.py E501
    scrapy/http/request/form.py E501
    scrapy/http/request/json_request.py E501
    scrapy/http/response/__init__.py E501 E128
    scrapy/http/response/text.py E501 E128
    # scrapy/linkextractors
    scrapy/linkextractors/__init__.py E501 E402
    scrapy/linkextractors/lxmlhtml.py E501
    # scrapy/loader
    scrapy/loader/__init__.py E501 E128
    scrapy/loader/processors.py E501
    # scrapy/pipelines
    scrapy/pipelines/__init__.py E501
    scrapy/pipelines/files.py E116 E501
    scrapy/pipelines/images.py E501
    scrapy/pipelines/media.py E501
    # scrapy/selector
    scrapy/selector/__init__.py F403
    scrapy/selector/unified.py E501 E111
    # scrapy/settings
    scrapy/settings/__init__.py E501
    scrapy/settings/default_settings.py E501 E114 E116
    scrapy/settings/deprecated.py E501
    # scrapy/spidermiddlewares
    scrapy/spidermiddlewares/httperror.py E501
    scrapy/spidermiddlewares/offsite.py E501
    scrapy/spidermiddlewares/referer.py E501
    scrapy/spidermiddlewares/urllength.py E501
    # scrapy/spiders
    scrapy/spiders/__init__.py E501 E402
    scrapy/spiders/crawl.py E501
    scrapy/spiders/feed.py E501
    scrapy/spiders/sitemap.py E501
    # scrapy/utils
    scrapy/utils/asyncio.py E501
    scrapy/utils/benchserver.py E501
    scrapy/utils/conf.py E402 E501
    scrapy/utils/datatypes.py E501
    scrapy/utils/decorators.py E501
    scrapy/utils/defer.py E501 E128
    scrapy/utils/deprecate.py E501
    scrapy/utils/gz.py E501
    scrapy/utils/http.py F403
    scrapy/utils/httpobj.py E501
    scrapy/utils/iterators.py E501
    scrapy/utils/log.py E128 E501
    scrapy/utils/markup.py F403
    scrapy/utils/misc.py E501
    scrapy/utils/multipart.py F403
    scrapy/utils/project.py E501
    scrapy/utils/python.py E501
    scrapy/utils/reactor.py E501
    scrapy/utils/reqser.py E501
    scrapy/utils/request.py E501
    scrapy/utils/response.py E501 E128
    scrapy/utils/signal.py E501 E128
    scrapy/utils/sitemap.py E501
    scrapy/utils/spider.py E501
    scrapy/utils/ssl.py E501
    scrapy/utils/test.py E501
    scrapy/utils/url.py E501 F403 E128 F405
    # scrapy
    scrapy/__init__.py E402 E501
    scrapy/cmdline.py E501
    scrapy/crawler.py E501
    scrapy/dupefilters.py E501
    scrapy/exceptions.py E501
    scrapy/exporters.py E501
    scrapy/interfaces.py E501
    scrapy/item.py E501 E128
    scrapy/link.py E501
    scrapy/logformatter.py E501
    scrapy/mail.py E402 E128 E501
    scrapy/middleware.py E128 E501
    scrapy/pqueues.py E501
    scrapy/resolver.py E501
    scrapy/responsetypes.py E128 E501
    scrapy/robotstxt.py E501
    scrapy/shell.py E501
    scrapy/signalmanager.py E501
    scrapy/spiderloader.py F841 E501 E126
    scrapy/squeues.py E128
    scrapy/statscollectors.py E501
    # tests
    tests/__init__.py E402 E501
    tests/mockserver.py E501 E126
    tests/pipelines.py F841
    tests/spiders.py E501
    tests/test_closespider.py E501
    tests/test_command_fetch.py E501
    tests/test_command_parse.py E501 E128
    tests/test_command_shell.py E501 E128
    tests/test_commands.py E128 E501
    tests/test_contracts.py E501 E128
    tests/test_crawl.py E501 E741
    tests/test_crawler.py F841 E501
    tests/test_dependencies.py F841 E501
    tests/test_downloader_handlers.py E128 E501 E126
    tests/test_downloadermiddleware.py E501
    tests/test_downloadermiddleware_ajaxcrawlable.py E501
    tests/test_downloadermiddleware_cookies.py E741 E501 E128 E126
    tests/test_downloadermiddleware_defaultheaders.py E501
    tests/test_downloadermiddleware_downloadtimeout.py E501
    tests/test_downloadermiddleware_httpcache.py E501
    tests/test_downloadermiddleware_httpcompression.py E501 E126
    tests/test_downloadermiddleware_decompression.py E501
    tests/test_downloadermiddleware_httpproxy.py E501 E128
    tests/test_downloadermiddleware_redirect.py E501 E128
    tests/test_downloadermiddleware_retry.py E501 E128 E126
    tests/test_downloadermiddleware_robotstxt.py E501
    tests/test_downloadermiddleware_stats.py E501
    tests/test_dupefilters.py E501 E741 E128
    tests/test_engine.py E501 E128
    tests/test_exporters.py E501 E128
    tests/test_extension_telnet.py F841
    tests/test_feedexport.py E501 F841
    tests/test_http_cookies.py E501
    tests/test_http_headers.py E501
    tests/test_http_request.py E402 E501 E128 E128 E126
    tests/test_http_response.py E501 E128
    tests/test_item.py E128 F841
    tests/test_link.py E501
    tests/test_linkextractors.py E501 E128
    tests/test_loader.py E501 E741 E128 E117
    tests/test_logformatter.py E128 E501
    tests/test_mail.py E128 E501
    tests/test_middleware.py E501 E128
    tests/test_pipeline_crawl.py E501 E128 E126
    tests/test_pipeline_files.py E501
    tests/test_pipeline_images.py F841 E501
    tests/test_pipeline_media.py E501 E741 E128
    tests/test_proxy_connect.py E501 E741
    tests/test_request_cb_kwargs.py E501
    tests/test_responsetypes.py E501
    tests/test_robotstxt_interface.py E501 E501
<<<<<<< HEAD
    tests/test_scheduler.py E501 E126 E123
    tests/test_selector.py E501 E127
    tests/test_settings.py E501 E128
=======
    tests/test_scheduler.py E501 E126
    tests/test_selector.py E501
>>>>>>> a8f61e90
    tests/test_spider.py E501
    tests/test_spidermiddleware.py E501
    tests/test_spidermiddleware_httperror.py E128 E501 E121
    tests/test_spidermiddleware_offsite.py E501 E128 E111
    tests/test_spidermiddleware_output_chain.py E501
    tests/test_spidermiddleware_referer.py E501 F841 E501 E121
    tests/test_squeues.py E501 E741
    tests/test_utils_asyncio.py E501
    tests/test_utils_conf.py E501 E128
    tests/test_utils_curl.py E501
    tests/test_utils_datatypes.py E402 E501
    tests/test_utils_defer.py E501 F841
    tests/test_utils_deprecate.py F841 E501
    tests/test_utils_http.py E501 E128
    tests/test_utils_iterators.py E501 E128
    tests/test_utils_log.py E741
    tests/test_utils_python.py E501
    tests/test_utils_reqser.py E501 E128
    tests/test_utils_request.py E501 E128
    tests/test_utils_response.py E501
    tests/test_utils_signal.py E741 F841
    tests/test_utils_sitemap.py E128 E501
    tests/test_utils_url.py E501 E501 E126
    tests/test_webclient.py E501 E128 E402 E126
    tests/test_cmdline/__init__.py E501
    tests/test_spiderloader/__init__.py E128 E501
    tests/test_utils_misc/__init__.py E501<|MERGE_RESOLUTION|>--- conflicted
+++ resolved
@@ -219,14 +219,8 @@
     tests/test_request_cb_kwargs.py E501
     tests/test_responsetypes.py E501
     tests/test_robotstxt_interface.py E501 E501
-<<<<<<< HEAD
-    tests/test_scheduler.py E501 E126 E123
-    tests/test_selector.py E501 E127
-    tests/test_settings.py E501 E128
-=======
     tests/test_scheduler.py E501 E126
     tests/test_selector.py E501
->>>>>>> a8f61e90
     tests/test_spider.py E501
     tests/test_spidermiddleware.py E501
     tests/test_spidermiddleware_httperror.py E128 E501 E121
