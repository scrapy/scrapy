[pytest]
usefixtures = chdir
python_files=test_*.py __init__.py
python_classes=
addopts =
    --assert=plain
    --doctest-modules
    --ignore=docs/_ext
    --ignore=docs/conf.py
    --ignore=docs/news.rst
    --ignore=docs/topics/dynamic-content.rst
    --ignore=docs/topics/items.rst
    --ignore=docs/topics/leaks.rst
    --ignore=docs/topics/loaders.rst
    --ignore=docs/topics/selectors.rst
    --ignore=docs/topics/shell.rst
    --ignore=docs/topics/stats.rst
    --ignore=docs/topics/telnetconsole.rst
    --ignore=docs/utils
twisted = 1
markers =
    only_asyncio: marks tests as only enabled when --reactor=asyncio is passed
flake8-ignore =
    W503
    # Files that are only meant to provide top-level imports are expected not
    # to use any of their imports:
    scrapy/core/downloader/handlers/http.py F401
    scrapy/http/__init__.py F401
    # Issues pending a review:
    # extras
    extras/qps-bench-server.py E501
    extras/qpsclient.py E501 E501
    # scrapy/commands
    scrapy/commands/__init__.py E128 E501
    scrapy/commands/check.py E501
    scrapy/commands/crawl.py E501
    scrapy/commands/edit.py E501
    scrapy/commands/fetch.py E401 E501 E128 E731
    scrapy/commands/genspider.py E128 E501
    scrapy/commands/parse.py E128 E501 E731
    scrapy/commands/runspider.py E501
    scrapy/commands/settings.py E128
    scrapy/commands/shell.py E128 E501
    scrapy/commands/startproject.py E127 E501 E128
    scrapy/commands/version.py E501 E128
    # scrapy/contracts
    scrapy/contracts/__init__.py E501 W504
    scrapy/contracts/default.py E128
    # scrapy/core
    scrapy/core/engine.py E501 E128 E127
    scrapy/core/scheduler.py E501
    scrapy/core/scraper.py E501 E128 W504
    scrapy/core/spidermw.py E501 E731 E126
    scrapy/core/downloader/__init__.py E501
    scrapy/core/downloader/contextfactory.py E501 E128 E126
<<<<<<< HEAD
    scrapy/core/downloader/middleware.py E501 E502
    scrapy/core/downloader/tls.py E501
=======
    scrapy/core/downloader/middleware.py E501
    scrapy/core/downloader/tls.py E501 E241
>>>>>>> 39b01b68
    scrapy/core/downloader/webclient.py E731 E501 E128 E126
    scrapy/core/downloader/handlers/__init__.py E501
    scrapy/core/downloader/handlers/ftp.py E501 E128 E127
    scrapy/core/downloader/handlers/http10.py E501
    scrapy/core/downloader/handlers/http11.py E501
    scrapy/core/downloader/handlers/s3.py E501 E128 E126
    # scrapy/downloadermiddlewares
    scrapy/downloadermiddlewares/ajaxcrawl.py E501
    scrapy/downloadermiddlewares/decompression.py E501
    scrapy/downloadermiddlewares/defaultheaders.py E501
    scrapy/downloadermiddlewares/httpcache.py E501 E126
    scrapy/downloadermiddlewares/httpcompression.py E501 E128
    scrapy/downloadermiddlewares/httpproxy.py E501
    scrapy/downloadermiddlewares/redirect.py E501 W504
    scrapy/downloadermiddlewares/retry.py E501 E126
    scrapy/downloadermiddlewares/robotstxt.py E501
    scrapy/downloadermiddlewares/stats.py E501
    # scrapy/extensions
    scrapy/extensions/closespider.py E501 E128 E123
    scrapy/extensions/corestats.py E501
    scrapy/extensions/feedexport.py E128 E501
    scrapy/extensions/httpcache.py E128 E501
    scrapy/extensions/memdebug.py E501
    scrapy/extensions/spiderstate.py E501
    scrapy/extensions/telnet.py E501 W504
    scrapy/extensions/throttle.py E501
    # scrapy/http
    scrapy/http/common.py E501
    scrapy/http/cookies.py E501
    scrapy/http/request/__init__.py E501
    scrapy/http/request/form.py E501 E123
    scrapy/http/request/json_request.py E501
    scrapy/http/response/__init__.py E501 E128
    scrapy/http/response/text.py E501 E128 E124
    # scrapy/linkextractors
    scrapy/linkextractors/__init__.py E731 E501 E402 W504
    scrapy/linkextractors/lxmlhtml.py E501 E731
    # scrapy/loader
    scrapy/loader/__init__.py E501 E128
    scrapy/loader/processors.py E501
    # scrapy/pipelines
    scrapy/pipelines/__init__.py E501
    scrapy/pipelines/files.py E116 E501
    scrapy/pipelines/images.py E501
    scrapy/pipelines/media.py E125 E501
    # scrapy/selector
    scrapy/selector/__init__.py F403
    scrapy/selector/unified.py E501 E111
    # scrapy/settings
    scrapy/settings/__init__.py E501
    scrapy/settings/default_settings.py E501 E114 E116
    scrapy/settings/deprecated.py E501
    # scrapy/spidermiddlewares
    scrapy/spidermiddlewares/httperror.py E501
    scrapy/spidermiddlewares/offsite.py E501
    scrapy/spidermiddlewares/referer.py E501 E129 W504
    scrapy/spidermiddlewares/urllength.py E501
    # scrapy/spiders
    scrapy/spiders/__init__.py E501 E402
    scrapy/spiders/crawl.py E501
    scrapy/spiders/feed.py E501
    scrapy/spiders/sitemap.py E501
    # scrapy/utils
    scrapy/utils/asyncio.py E501
    scrapy/utils/benchserver.py E501
    scrapy/utils/conf.py E402 E501
    scrapy/utils/datatypes.py E501
    scrapy/utils/decorators.py E501
    scrapy/utils/defer.py E501 E128
    scrapy/utils/deprecate.py E128 E501 E127
    scrapy/utils/gz.py E501 W504
    scrapy/utils/http.py F403
    scrapy/utils/httpobj.py E501
    scrapy/utils/iterators.py E501
    scrapy/utils/log.py E128 E501
    scrapy/utils/markup.py F403
    scrapy/utils/misc.py E501
    scrapy/utils/multipart.py F403
    scrapy/utils/project.py E501
    scrapy/utils/python.py E501
    scrapy/utils/reactor.py E501
    scrapy/utils/reqser.py E501
    scrapy/utils/request.py E127 E501
    scrapy/utils/response.py E501 E128
    scrapy/utils/signal.py E501 E128
    scrapy/utils/sitemap.py E501
    scrapy/utils/spider.py E501
    scrapy/utils/ssl.py E501
    scrapy/utils/test.py E501
    scrapy/utils/url.py E501 F403 E128 F405
    # scrapy
    scrapy/__init__.py E402 E501
    scrapy/cmdline.py E501
    scrapy/crawler.py E501
    scrapy/dupefilters.py E501
    scrapy/exceptions.py E501
    scrapy/exporters.py E501
    scrapy/interfaces.py E501
    scrapy/item.py E501 E128
    scrapy/link.py E501
    scrapy/logformatter.py E501
    scrapy/mail.py E402 E128 E501
    scrapy/middleware.py E128 E501
    scrapy/pqueues.py E501
    scrapy/resolver.py E501
    scrapy/responsetypes.py E128 E501
    scrapy/robotstxt.py E501
    scrapy/shell.py E501
    scrapy/signalmanager.py E501
    scrapy/spiderloader.py F841 E501 E126
    scrapy/squeues.py E128
    scrapy/statscollectors.py E501
    # tests
    tests/__init__.py E402 E501
    tests/mockserver.py E401 E501 E126 E123
    tests/pipelines.py F841
    tests/spiders.py E501 E127
    tests/test_closespider.py E501 E127
    tests/test_command_fetch.py E501
    tests/test_command_parse.py E501 E128
    tests/test_command_shell.py E501 E128
    tests/test_commands.py E128 E501
    tests/test_contracts.py E501 E128
    tests/test_crawl.py E501 E741
    tests/test_crawler.py F841 E501
    tests/test_dependencies.py F841 E501
    tests/test_downloader_handlers.py E124 E127 E128 E501 E126 E123
    tests/test_downloadermiddleware.py E501
    tests/test_downloadermiddleware_ajaxcrawlable.py E501
    tests/test_downloadermiddleware_cookies.py E731 E741 E501 E128 E126
    tests/test_downloadermiddleware_decompression.py E127
    tests/test_downloadermiddleware_defaultheaders.py E501
    tests/test_downloadermiddleware_downloadtimeout.py E501
    tests/test_downloadermiddleware_httpcache.py E501
    tests/test_downloadermiddleware_httpcompression.py E501 E126 E123
    tests/test_downloadermiddleware_httpproxy.py E501 E128
    tests/test_downloadermiddleware_redirect.py E501 E128 E127
    tests/test_downloadermiddleware_retry.py E501 E128 E126
    tests/test_downloadermiddleware_robotstxt.py E501
    tests/test_downloadermiddleware_stats.py E501
    tests/test_dupefilters.py E501 E741 E128 E124
    tests/test_engine.py E401 E501 E128
    tests/test_exporters.py E501 E731 E128 E124
    tests/test_extension_telnet.py F841
    tests/test_feedexport.py E501 F841
    tests/test_http_cookies.py E501
    tests/test_http_headers.py E501
    tests/test_http_request.py E402 E501 E127 E128 E128 E126 E123
    tests/test_http_response.py E501 E128
    tests/test_item.py E128 F841
    tests/test_link.py E501
    tests/test_linkextractors.py E501 E128 E124
    tests/test_loader.py E501 E731 E741 E128 E117
    tests/test_logformatter.py E128 E501 E122
    tests/test_mail.py E128 E501
    tests/test_middleware.py E501 E128
    tests/test_pipeline_crawl.py E501 E128 E126
    tests/test_pipeline_files.py E501
    tests/test_pipeline_images.py F841 E501
    tests/test_pipeline_media.py E501 E741 E731 E128
    tests/test_proxy_connect.py E501 E741
    tests/test_request_cb_kwargs.py E501
    tests/test_responsetypes.py E501
    tests/test_robotstxt_interface.py E501 E501
    tests/test_scheduler.py E501 E126 E123
    tests/test_selector.py E501 E127
    tests/test_spider.py E501
    tests/test_spidermiddleware.py E501
    tests/test_spidermiddleware_httperror.py E128 E501 E127 E121
    tests/test_spidermiddleware_offsite.py E501 E128 E111
    tests/test_spidermiddleware_output_chain.py E501
    tests/test_spidermiddleware_referer.py E501 F841 E125 E124 E501 E121
    tests/test_squeues.py E501 E741
    tests/test_utils_asyncio.py E501
    tests/test_utils_conf.py E501 E128
    tests/test_utils_curl.py E501
    tests/test_utils_datatypes.py E402 E501
    tests/test_utils_defer.py E501 F841
    tests/test_utils_deprecate.py F841 E501
    tests/test_utils_http.py E501 E128 W504
    tests/test_utils_iterators.py E501 E128 E129
    tests/test_utils_log.py E741
    tests/test_utils_python.py E501 E731
    tests/test_utils_reqser.py E501 E128
    tests/test_utils_request.py E501 E128
    tests/test_utils_response.py E501
    tests/test_utils_signal.py E741 F841 E731
    tests/test_utils_sitemap.py E128 E501 E124
    tests/test_utils_url.py E501 E127 E125 E501 E126 E123
    tests/test_webclient.py E501 E128 E122 E402 E123 E126
    tests/test_cmdline/__init__.py E501
    tests/test_settings/__init__.py E501 E128
    tests/test_spiderloader/__init__.py E128 E501
    tests/test_utils_misc/__init__.py E501<|MERGE_RESOLUTION|>--- conflicted
+++ resolved
@@ -53,13 +53,8 @@
     scrapy/core/spidermw.py E501 E731 E126
     scrapy/core/downloader/__init__.py E501
     scrapy/core/downloader/contextfactory.py E501 E128 E126
-<<<<<<< HEAD
-    scrapy/core/downloader/middleware.py E501 E502
+    scrapy/core/downloader/middleware.py E501
     scrapy/core/downloader/tls.py E501
-=======
-    scrapy/core/downloader/middleware.py E501
-    scrapy/core/downloader/tls.py E501 E241
->>>>>>> 39b01b68
     scrapy/core/downloader/webclient.py E731 E501 E128 E126
     scrapy/core/downloader/handlers/__init__.py E501
     scrapy/core/downloader/handlers/ftp.py E501 E128 E127
