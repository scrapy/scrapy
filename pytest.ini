--- conflicted
+++ resolved
@@ -236,12 +236,8 @@
     tests/test_utils_defer.py E501 F841
     tests/test_utils_deprecate.py F841 E501
     tests/test_utils_http.py E501 E128 W504
-<<<<<<< HEAD
     tests/test_utils_item.py E501
-    tests/test_utils_iterators.py E501 E128 E129 E241
-=======
     tests/test_utils_iterators.py E501 E128 E129
->>>>>>> 885b0ad2
     tests/test_utils_log.py E741
     tests/test_utils_python.py E501 E731
     tests/test_utils_reqser.py E501 E128
