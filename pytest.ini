--- conflicted
+++ resolved
@@ -37,13 +37,6 @@
     scrapy/selector/__init__.py F403
     scrapy/spiders/__init__.py E402
     scrapy/utils/http.py F403
-<<<<<<< HEAD
-    scrapy/utils/httpobj.py E501
-    scrapy/utils/item.py E501
-    scrapy/utils/iterators.py E501
-    scrapy/utils/log.py E501
-=======
->>>>>>> 314adf6c
     scrapy/utils/markup.py F403
     scrapy/utils/multipart.py F403
     scrapy/utils/url.py F403 F405
