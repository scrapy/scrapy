--- conflicted
+++ resolved
@@ -23,337 +23,22 @@
 flake8-max-line-length = 119
 flake8-ignore =
     W503
-    # Files that are only meant to provide top-level imports are expected not
-    # to use any of their imports:
+
+    # Exclude files that are meant to provide top-level imports
+    # E402: Module level import not at top of file
+    # F401: Module imported but unused
     scrapy/core/downloader/handlers/http.py F401
     scrapy/http/__init__.py F401
+    scrapy/linkextractors/__init__.py E402 F401
+    scrapy/spiders/__init__.py E402 F401
+
     # Issues pending a review:
-    # scrapy/commands
-<<<<<<< HEAD
-    scrapy/commands/__init__.py E128
-    scrapy/commands/fetch.py E128
-    scrapy/commands/genspider.py E128
-    scrapy/commands/parse.py E128
-    scrapy/commands/settings.py E128
-    scrapy/commands/shell.py E128
-    scrapy/commands/startproject.py E128
-    scrapy/commands/version.py E128
-    # scrapy/contracts
-    scrapy/contracts/default.py E128
-    # scrapy/core
-    scrapy/core/engine.py E128
-    scrapy/core/scraper.py E128
-    scrapy/core/spidermw.py E126
-    scrapy/core/downloader/contextfactory.py E128 E126
-    scrapy/core/downloader/webclient.py E128 E126
-    scrapy/core/downloader/handlers/ftp.py E128
-    scrapy/core/downloader/handlers/s3.py E128 E126
-    # scrapy/downloadermiddlewares
-    scrapy/downloadermiddlewares/httpcache.py E126
-    scrapy/downloadermiddlewares/httpcompression.py E128
-    scrapy/downloadermiddlewares/retry.py E126
-    # scrapy/extensions
-    scrapy/extensions/closespider.py E128
-    scrapy/extensions/feedexport.py E128
-    scrapy/extensions/httpcache.py E128
-    # scrapy/http
-    scrapy/http/response/__init__.py E128
-    scrapy/http/response/text.py E128 E124
-=======
-    scrapy/commands/__init__.py E501
-    scrapy/commands/check.py E501
-    scrapy/commands/crawl.py E501
-    scrapy/commands/edit.py E501
-    scrapy/commands/fetch.py E501
-    scrapy/commands/genspider.py E501
-    scrapy/commands/parse.py E501
-    scrapy/commands/runspider.py E501
-    scrapy/commands/settings.py E501
-    scrapy/commands/shell.py E501
-    scrapy/commands/startproject.py E501
-    scrapy/commands/version.py E501
-    # scrapy/contracts
-    scrapy/contracts/__init__.py E501
-    # scrapy/core
-    scrapy/core/engine.py E501
-    scrapy/core/scheduler.py E501
-    scrapy/core/scraper.py E501
-    scrapy/core/spidermw.py E501
-    scrapy/core/downloader/__init__.py E501
-    scrapy/core/downloader/contextfactory.py E501
-    scrapy/core/downloader/middleware.py E501
-    scrapy/core/downloader/tls.py E501
-    scrapy/core/downloader/webclient.py E501
-    scrapy/core/downloader/handlers/__init__.py E501
-    scrapy/core/downloader/handlers/ftp.py E501
-    scrapy/core/downloader/handlers/http10.py E501
-    scrapy/core/downloader/handlers/http11.py E501
-    scrapy/core/downloader/handlers/s3.py E501
-    # scrapy/downloadermiddlewares
-    scrapy/downloadermiddlewares/ajaxcrawl.py E501
-    scrapy/downloadermiddlewares/decompression.py E501
-    scrapy/downloadermiddlewares/defaultheaders.py E501
-    scrapy/downloadermiddlewares/httpcache.py E501
-    scrapy/downloadermiddlewares/httpcompression.py E501
-    scrapy/downloadermiddlewares/httpproxy.py E501
-    scrapy/downloadermiddlewares/redirect.py E501
-    scrapy/downloadermiddlewares/retry.py E501
-    scrapy/downloadermiddlewares/robotstxt.py E501
-    scrapy/downloadermiddlewares/stats.py E501
-    # scrapy/extensions
-    scrapy/extensions/closespider.py E501
-    scrapy/extensions/corestats.py E501
-    scrapy/extensions/feedexport.py E501
-    scrapy/extensions/httpcache.py E501
-    scrapy/extensions/memdebug.py E501
-    scrapy/extensions/spiderstate.py E501
-    scrapy/extensions/telnet.py E501
-    scrapy/extensions/throttle.py E501
-    # scrapy/http
-    scrapy/http/common.py E501
-    scrapy/http/cookies.py E501
-    scrapy/http/request/__init__.py E501
-    scrapy/http/request/form.py E501
-    scrapy/http/request/json_request.py E501
-    scrapy/http/response/__init__.py E501
-    scrapy/http/response/text.py E501
->>>>>>> fffb0a5b
-    # scrapy/linkextractors
-    scrapy/linkextractors/__init__.py E402
-    # scrapy/loader
-<<<<<<< HEAD
-    scrapy/loader/__init__.py E128
-    # scrapy/pipelines
-    scrapy/pipelines/files.py E116
-    # scrapy/selector
+    scrapy/__init__.py E402
     scrapy/selector/__init__.py F403
-    scrapy/selector/unified.py E111
-    # scrapy/settings
-    scrapy/settings/default_settings.py E114 E116
-    # scrapy/spidermiddlewares
-    scrapy/spidermiddlewares/referer.py E129
-=======
-    scrapy/loader/__init__.py E501
-    scrapy/loader/processors.py E501
-    # scrapy/pipelines
-    scrapy/pipelines/__init__.py E501
-    scrapy/pipelines/files.py E501
-    scrapy/pipelines/images.py E501
-    scrapy/pipelines/media.py E501
-    # scrapy/selector
-    scrapy/selector/__init__.py F403
-    scrapy/selector/unified.py E501
-    # scrapy/settings
-    scrapy/settings/__init__.py E501
-    scrapy/settings/default_settings.py E501
-    scrapy/settings/deprecated.py E501
-    # scrapy/spidermiddlewares
-    scrapy/spidermiddlewares/httperror.py E501
-    scrapy/spidermiddlewares/offsite.py E501
-    scrapy/spidermiddlewares/referer.py E501
-    scrapy/spidermiddlewares/urllength.py E501
->>>>>>> fffb0a5b
-    # scrapy/spiders
     scrapy/spiders/__init__.py E402
-    # scrapy/utils
-<<<<<<< HEAD
-    scrapy/utils/conf.py E402
-    scrapy/utils/defer.py E128
     scrapy/utils/http.py F403
-    scrapy/utils/log.py E128
-=======
-    scrapy/utils/asyncio.py E501
-    scrapy/utils/benchserver.py E501
-    scrapy/utils/conf.py E402 E501
-    scrapy/utils/datatypes.py E501
-    scrapy/utils/decorators.py E501
-    scrapy/utils/defer.py E501
-    scrapy/utils/deprecate.py E501
-    scrapy/utils/gz.py E501
-    scrapy/utils/http.py F403
-    scrapy/utils/httpobj.py E501
-    scrapy/utils/iterators.py E501
-    scrapy/utils/log.py E501
->>>>>>> fffb0a5b
     scrapy/utils/markup.py F403
     scrapy/utils/multipart.py F403
-<<<<<<< HEAD
-    scrapy/utils/response.py E128
-    scrapy/utils/signal.py E128
-    scrapy/utils/url.py F403 E128 F405
-    # scrapy
-    scrapy/__init__.py E402
-    scrapy/item.py E128
-    scrapy/mail.py E402 E128
-    scrapy/middleware.py E128
-    scrapy/responsetypes.py E128
-    scrapy/spiderloader.py F841 E126
-    scrapy/squeues.py E128
-    # tests
-    tests/__init__.py E402
-    tests/mockserver.py E126
-    tests/pipelines.py F841
-    tests/test_command_parse.py E128
-    tests/test_command_shell.py E128
-    tests/test_commands.py E128
-    tests/test_contracts.py E128
-    tests/test_crawl.py E741
-    tests/test_crawler.py F841
-    tests/test_dependencies.py F841
-    tests/test_downloader_handlers.py E124 E128 E126
-    tests/test_downloadermiddleware_cookies.py E741 E128 E126
-    tests/test_downloadermiddleware_httpcompression.py E126
-    tests/test_downloadermiddleware_httpproxy.py E128
-    tests/test_downloadermiddleware_redirect.py E128
-    tests/test_downloadermiddleware_retry.py E128 E126
-    tests/test_dupefilters.py E741 E128 E124
-    tests/test_engine.py E128
-    tests/test_exporters.py E128 E124
-    tests/test_extension_telnet.py F841
-    tests/test_feedexport.py F841
-    tests/test_http_request.py E402 E128 E128 E126
-    tests/test_http_response.py E128
-    tests/test_item.py E128 F841
-    tests/test_linkextractors.py E128 E124
-    tests/test_loader.py E741 E128 E117
-    tests/test_logformatter.py E128 E122
-    tests/test_mail.py E128
-    tests/test_middleware.py E128
-    tests/test_pipeline_crawl.py E128 E126
-    tests/test_pipeline_images.py F841
-    tests/test_pipeline_media.py E741 E128
-    tests/test_proxy_connect.py E741
-    tests/test_scheduler.py E126
-    tests/test_spidermiddleware_httperror.py E128 E121
-    tests/test_spidermiddleware_offsite.py E128 E111
-    tests/test_spidermiddleware_referer.py F841 E124 E121
-    tests/test_squeues.py E741
-    tests/test_utils_conf.py E128
-    tests/test_utils_datatypes.py E402
-    tests/test_utils_defer.py F841
-    tests/test_utils_deprecate.py F841
-    tests/test_utils_http.py E128
-    tests/test_utils_iterators.py E128 E129
-    tests/test_utils_log.py E741
-    tests/test_utils_reqser.py E128
-    tests/test_utils_request.py E128
-    tests/test_utils_signal.py E741 F841
-    tests/test_utils_sitemap.py E128 E124
-    tests/test_utils_url.py E126
-    tests/test_webclient.py E128 E122 E402 E126
-    tests/test_settings/__init__.py E128
-    tests/test_spiderloader/__init__.py E128
-=======
-    scrapy/utils/project.py E501
-    scrapy/utils/python.py E501
-    scrapy/utils/reactor.py E501
-    scrapy/utils/reqser.py E501
-    scrapy/utils/request.py E501
-    scrapy/utils/response.py E501
-    scrapy/utils/signal.py E501
-    scrapy/utils/sitemap.py E501
-    scrapy/utils/spider.py E501
-    scrapy/utils/ssl.py E501
-    scrapy/utils/test.py E501
-    scrapy/utils/url.py E501 F403 F405
-    # scrapy
-    scrapy/__init__.py E402 E501
-    scrapy/cmdline.py E501
-    scrapy/crawler.py E501
-    scrapy/dupefilters.py E501
-    scrapy/exceptions.py E501
-    scrapy/exporters.py E501
-    scrapy/interfaces.py E501
-    scrapy/item.py E501
-    scrapy/link.py E501
-    scrapy/logformatter.py E501
-    scrapy/mail.py E402 E501
-    scrapy/middleware.py E501
-    scrapy/pqueues.py E501
-    scrapy/resolver.py E501
-    scrapy/responsetypes.py E501
-    scrapy/robotstxt.py E501
-    scrapy/shell.py E501
-    scrapy/signalmanager.py E501
-    scrapy/spiderloader.py E501
-    scrapy/squeues.py E501
-    scrapy/statscollectors.py E501
-    # tests
-    tests/__init__.py E402 E501
-    tests/mockserver.py E501
-    tests/spiders.py E501
-    tests/test_closespider.py E501
-    tests/test_command_fetch.py E501
-    tests/test_command_parse.py E501
-    tests/test_command_shell.py E501
-    tests/test_commands.py E501
-    tests/test_contracts.py E501
-    tests/test_crawl.py E501
-    tests/test_crawler.py E501
-    tests/test_dependencies.py E501
-    tests/test_downloader_handlers.py E501
-    tests/test_downloadermiddleware.py E501
-    tests/test_downloadermiddleware_ajaxcrawlable.py E501
-    tests/test_downloadermiddleware_cookies.py E501
-    tests/test_downloadermiddleware_defaultheaders.py E501
-    tests/test_downloadermiddleware_downloadtimeout.py E501
-    tests/test_downloadermiddleware_httpcache.py E501
-    tests/test_downloadermiddleware_httpcompression.py E501
-    tests/test_downloadermiddleware_decompression.py E501
-    tests/test_downloadermiddleware_httpproxy.py E501
-    tests/test_downloadermiddleware_redirect.py E501
-    tests/test_downloadermiddleware_retry.py E501
-    tests/test_downloadermiddleware_robotstxt.py E501
-    tests/test_downloadermiddleware_stats.py E501
-    tests/test_dupefilters.py E501
-    tests/test_engine.py E501
-    tests/test_exporters.py E501
-    tests/test_feedexport.py E501
-    tests/test_http_cookies.py E501
-    tests/test_http_headers.py E501
-    tests/test_http_request.py E402 E501
-    tests/test_http_response.py E501
-    tests/test_item.py E501
-    tests/test_link.py E501
-    tests/test_linkextractors.py E501
-    tests/test_loader.py E501 E741
-    tests/test_logformatter.py E501
-    tests/test_mail.py E501
-    tests/test_middleware.py E501
-    tests/test_pipeline_crawl.py E501
-    tests/test_pipeline_files.py E501
-    tests/test_pipeline_images.py E501
-    tests/test_pipeline_media.py E501
-    tests/test_proxy_connect.py E501
-    tests/test_request_cb_kwargs.py E501
-    tests/test_responsetypes.py E501
-    tests/test_robotstxt_interface.py E501 E501
-    tests/test_scheduler.py E501
-    tests/test_selector.py E501
-    tests/test_spider.py E501
-    tests/test_spidermiddleware.py E501
-    tests/test_spidermiddleware_httperror.py E501
-    tests/test_spidermiddleware_offsite.py E501
-    tests/test_spidermiddleware_output_chain.py E501
-    tests/test_spidermiddleware_referer.py E501
-    tests/test_squeues.py E501
-    tests/test_utils_asyncio.py E501
-    tests/test_utils_conf.py E501
-    tests/test_utils_curl.py E501
-    tests/test_utils_datatypes.py E402 E501
-    tests/test_utils_defer.py E501
-    tests/test_utils_deprecate.py E501
-    tests/test_utils_http.py E501
-    tests/test_utils_iterators.py E501
-    tests/test_utils_python.py E501
-    tests/test_utils_reqser.py E501
-    tests/test_utils_request.py E501
-    tests/test_utils_response.py E501
-    tests/test_utils_sitemap.py E501
-    tests/test_utils_url.py E501 E501
-    tests/test_webclient.py E501 E402
-    tests/test_cmdline/__init__.py E501
-    tests/test_settings/__init__.py E501
-    tests/test_spiderloader/__init__.py E501
-    tests/test_utils_misc/__init__.py E501
->>>>>>> fffb0a5b
+    scrapy/utils/url.py F403 F405
+    tests/test_loader.py E741
+    tests/test_webclient.py E402