--- conflicted
+++ resolved
@@ -124,12 +124,8 @@
     scrapy/utils/datatypes.py E501
     scrapy/utils/decorators.py E501
     scrapy/utils/defer.py E501 E128
-<<<<<<< HEAD
-    scrapy/utils/deprecate.py E128 E501 E127 E502
+    scrapy/utils/deprecate.py E128 E501 E127
     scrapy/utils/display.py E501
-=======
-    scrapy/utils/deprecate.py E128 E501 E127
->>>>>>> b6eae22b
     scrapy/utils/gz.py E501 W504
     scrapy/utils/http.py F403
     scrapy/utils/httpobj.py E501
